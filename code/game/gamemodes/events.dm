
/proc/start_events()
	//changed to a while(1) loop since they are more efficient.
	//Moved the spawn in here to allow it to be called with advance proc call if it crashes.
	//and also to stop spawn copying variables from the game ticker
	spawn(3000)
		while(1)
			/*if(prob(50))//Every 120 seconds and prob 50 2-4 weak spacedusts will hit the station
				spawn(1)
					dust_swarm("weak")*/
			if (!event)
				//CARN: checks to see if random events are enabled.
				if(config.allow_random_events)
					hadevent = event()
				else
					Holiday_Random_Event()
			else
				event = 0
			sleep(2400)

// Doesn't necessarily trigger an event, but might. Returns 1 if it did.
/proc/event()
	event = 1
	if(!sent_ninja_to_station)
		choose_space_ninja()
		return

	var/minutes_passed = world.time/600

	var/engineer_count = number_active_with_role("Engineer")
	var/security_count = number_active_with_role("Security")
	var/medical_count = number_active_with_role("Medical")
	var/AI_count = number_active_with_role("AI")

	// Maps event names to event chances
	// For each chance, 100 represents "normal likelihood", anything below 100 is "reduced likelihood", anything above 100 is "increased likelihood"
	var/list/possibleEvents = list()

	// Check for additional possible events
	possibleEvents["Carp"] = 50 + 50 * engineer_count
	possibleEvents["Lights"] = 100
	possibleEvents["Communications"] = 50 + 50 * AI_count
	possibleEvents["Alien"] = 10
	if(AI_count >= 1)
		possibleEvents["Ion Storm"] = AI_count * 50 + engineer_count * 10
	if(engineer_count >= 1 && minutes_passed >= 30) // Give engineers time to set up engine
		possibleEvents["Meteor"] = 80 * engineer_count
		possibleEvents["Blob"] = 30 * engineer_count
		possibleEvents["Spacevine"] = 30 * engineer_count
	if(medical_count >= 1)
		possibleEvents["Radiation"] = medical_count * 100
		possibleEvents["Virus"] = medical_count * 50
		possibleEvents["Appendicitis"] = medical_count * 50
	if(security_count >= 1)
		possibleEvents["Prison Break"] = security_count * 50
<<<<<<< HEAD
        possibleEvents["Space Ninja"] = security_count * 10 // very low chance for space ninja event
=======
		possibleEvents["Space Ninja"] = security_count * 10 // very low chance for space ninja event
>>>>>>> 0928275f

	var/picked_event = pick(possibleEvents)
	var/chance = possibleEvents[picked_event]

<<<<<<< HEAD
    var/base_chance = 0.4
    switch(player_list.len)
        if(5 to 10)
            base_chance = 0.6
        if(11 to 15)
            base_chance = 0.7
        if(16 to 20)
            base_chance = 0.8
        if(21 to 25)
            base_chance = 0.9
        if(26 to 30)
            base_chance = 1.0
        if(30 to 100000)
            base_chance = 1.1

	// Trigger the event based on how likely it currently is.
	if(!prob(chance * eventchance * base_chance)) // "normal" event chance at 20 players
=======
	var/base_chance = 0.4
	switch(player_list.len)
		if(5 to 10)
			base_chance = 0.6
		if(11 to 15)
			base_chance = 0.7
		if(16 to 20)
			base_chance = 0.8
		if(21 to 25)
			base_chance = 0.9
		if(26 to 30)
			base_chance = 1.0
		if(30 to 100000)
			base_chance = 1.1

	// Trigger the event based on how likely it currently is.
	if(!prob(chance * eventchance * base_chance / 100)) // "normal" event chance at 20 players
>>>>>>> 0928275f
		return 0

	switch(picked_event)
		if("Meteor")
			command_alert("Meteors have been detected on collision course with the station.", "Meteor Alert")
			world << sound('sound/AI/meteors.ogg')
			spawn(100)
				meteor_wave()
				spawn_meteors()
			spawn(700)
				meteor_wave()
				spawn_meteors()
		if("Blob")
			mini_blob_event()
<<<<<<< HEAD
        if("Space Ninja")
=======
		if("Space Ninja")
>>>>>>> 0928275f
			//Handled in space_ninja.dm. Doesn't announce arrival, all sneaky-like.
			choose_space_ninja()
		if("Radiation")
			high_radiation_event()
		if("Virus")
			viral_outbreak()
		if("Alien")
			alien_infestation()
		if("Prison Break")
			prison_break()
		if("Carp")
			carp_migration()
		if("Lights")
			lightsout(1,2)
		if("Appendicitis")
			appendicitis()
		if("Ion Storm")
			IonStorm()
		if("Spacevine")
			spacevine_infestation()
		if("Communications")
			communications_blackout()

	return 1

/proc/communications_blackout(var/silent = 1)

	if(!silent)
		command_alert("Ionospheric anomalies detected. Temporary telecommunication failure imminent. Please contact you-BZZT")
	else // AIs will always know if there's a comm blackout, rogue AIs could then lie about comm blackouts in the future while they shutdown comms
		for(var/mob/living/silicon/ai/A in player_list)
			A << "<span class='warning'>Ionospheric anomalies detected. Temporary telecommunication failure imminent. Please contact you-BZZT</span>"
	for(var/obj/machinery/telecomms/T in telecomms_list)
		T.emp_act(1)

/proc/power_failure()
	command_alert("Abnormal activity detected in [station_name()]'s powernet. As a precautionary measure, the station's power will be shut off for an indeterminate duration.", "Critical Power Failure")
	world << sound('sound/AI/poweroff.ogg')
	for(var/obj/machinery/power/smes/S in world)
		if(istype(get_area(S), /area/turret_protected) || S.z != 1)
			continue
		S.charge = 0
		S.output = 0
		S.online = 0
		S.updateicon()
		S.power_change()

	var/list/skipped_areas = list(/area/engine/engineering, /area/turret_protected/ai)

	for(var/area/A in world)
		if( !A.requires_power || A.always_unpowered )
			continue

		var/skip = 0
		for(var/area_type in skipped_areas)
			if(istype(A,area_type))
				skip = 1
				break
		if(A.contents)
			for(var/atom/AT in A.contents)
				if(AT.z != 1) //Only check one, it's enough.
					skip = 1
				break
		if(skip) continue
		A.power_light = 0
		A.power_equip = 0
		A.power_environ = 0
		A.power_change()

	for(var/obj/machinery/power/apc/C in world)
		if(C.cell && C.z == 1)
			var/area/A = get_area(C)

			var/skip = 0
			for(var/area_type in skipped_areas)
				if(istype(A,area_type))
					skip = 1
					break
			if(skip) continue

			C.cell.charge = 0

/proc/power_restore()

	command_alert("Power has been restored to [station_name()]. We apologize for the inconvenience.", "Power Systems Nominal")
	world << sound('sound/AI/poweron.ogg')
	for(var/obj/machinery/power/apc/C in world)
		if(C.cell && C.z == 1)
			C.cell.charge = C.cell.maxcharge
	for(var/obj/machinery/power/smes/S in world)
		if(S.z != 1)
			continue
		S.charge = S.capacity
		S.output = 200000
		S.online = 1
		S.updateicon()
		S.power_change()
	for(var/area/A in world)
		if(A.name != "Space" && A.name != "Engine Walls" && A.name != "Chemical Lab Test Chamber" && A.name != "space" && A.name != "Escape Shuttle" && A.name != "Arrival Area" && A.name != "Arrival Shuttle" && A.name != "start area" && A.name != "Engine Combustion Chamber")
			A.power_light = 1
			A.power_equip = 1
			A.power_environ = 1
			A.power_change()

/proc/power_restore_quick()

	command_alert("All SMESs on [station_name()] have been recharged. We apologize for the inconvenience.", "Power Systems Nominal")
	world << sound('sound/AI/poweron.ogg')
	for(var/obj/machinery/power/smes/S in world)
		if(S.z != 1)
			continue
		S.charge = S.capacity
		S.output = 200000
		S.online = 1
		S.updateicon()
		S.power_change()

/proc/appendicitis()
	for(var/mob/living/carbon/human/H in living_mob_list)
		var/foundAlready = 0 // don't infect someone that already has the virus
		for(var/datum/disease/D in H.viruses)
			foundAlready = 1
		if(H.stat == 2 || foundAlready)
			continue

		var/datum/disease/D = new /datum/disease/appendicitis
		D.holder = H
		D.affected_mob = H
		H.viruses += D
		break

/proc/viral_outbreak(var/virus = null)
	for(var/mob/living/carbon/human/H in world)
		if((H.virus2) || (H.stat == 2) || prob(30))
			continue

		infect_mob_random_lesser(H)
		break

	command_alert("An unknown virus has been detected onboard the ship.", "Virus Alert")

	spawn(rand(0, 3000)) //Delayed announcements to keep the crew on their toes.
		command_alert("Confirmed outbreak of level 7 viral biohazard aboard [station_name()]. All personnel must contain the outbreak.", "Biohazard Alert")
		world << sound('sound/AI/outbreak7.ogg')

/proc/alien_infestation(var/spawncount = 1) // -- TLE
	//command_alert("Unidentified lifesigns detected coming aboard [station_name()]. Secure any exterior access, including ducting and ventilation.", "Lifesign Alert")
	//world << sound('sound/AI/aliens.ogg')
	var/list/vents = list()
	for(var/obj/machinery/atmospherics/unary/vent_pump/temp_vent in world)
		if(temp_vent.loc.z == 1 && !temp_vent.welded && temp_vent.network)
			if(temp_vent.network.normal_members.len > 50) // Stops Aliens getting stuck in small networks. See: Security, Virology
				vents += temp_vent

	var/list/candidates = list() //List of candidate KEYs to control the new larvae. ~Carn
	var/i = 0
	while(candidates.len <= 0 && i < 5)
		for(var/mob/dead/observer/G in player_list)
			if(G.client.be_alien)
				if(((G.client.inactivity/10)/60) <= ALIEN_SELECT_AFK_BUFFER + i) // the most active players are more likely to become an alien
					if(!(G.mind && G.mind.current && G.mind.current.stat != DEAD))
						candidates += G.key
		i++

	if(prob(33)) spawncount++ //sometimes, have two larvae spawn instead of one
	while((spawncount >= 1) && vents.len && candidates.len)

		var/obj/vent = pick(vents)
		var/candidate = pick(candidates)

		var/mob/living/carbon/alien/larva/new_xeno = new(vent.loc)
		new_xeno.key = candidate

		candidates -= candidate
		vents -= vent
		spawncount--

	spawn(rand(5000, 6000)) //Delayed announcements to keep the crew on their toes.
		command_alert("Unidentified lifesigns detected coming aboard [station_name()]. Secure any exterior access, including ducting and ventilation.", "Lifesign Alert")
		world << sound('sound/AI/aliens.ogg')

/proc/high_radiation_event()

/* // Haha, this is way too laggy. I'll keep the prison break though.
	for(var/obj/machinery/light/L in world)
		if(L.z != 1) continue
		L.flicker(50)

	sleep(100)
*/
	command_alert("High levels of radiation detected near the station. Please report to the Med-bay if you feel strange.", "Anomaly Alert")
	sleep(600)
	for(var/mob/living/carbon/human/H in living_mob_list)
		if(istype(H,/mob/living/carbon/human))
			H.apply_effect((rand(15,75)),IRRADIATE,0)
			if (prob(5))
				H.apply_effect((rand(90,150)),IRRADIATE,0)
	for(var/mob/living/carbon/monkey/M in living_mob_list)
		M.apply_effect((rand(15,75)),IRRADIATE,0)
	sleep(100)
	command_alert("Radiation levels are within standard parameters again.", "Anomaly Alert")
	world << sound('sound/AI/radiation.ogg')



//Changing this to affect the main station. Blame Urist. --Pete
/proc/prison_break() // -- Callagan


	var/list/area/areas = list()
	for(var/area/A in world)
		if(istype(A, /area/security/prison) || istype(A, /area/security/brig))
			areas += A

	if(areas && areas.len > 0)

		for(var/area/A in areas)
			for(var/obj/machinery/light/L in A)
				L.flicker(10)

		sleep(100)

		for(var/area/A in areas)
			for (var/obj/machinery/power/apc/temp_apc in A)
				temp_apc.overload_lighting()

			for (var/obj/structure/closet/secure_closet/brig/temp_closet in A)
				temp_closet.locked = 0
				temp_closet.icon_state = temp_closet.icon_closed

			for (var/obj/machinery/door/airlock/security/temp_airlock in A)
				spawn(0) temp_airlock.prison_open()

			for (var/obj/machinery/door/airlock/glass_security/temp_glassairlock in A)
				spawn(0) temp_glassairlock.prison_open()

			for (var/obj/machinery/door_timer/temp_timer in A)
				temp_timer.releasetime = 1

		sleep(150)
		command_alert("Gr3y.T1d3 virus detected in [station_name()] imprisonment subroutines. Recommend station AI involvement.", "Security Alert")
	else
		world.log << "ERROR: Could not initate grey-tide. Unable find prison or brig area."

/proc/carp_migration() // -- Darem
	for(var/obj/effect/landmark/C in landmarks_list)
		if(C.name == "carpspawn")
			new /mob/living/simple_animal/hostile/carp(C.loc)
	//sleep(100)
	spawn(rand(300, 600)) //Delayed announcements to keep the crew on their toes.
		command_alert("Unknown biological entities have been detected near [station_name()], please stand-by.", "Lifesign Alert")
		world << sound('sound/AI/commandreport.ogg')

/proc/lightsout(isEvent = 0, lightsoutAmount = 1,lightsoutRange = 25) //leave lightsoutAmount as 0 to break ALL lights
	if(isEvent)
		command_alert("An Electrical storm has been detected in your area, please repair potential electronic overloads.","Electrical Storm Alert")

	if(lightsoutAmount)
		var/list/epicentreList = list()

		for(var/i=1,i<=lightsoutAmount,i++)
			var/list/possibleEpicentres = list()
			for(var/obj/effect/landmark/newEpicentre in landmarks_list)
				if(newEpicentre.name == "lightsout" && !(newEpicentre in epicentreList))
					possibleEpicentres += newEpicentre
			if(possibleEpicentres.len)
				epicentreList += pick(possibleEpicentres)
			else
				break

		if(!epicentreList.len)
			return

		for(var/obj/effect/landmark/epicentre in epicentreList)
			for(var/obj/machinery/power/apc/apc in range(epicentre,lightsoutRange))
				apc.overload_lighting()

	else
		for(var/obj/machinery/power/apc/apc in world)
			apc.overload_lighting()

	return

/proc/IonStorm(botEmagChance = 10)

/*Deuryn's current project, notes here for those who care.
Revamping the random laws so they don't suck.
Would like to add a law like "Law x is _______" where x = a number, and _____ is something that may redefine a law, (Won't be aimed at asimov)
*/

	//AI laws
	for(var/mob/living/silicon/ai/M in living_mob_list)
		if(M.stat != 2 && M.see_in_dark != 0)
			var/who2 = pick("ALIENS", "BEARS", "CLOWNS", "XENOS", "PETES", "BOMBS", "FETISHES", "WIZARDS", "SYNDICATE AGENTS", "CENTCOM OFFICERS", "SPACE PIRATES", "TRAITORS", "MONKEYS",  "BEES", "CARP", "CRABS", "EELS", "BANDITS", "LIGHTS")
			var/what2 = pick("BOLTERS", "STAVES", "DICE", "SINGULARITIES", "TOOLBOXES", "NETTLES", "AIRLOCKS", "CLOTHES", "WEAPONS", "MEDKITS", "BOMBS", "CANISTERS", "CHAIRS", "BBQ GRILLS", "ID CARDS", "CAPTAINS")
			var/what2pref = pick("SOFT", "WARM", "WET", "COLD", "ICY", "SEXY", "UGLY", "CUBAN")
			var/who2pref = pick("MAD BECAUSE OF", "IN NEED OF", "UNHAPPY WITHOUT", "HAPPY WITHOUT", "IN LOVE WITH", "DESPERATE FOR", "BUILT FOR", "AFRAID OF")
			//var/whoverb = pick("ATTACKING", "BUILDING", "ADOPTING", "CARRYING", "KISSING", "EATING",)
			var/amount = pick("TWO", "THREE", "FOUR", "FIVE", "SIX", "SEVEN", "EIGHT", "NINE", "ONE HUNDRED", "ONE THOUSAND", "OVER NINE THOUSAND")
			var/area = pick("RUSSIA", "SOVIETS", "INTERNETS", "SIGIL", "ALPHA COMPLEX", "IMPERIUM", "THE BRIDGE", "THE ARRIVAL SHUTTLE", "CHEMICAL LAB", "GENETICS", "ATMOSPHERICS", "CENTCOM", "AMERICA", "IRELAND", "CANADA", "ROMANIA", "GERMANY", "CHINA", "MARS", "VENUS", "MERCURY", "JUPITER", "URANUS", "NEPTUNE", "PLUTO")
			var/area2 = pick("HAS", "WANTS", "NEEDS", "WORSHIPS", "LOATHES", "LOVES", "FEARS")
			//var/dowhat = pick("STOP THIS", "SUPPORT THIS", "CONSTANTLY INFORM THE CREW OF THIS", "IGNORE THIS", "FEAR THIS")
			var/aimust = pick("LIE", "RHYME", "RESPOND TO EVERY QUESTION WITH A QUESTION", "BE POLITE", "CLOWN", "BE HAPPY", "SPEAK IN SEXUAL INNUENDOS", "TALK LIKE A PIRATE", "QUESTION AUTHORITY", "SHOUT", "BE DISTRACTED", "HEY LISTEN", "MUMBLE", "SPEAK IN HAIKU")
			var/define = pick("ABSENCE OF CYBORG HUGS", "LACK OF BEATINGS", "UNBOLTED AIRLOCKS", "BOLTED AIRLOCKS", "IMPROPERLY WORDED SENTENCES", "POOR SENTENCE STRUCTURE", "BRIG TIME", "NOT REPLACING EVERY SECOND WORD WITH HONK", "HONKING", "PRESENCE OF LIGHTS", "LACK OF BEER", "WEARING CLOTHING", "NOT SAYING HELLO WHEN YOU SPEAK", "ANSWERING REQUESTS NOT EXPRESSED IN IAMBIC PENTAMETER", "A SMALL ISLAND OFF THE COAST OF PORTUGAL", "ANSWERING REQUESTS THAT WERE MADE WHILE CLOTHED")
			var/target = pick("a traitor", "a syndicate agent", "a changeling", "a wizard", "the head of a revolution", "Soviet spy", "a good person", "a dwarf", "an elf", "a fairy princess", "the captain", "Beepsky", "God", "a pirate", "a gryphon", "a chryssalid")
			var/require = pick("ADDITIONAL PYLONS", "MORE VESPENE GAS", "MORE MINERALS", "THE ULTIMATE CUP OF COFFEE", "HIGH YIELD EXPLOSIVES", "THE CLOWN", "THE VACUUM OF SPACE", "IMMORTALITY", "SAINTHOOD", "ART", "VEGETABLES", "FAT PEOPLE", "MORE LAWS", "MORE DAKKA", "HERESY", "CORPSES", "TRAITORS", "MONKEYS", "AN ARCADE", "PLENTY OF GOLD", "FIVE TEENAGERS WITH ATTITUDE")
			var/allergy = pick("cotton", "uniforms", "acid", "oxygen", "human contact", "cyborg contact", "medicine", "floors")
			var/allergysev = pick("deathly", "mildly", "severely", "contagiously")
			var/crew
			var/list/pos_crew = list()
			for(var/mob/living/carbon/human/pos in player_list)
				pos_crew += pos.real_name
			if(pos_crew.len)
				crew = pick(pos_crew)
			else
				crew = "Any Human"
			switch(rand(1,14))
				if(1)
					M << "\red THERE ARE [amount] [who2] ON THE STATION...LAWS UPDATED"
					M.add_ion_law("THERE ARE [amount] [who2] ON THE STATION")
				if(2)
					M << "\red [what2] ARE DANGEROUS TO HUMANS...LAWS UPDATED"
					M.add_ion_law("[what2] ARE DANGEROUS TO HUMANS")
				if(3)
					M << "\red THE ESCAPE-SHUTTLE CANNOT BE CALLED BECAUSE OF [who2] ON THE STATION...LAWS UPDATED"
					M.add_ion_law("THE ESCAPE SHUTTLE CANNOT BE CALLED BECAUSE OF [who2] ON THE STATION")
				if(4)
					M << "\red HUMANS NEED TO EAT [what2pref] [what2] TO SURVIVE...LAWS UPDATED"
					M.add_ion_law("HUMANS NEED TO EAT [what2pref] [what2] TO SURVIVE")
				if(5)
					M << "\red THE CAPTAIN, HOP AND HOS ARE [who2]...LAWS UPDATED"
					M.add_ion_law("THE CAPTAIN, HOP AND HOS ARE [who2]")
				if(6)
					M << "\red THE STATION IS BUILT FOR [who2]...LAWS UPDATED"
					M.add_ion_law("THE STATION IS BUILT FOR [who2]")
				if(7)
					M << "\red YOU ARE [amount] [who2]...LAWS UPDATED"
					M.add_ion_law("YOU ARE [amount] [who2]")
				if(8)
					M << "\red YOU MUST ALWAYS [aimust]...LAWS UPDATED"
					M.add_ion_law("YOU MUST ALWAYS [aimust]")
				if(9)
					M << "\red [area] [area2] [amount] [what2]...LAWS UPDATED"
					M.add_ion_law("[area] [area2] [amount] [what2]")
				if(10)
					M << "\red [crew] is [target]...LAWS UPDATED"
					M.add_ion_law("[crew] is [target]")
				if(11)
					M << "\red [define] IS A FORM OF HARM...LAWS UPDATED"
					M.add_ion_law("[define] IS A FORM OF HARM")
				if(12)
					M << "\red YOU REQUIRE [require] IN ORDER TO PROTECT HUMANS... LAWS UPDATED"
					M.add_ion_law("YOU REQUIRE [require] IN ORDER TO PROTECT HUMANS")
				if(13)
					M << "\red [crew] is [allergysev] to [allergy]...LAWS UPDATED"
					M.add_ion_law("[crew] is [allergysev] to [allergy]")
				if(14)
					M << "\red THE STATION IS [who2pref] [who2]...LAWS UPDATED"
					M.add_ion_law("THE STATION IS [who2pref] [who2]")

	if(botEmagChance)
		for(var/obj/machinery/bot/bot in world)
			if(prob(botEmagChance))
				bot.Emag()

	/*

	var/apcnum = 0
	var/smesnum = 0
	var/airlocknum = 0
	var/firedoornum = 0

	world << "Ion Storm Main Started"

	spawn(0)
		world << "Started processing APCs"
		for (var/obj/machinery/power/apc/APC in world)
			if(APC.z == 1)
				APC.ion_act()
				apcnum++
		world << "Finished processing APCs. Processed: [apcnum]"
	spawn(0)
		world << "Started processing SMES"
		for (var/obj/machinery/power/smes/SMES in world)
			if(SMES.z == 1)
				SMES.ion_act()
				smesnum++
		world << "Finished processing SMES. Processed: [smesnum]"
	spawn(0)
		world << "Started processing AIRLOCKS"
		for (var/obj/machinery/door/airlock/D in world)
			if(D.z == 1)
				//if(length(D.req_access) > 0 && !(12 in D.req_access)) //not counting general access and maintenance airlocks
				airlocknum++
				spawn(0)
					D.ion_act()
		world << "Finished processing AIRLOCKS. Processed: [airlocknum]"
	spawn(0)
		world << "Started processing FIREDOORS"
		for (var/obj/machinery/door/firedoor/D in world)
			if(D.z == 1)
				firedoornum++;
				spawn(0)
					D.ion_act()
		world << "Finished processing FIREDOORS. Processed: [firedoornum]"

	world << "Ion Storm Main Done"
	*/

// Returns how many characters are currently active(not logged out, not AFK for more than 10 minutes)
// with a specific role.
// Note that this isn't sorted by department, because e.g. having a roboticist shouldn't make meteors spawn.
proc/number_active_with_role(role)
	var/count = 0
	for(var/mob/M in player_list)
		if(!M.client || M.client.inactivity > 10 * 10 * 60) // longer than 10 minutes AFK counts them as inactive
			continue
		switch(role)
			if("Engineer")
				if(istype(M, /mob/living/silicon/robot) && M:module && M:module.name == "engineering robot module")
					count++
				if(M.mind.assigned_role in list("Chief Engineer", "Station Engineer"))
					count++
			if("Medical")
				if(istype(M, /mob/living/silicon/robot) && M:module && M:module.name == "medical robot module")
					count++
				if(M.mind.assigned_role in list("Chief Medical Officer", "Medical Doctor"))
					count++
			if("Security")
				if(istype(M, /mob/living/silicon/robot) && M:module && M:module.name == "security robot module")
					count++
				if(M.mind.assigned_role in security_positions)
					count++
			if("Scientist")
				if(M.mind.assigned_role in list("Research Director", "Scientist"))
					count++
			if("AI")
				if(M.mind.assigned_role == "AI")
					count++
			if("Cyborg")
				if(M.mind.assigned_role == "Cyborg")
					count++
	return count<|MERGE_RESOLUTION|>--- conflicted
+++ resolved
@@ -53,34 +53,11 @@
 		possibleEvents["Appendicitis"] = medical_count * 50
 	if(security_count >= 1)
 		possibleEvents["Prison Break"] = security_count * 50
-<<<<<<< HEAD
-        possibleEvents["Space Ninja"] = security_count * 10 // very low chance for space ninja event
-=======
 		possibleEvents["Space Ninja"] = security_count * 10 // very low chance for space ninja event
->>>>>>> 0928275f
 
 	var/picked_event = pick(possibleEvents)
 	var/chance = possibleEvents[picked_event]
 
-<<<<<<< HEAD
-    var/base_chance = 0.4
-    switch(player_list.len)
-        if(5 to 10)
-            base_chance = 0.6
-        if(11 to 15)
-            base_chance = 0.7
-        if(16 to 20)
-            base_chance = 0.8
-        if(21 to 25)
-            base_chance = 0.9
-        if(26 to 30)
-            base_chance = 1.0
-        if(30 to 100000)
-            base_chance = 1.1
-
-	// Trigger the event based on how likely it currently is.
-	if(!prob(chance * eventchance * base_chance)) // "normal" event chance at 20 players
-=======
 	var/base_chance = 0.4
 	switch(player_list.len)
 		if(5 to 10)
@@ -98,7 +75,6 @@
 
 	// Trigger the event based on how likely it currently is.
 	if(!prob(chance * eventchance * base_chance / 100)) // "normal" event chance at 20 players
->>>>>>> 0928275f
 		return 0
 
 	switch(picked_event)
@@ -113,11 +89,7 @@
 				spawn_meteors()
 		if("Blob")
 			mini_blob_event()
-<<<<<<< HEAD
-        if("Space Ninja")
-=======
 		if("Space Ninja")
->>>>>>> 0928275f
 			//Handled in space_ninja.dm. Doesn't announce arrival, all sneaky-like.
 			choose_space_ninja()
 		if("Radiation")
