/var/const/OPEN = 1
/var/const/CLOSED = 2
/obj/machinery/door/firedoor
	name = "\improper Emergency Shutter"
	desc = "Emergency air-tight shutter, capable of sealing off breached areas."
	icon = 'icons/obj/doors/DoorHazard.dmi'
	icon_state = "door_open"
	req_one_access = list(access_atmospherics, access_engine_equip)
	opacity = 0
	density = 0

	var/blocked = 0
	var/nextstate = null
	var/net_id
	var/list/areas_added
	var/list/users_to_open

<<<<<<< HEAD
/obj/machinery/door/firedoor/New()
	. = ..()
	for(var/obj/machinery/door/firedoor/F in loc)
		if(F != src)
			spawn(1)
				del src
			return .
	var/area/A = get_area(src)
	ASSERT(istype(A))

	A.all_doors.Add(src)
	areas_added = list(A)

	for(var/direction in cardinal)
		A = get_area(get_step(src,direction))
		if(istype(A) && !(A in areas_added))
			A.all_doors.Add(src)
			areas_added += A


/obj/machinery/door/firedoor/Del()
	for(var/area/A in areas_added)
		A.all_doors.Remove(src)
	. = ..()


/obj/machinery/door/firedoor/examine()
	set src in view()
	. = ..()
	if( islist(users_to_open) && users_to_open.len)
		var/users_to_open_string = users_to_open[1]
		if(users_to_open.len >= 2)
			for(var/i = 2 to users_to_open.len)
				users_to_open_string += ", [users_to_open[i]]"
		usr << "These people have opened \the [src] during an alert: [users_to_open_string]."


/obj/machinery/door/firedoor/Bumped(atom/AM)
	if(p_open || operating)
		return
	if(!density)
		return ..()
	if(istype(AM, /obj/mecha))
		var/obj/mecha/mecha = AM
		if (mecha.occupant)
			var/mob/M = mecha.occupant
			if(world.time - M.last_bumped <= 10) return //Can bump-open one airlock per second. This is to prevent popup message spam.
			M.last_bumped = world.time
			attack_hand(M)
	return 0


/obj/machinery/door/firedoor/power_change()
	if(powered(ENVIRON))
		stat &= ~NOPOWER
	else
		stat |= NOPOWER
	return


/obj/machinery/door/firedoor/attack_hand(mob/user as mob)
	add_fingerprint(user)
	if(operating)
		return//Already doing something.

	if(blocked)
		user << "<span class='warning'>\The [src] is welded solid!</span>"
		return

	if(!allowed(user))
		user << "<span class='warning'>Access denied.</span>"
=======
	New()
		. = ..()
		for(var/obj/machinery/door/firedoor/F in loc)
			if(F != src)
				spawn(1)
					del src
				return .
		var/area/A = get_area(src)
		ASSERT(istype(A))

		A.all_doors.Add(src)
		areas_added = list(A)

		for(var/direction in cardinal)
			A = get_area(get_step(src,direction))
			if(istype(A) && !(A in areas_added))
				A.all_doors.Add(src)
				areas_added += A


	Del()
		for(var/area/A in areas_added)
			A.all_doors.Remove(src)
		. = ..()


	examine()
		set src in view()
		. = ..()
		if( islist(users_to_open) && users_to_open.len)
			var/users_to_open_string = users_to_open[1]
			if(users_to_open.len >= 2)
				for(var/i = 2 to users_to_open.len)
					users_to_open_string += ", [users_to_open[i]]"
			usr << "These people have opened \the [src] during an alert: [users_to_open_string]."


	Bumped(atom/AM)
		if(p_open || operating)
			return
		if(!density)
			return ..()
		if(istype(AM, /obj/mecha))
			var/obj/mecha/mecha = AM
			if (mecha.occupant)
				var/mob/M = mecha.occupant
				if(world.time - M.last_bumped <= 10) return //Can bump-open one airlock per second. This is to prevent popup message spam.
				M.last_bumped = world.time
				attack_hand(M)
		return 0


	power_change()
		if(powered(ENVIRON))
			stat &= ~NOPOWER
			latetoggle()
		else
			stat |= NOPOWER
>>>>>>> 9a3d6ac1
		return

	var/area/A = get_area(src)
	ASSERT(istype(A))
	if(A.master)
		A = A.master
	var/alarmed = A.air_doors_activated || A.fire

	var/answer = alert(user, "Would you like to [density ? "open" : "close"] this [src.name]?[ alarmed && density ? "\nNote that by doing so, you acknowledge any damages from opening this\n[src.name] as being your own fault, and you will be held accountable under the law." : ""]",\
	"\The [src]", "Yes, [density ? "open" : "close"]", "No")
	if(answer == "No")
		return
	if(user.stat || !user.canmove || user.stunned || user.weakened || user.paralysis || get_dist(src, user) > 1)
		user << "Sorry, you must remain able bodied and close to \the [src] in order to use it."
		return

	var/needs_to_close = 0
	if(density)
		if(alarmed)
			needs_to_close = 1
		spawn()
			open()
	else
		spawn()
			close()

	if(needs_to_close)
		spawn(50)
			if(alarmed)
				nextstate = CLOSED


/obj/machinery/door/firedoor/attackby(obj/item/weapon/C as obj, mob/user as mob)
	add_fingerprint(user)
	if(operating)
		return//Already doing something.
	if(istype(C, /obj/item/weapon/weldingtool))
		var/obj/item/weapon/weldingtool/W = C
		if(W.remove_fuel(0, user))
			blocked = !blocked
			user.visible_message("\red \The [user] [blocked ? "welds" : "unwelds"] \the [src] with \a [W].",\
			"You [blocked ? "weld" : "unweld"] \the [src] with \the [W].",\
			"You hear something being welded.")
			update_icon()
			return

	if(blocked)
		user << "\red \The [src] is welded solid!"
		return


	if( istype(C, /obj/item/weapon/crowbar) || ( istype(C,/obj/item/weapon/twohanded/fireaxe) && C:wielded == 1 ) )
		if(operating)
			return

		if( blocked && istype(C, /obj/item/weapon/crowbar) )
			user.visible_message("\red \The [user] pries at \the [src] with \a [C], but \the [src] is welded in place!",\
			"You try to pry \the [src] [density ? "open" : "closed"], but it is welded in place!",\
			"You hear someone struggle and metal straining.")
			return

		user.visible_message("\red \The [user] starts to force \the [src] [density ? "open" : "closed"] with \a [C]!",\
				"You start forcing \the [src] [density ? "open" : "closed"] with \the [C]!",\
				"You hear metal strain.")
		if(do_after(user,30))
			if( istype(C, /obj/item/weapon/crowbar) )
				if( stat & (BROKEN|NOPOWER) || !density)
					user.visible_message("\red \The [user] forces \the [src] [density ? "open" : "closed"] with \a [C]!",\
					"You force \the [src] [density ? "open" : "closed"] with \the [C]!",\
					"You hear metal strain, and a door [density ? "open" : "close"].")
			else
				user.visible_message("\red \The [user] forces \the [ blocked ? "welded" : "" ] [src] [density ? "open" : "closed"] with \a [C]!",\
					"You force \the [ blocked ? "welded" : "" ] [src] [density ? "open" : "closed"] with \the [C]!",\
					"You hear metal strain and groan, and a door [density ? "open" : "close"].")
			if(density)
				spawn(0)
					open()
			else
				spawn(0)
					close()
			return



/obj/machinery/door/firedoor/process()
	if(operating || stat & NOPOWER || !nextstate)
		return
	switch(nextstate)
		if(OPEN)
			spawn()
				open()
		if(CLOSED)
			spawn()
				close()
<<<<<<< HEAD
	nextstate = null
	return
=======

		if(needs_to_close)
			spawn(50)
				if(alarmed)
					nextstate = CLOSED


	proc/latetoggle()
		if(operating || stat & NOPOWER || !nextstate)
			return
		switch(nextstate)
			if(OPEN)
				nextstate = null
				open()
			if(CLOSED)
				nextstate = null
				close()
		return
>>>>>>> 9a3d6ac1

	open()
		..()
		latetoggle()
		return

	close()
		..()
		latetoggle()
		return

/obj/machinery/door/firedoor/do_animate(animation)
	switch(animation)
		if("opening")
			flick("door_opening", src)
		if("closing")
			flick("door_closing", src)
	return


/obj/machinery/door/firedoor/update_icon()
	overlays.Cut()
	if(density)
		icon_state = "door_closed"
		if(blocked)
			overlays += "welded"
	else
		icon_state = "door_open"
		if(blocked)
			overlays += "welded_open"
	return



/obj/machinery/door/firedoor/border_only
//These are playing merry hell on ZAS.  Sorry fellas :(
/*
	icon = 'icons/obj/doors/edge_Doorfire.dmi'
	glass = 1 //There is a glass window so you can see through the door
			  //This is needed due to BYOND limitations in controlling visibility
	heat_proof = 1
	air_properties_vary_with_direction = 1

	CanPass(atom/movable/mover, turf/target, height=0, air_group=0)
		if(istype(mover) && mover.checkpass(PASSGLASS))
			return 1
		if(get_dir(loc, target) == dir) //Make sure looking at appropriate border
			if(air_group) return 0
			return !density
		else
			return 1

	CheckExit(atom/movable/mover as mob|obj, turf/target as turf)
		if(istype(mover) && mover.checkpass(PASSGLASS))
			return 1
		if(get_dir(loc, target) == dir)
			return !density
		else
			return 1


	update_nearby_tiles(need_rebuild)
		if(!air_master) return 0

		var/turf/simulated/source = loc
		var/turf/simulated/destination = get_step(source,dir)

		update_heat_protection(loc)

		if(istype(source)) air_master.tiles_to_update += source
		if(istype(destination)) air_master.tiles_to_update += destination
		return 1
*/

/obj/machinery/door/firedoor/multi_tile
	icon = 'icons/obj/doors/DoorHazard2x1.dmi'
	width = 2
<|MERGE_RESOLUTION|>--- conflicted
+++ resolved
@@ -1,343 +1,259 @@
-/var/const/OPEN = 1
-/var/const/CLOSED = 2
-/obj/machinery/door/firedoor
-	name = "\improper Emergency Shutter"
-	desc = "Emergency air-tight shutter, capable of sealing off breached areas."
-	icon = 'icons/obj/doors/DoorHazard.dmi'
-	icon_state = "door_open"
-	req_one_access = list(access_atmospherics, access_engine_equip)
-	opacity = 0
-	density = 0
-
-	var/blocked = 0
-	var/nextstate = null
-	var/net_id
-	var/list/areas_added
-	var/list/users_to_open
-
-<<<<<<< HEAD
-/obj/machinery/door/firedoor/New()
-	. = ..()
-	for(var/obj/machinery/door/firedoor/F in loc)
-		if(F != src)
-			spawn(1)
-				del src
-			return .
-	var/area/A = get_area(src)
-	ASSERT(istype(A))
-
-	A.all_doors.Add(src)
-	areas_added = list(A)
-
-	for(var/direction in cardinal)
-		A = get_area(get_step(src,direction))
-		if(istype(A) && !(A in areas_added))
-			A.all_doors.Add(src)
-			areas_added += A
-
-
-/obj/machinery/door/firedoor/Del()
-	for(var/area/A in areas_added)
-		A.all_doors.Remove(src)
-	. = ..()
-
-
-/obj/machinery/door/firedoor/examine()
-	set src in view()
-	. = ..()
-	if( islist(users_to_open) && users_to_open.len)
-		var/users_to_open_string = users_to_open[1]
-		if(users_to_open.len >= 2)
-			for(var/i = 2 to users_to_open.len)
-				users_to_open_string += ", [users_to_open[i]]"
-		usr << "These people have opened \the [src] during an alert: [users_to_open_string]."
-
-
-/obj/machinery/door/firedoor/Bumped(atom/AM)
-	if(p_open || operating)
-		return
-	if(!density)
-		return ..()
-	if(istype(AM, /obj/mecha))
-		var/obj/mecha/mecha = AM
-		if (mecha.occupant)
-			var/mob/M = mecha.occupant
-			if(world.time - M.last_bumped <= 10) return //Can bump-open one airlock per second. This is to prevent popup message spam.
-			M.last_bumped = world.time
-			attack_hand(M)
-	return 0
-
-
-/obj/machinery/door/firedoor/power_change()
-	if(powered(ENVIRON))
-		stat &= ~NOPOWER
-	else
-		stat |= NOPOWER
-	return
-
-
-/obj/machinery/door/firedoor/attack_hand(mob/user as mob)
-	add_fingerprint(user)
-	if(operating)
-		return//Already doing something.
-
-	if(blocked)
-		user << "<span class='warning'>\The [src] is welded solid!</span>"
-		return
-
-	if(!allowed(user))
-		user << "<span class='warning'>Access denied.</span>"
-=======
-	New()
-		. = ..()
-		for(var/obj/machinery/door/firedoor/F in loc)
-			if(F != src)
-				spawn(1)
-					del src
-				return .
-		var/area/A = get_area(src)
-		ASSERT(istype(A))
-
-		A.all_doors.Add(src)
-		areas_added = list(A)
-
-		for(var/direction in cardinal)
-			A = get_area(get_step(src,direction))
-			if(istype(A) && !(A in areas_added))
-				A.all_doors.Add(src)
-				areas_added += A
-
-
-	Del()
-		for(var/area/A in areas_added)
-			A.all_doors.Remove(src)
-		. = ..()
-
-
-	examine()
-		set src in view()
-		. = ..()
-		if( islist(users_to_open) && users_to_open.len)
-			var/users_to_open_string = users_to_open[1]
-			if(users_to_open.len >= 2)
-				for(var/i = 2 to users_to_open.len)
-					users_to_open_string += ", [users_to_open[i]]"
-			usr << "These people have opened \the [src] during an alert: [users_to_open_string]."
-
-
-	Bumped(atom/AM)
-		if(p_open || operating)
-			return
-		if(!density)
-			return ..()
-		if(istype(AM, /obj/mecha))
-			var/obj/mecha/mecha = AM
-			if (mecha.occupant)
-				var/mob/M = mecha.occupant
-				if(world.time - M.last_bumped <= 10) return //Can bump-open one airlock per second. This is to prevent popup message spam.
-				M.last_bumped = world.time
-				attack_hand(M)
-		return 0
-
-
-	power_change()
-		if(powered(ENVIRON))
-			stat &= ~NOPOWER
-			latetoggle()
-		else
-			stat |= NOPOWER
->>>>>>> 9a3d6ac1
-		return
-
-	var/area/A = get_area(src)
-	ASSERT(istype(A))
-	if(A.master)
-		A = A.master
-	var/alarmed = A.air_doors_activated || A.fire
-
-	var/answer = alert(user, "Would you like to [density ? "open" : "close"] this [src.name]?[ alarmed && density ? "\nNote that by doing so, you acknowledge any damages from opening this\n[src.name] as being your own fault, and you will be held accountable under the law." : ""]",\
-	"\The [src]", "Yes, [density ? "open" : "close"]", "No")
-	if(answer == "No")
-		return
-	if(user.stat || !user.canmove || user.stunned || user.weakened || user.paralysis || get_dist(src, user) > 1)
-		user << "Sorry, you must remain able bodied and close to \the [src] in order to use it."
-		return
-
-	var/needs_to_close = 0
-	if(density)
-		if(alarmed)
-			needs_to_close = 1
-		spawn()
-			open()
-	else
-		spawn()
-			close()
-
-	if(needs_to_close)
-		spawn(50)
-			if(alarmed)
-				nextstate = CLOSED
-
-
-/obj/machinery/door/firedoor/attackby(obj/item/weapon/C as obj, mob/user as mob)
-	add_fingerprint(user)
-	if(operating)
-		return//Already doing something.
-	if(istype(C, /obj/item/weapon/weldingtool))
-		var/obj/item/weapon/weldingtool/W = C
-		if(W.remove_fuel(0, user))
-			blocked = !blocked
-			user.visible_message("\red \The [user] [blocked ? "welds" : "unwelds"] \the [src] with \a [W].",\
-			"You [blocked ? "weld" : "unweld"] \the [src] with \the [W].",\
-			"You hear something being welded.")
-			update_icon()
-			return
-
-	if(blocked)
-		user << "\red \The [src] is welded solid!"
-		return
-
-
-	if( istype(C, /obj/item/weapon/crowbar) || ( istype(C,/obj/item/weapon/twohanded/fireaxe) && C:wielded == 1 ) )
-		if(operating)
-			return
-
-		if( blocked && istype(C, /obj/item/weapon/crowbar) )
-			user.visible_message("\red \The [user] pries at \the [src] with \a [C], but \the [src] is welded in place!",\
-			"You try to pry \the [src] [density ? "open" : "closed"], but it is welded in place!",\
-			"You hear someone struggle and metal straining.")
-			return
-
-		user.visible_message("\red \The [user] starts to force \the [src] [density ? "open" : "closed"] with \a [C]!",\
-				"You start forcing \the [src] [density ? "open" : "closed"] with \the [C]!",\
-				"You hear metal strain.")
-		if(do_after(user,30))
-			if( istype(C, /obj/item/weapon/crowbar) )
-				if( stat & (BROKEN|NOPOWER) || !density)
-					user.visible_message("\red \The [user] forces \the [src] [density ? "open" : "closed"] with \a [C]!",\
-					"You force \the [src] [density ? "open" : "closed"] with \the [C]!",\
-					"You hear metal strain, and a door [density ? "open" : "close"].")
-			else
-				user.visible_message("\red \The [user] forces \the [ blocked ? "welded" : "" ] [src] [density ? "open" : "closed"] with \a [C]!",\
-					"You force \the [ blocked ? "welded" : "" ] [src] [density ? "open" : "closed"] with \the [C]!",\
-					"You hear metal strain and groan, and a door [density ? "open" : "close"].")
-			if(density)
-				spawn(0)
-					open()
-			else
-				spawn(0)
-					close()
-			return
-
-
-
-/obj/machinery/door/firedoor/process()
-	if(operating || stat & NOPOWER || !nextstate)
-		return
-	switch(nextstate)
-		if(OPEN)
-			spawn()
-				open()
-		if(CLOSED)
-			spawn()
-				close()
-<<<<<<< HEAD
-	nextstate = null
-	return
-=======
-
-		if(needs_to_close)
-			spawn(50)
-				if(alarmed)
-					nextstate = CLOSED
-
-
-	proc/latetoggle()
-		if(operating || stat & NOPOWER || !nextstate)
-			return
-		switch(nextstate)
-			if(OPEN)
-				nextstate = null
-				open()
-			if(CLOSED)
-				nextstate = null
-				close()
-		return
->>>>>>> 9a3d6ac1
-
-	open()
-		..()
-		latetoggle()
-		return
-
-	close()
-		..()
-		latetoggle()
-		return
-
-/obj/machinery/door/firedoor/do_animate(animation)
-	switch(animation)
-		if("opening")
-			flick("door_opening", src)
-		if("closing")
-			flick("door_closing", src)
-	return
-
-
-/obj/machinery/door/firedoor/update_icon()
-	overlays.Cut()
-	if(density)
-		icon_state = "door_closed"
-		if(blocked)
-			overlays += "welded"
-	else
-		icon_state = "door_open"
-		if(blocked)
-			overlays += "welded_open"
-	return
-
-
-
-/obj/machinery/door/firedoor/border_only
-//These are playing merry hell on ZAS.  Sorry fellas :(
-/*
-	icon = 'icons/obj/doors/edge_Doorfire.dmi'
-	glass = 1 //There is a glass window so you can see through the door
-			  //This is needed due to BYOND limitations in controlling visibility
-	heat_proof = 1
-	air_properties_vary_with_direction = 1
-
-	CanPass(atom/movable/mover, turf/target, height=0, air_group=0)
-		if(istype(mover) && mover.checkpass(PASSGLASS))
-			return 1
-		if(get_dir(loc, target) == dir) //Make sure looking at appropriate border
-			if(air_group) return 0
-			return !density
-		else
-			return 1
-
-	CheckExit(atom/movable/mover as mob|obj, turf/target as turf)
-		if(istype(mover) && mover.checkpass(PASSGLASS))
-			return 1
-		if(get_dir(loc, target) == dir)
-			return !density
-		else
-			return 1
-
-
-	update_nearby_tiles(need_rebuild)
-		if(!air_master) return 0
-
-		var/turf/simulated/source = loc
-		var/turf/simulated/destination = get_step(source,dir)
-
-		update_heat_protection(loc)
-
-		if(istype(source)) air_master.tiles_to_update += source
-		if(istype(destination)) air_master.tiles_to_update += destination
-		return 1
-*/
-
-/obj/machinery/door/firedoor/multi_tile
-	icon = 'icons/obj/doors/DoorHazard2x1.dmi'
-	width = 2
+/var/const/OPEN = 1
+/var/const/CLOSED = 2
+/obj/machinery/door/firedoor
+	name = "\improper Emergency Shutter"
+	desc = "Emergency air-tight shutter, capable of sealing off breached areas."
+	icon = 'icons/obj/doors/DoorHazard.dmi'
+	icon_state = "door_open"
+	req_one_access = list(access_atmospherics, access_engine_equip)
+	opacity = 0
+	density = 0
+
+	var/blocked = 0
+	var/nextstate = null
+	var/net_id
+	var/list/areas_added
+	var/list/users_to_open
+
+/obj/machinery/door/firedoor/New()
+	. = ..()
+	for(var/obj/machinery/door/firedoor/F in loc)
+		if(F != src)
+			spawn(1)
+				del src
+			return .
+	var/area/A = get_area(src)
+	ASSERT(istype(A))
+
+	A.all_doors.Add(src)
+	areas_added = list(A)
+
+	for(var/direction in cardinal)
+		A = get_area(get_step(src,direction))
+		if(istype(A) && !(A in areas_added))
+			A.all_doors.Add(src)
+			areas_added += A
+
+
+/obj/machinery/door/firedoor/Del()
+	for(var/area/A in areas_added)
+		A.all_doors.Remove(src)
+	. = ..()
+
+
+/obj/machinery/door/firedoor/examine()
+	set src in view()
+	. = ..()
+	if( islist(users_to_open) && users_to_open.len)
+		var/users_to_open_string = users_to_open[1]
+		if(users_to_open.len >= 2)
+			for(var/i = 2 to users_to_open.len)
+				users_to_open_string += ", [users_to_open[i]]"
+		usr << "These people have opened \the [src] during an alert: [users_to_open_string]."
+
+
+/obj/machinery/door/firedoor/Bumped(atom/AM)
+	if(p_open || operating)
+		return
+	if(!density)
+		return ..()
+	if(istype(AM, /obj/mecha))
+		var/obj/mecha/mecha = AM
+		if (mecha.occupant)
+			var/mob/M = mecha.occupant
+			if(world.time - M.last_bumped <= 10) return //Can bump-open one airlock per second. This is to prevent popup message spam.
+			M.last_bumped = world.time
+			attack_hand(M)
+	return 0
+
+
+/obj/machinery/door/firedoor/power_change()
+	if(powered(ENVIRON))
+		stat &= ~NOPOWER
+	else
+		stat |= NOPOWER
+	return
+
+
+/obj/machinery/door/firedoor/attack_hand(mob/user as mob)
+	add_fingerprint(user)
+	if(operating)
+		return//Already doing something.
+
+	if(blocked)
+		user << "<span class='warning'>\The [src] is welded solid!</span>"
+		return
+
+	if(!allowed(user))
+		user << "<span class='warning'>Access denied.</span>"
+		return
+
+	var/area/A = get_area(src)
+	ASSERT(istype(A))
+	if(A.master)
+		A = A.master
+	var/alarmed = A.air_doors_activated || A.fire
+
+	var/answer = alert(user, "Would you like to [density ? "open" : "close"] this [src.name]?[ alarmed && density ? "\nNote that by doing so, you acknowledge any damages from opening this\n[src.name] as being your own fault, and you will be held accountable under the law." : ""]",\
+	"\The [src]", "Yes, [density ? "open" : "close"]", "No")
+	if(answer == "No")
+		return
+	if(user.stat || !user.canmove || user.stunned || user.weakened || user.paralysis || get_dist(src, user) > 1)
+		user << "Sorry, you must remain able bodied and close to \the [src] in order to use it."
+		return
+
+	var/needs_to_close = 0
+	if(density)
+		if(alarmed)
+			needs_to_close = 1
+		spawn()
+			open()
+	else
+		spawn()
+			close()
+
+	if(needs_to_close)
+		spawn(50)
+			if(alarmed)
+				nextstate = CLOSED
+
+
+/obj/machinery/door/firedoor/attackby(obj/item/weapon/C as obj, mob/user as mob)
+	add_fingerprint(user)
+	if(operating)
+		return//Already doing something.
+	if(istype(C, /obj/item/weapon/weldingtool))
+		var/obj/item/weapon/weldingtool/W = C
+		if(W.remove_fuel(0, user))
+			blocked = !blocked
+			user.visible_message("\red \The [user] [blocked ? "welds" : "unwelds"] \the [src] with \a [W].",\
+			"You [blocked ? "weld" : "unweld"] \the [src] with \the [W].",\
+			"You hear something being welded.")
+			update_icon()
+			return
+
+	if(blocked)
+		user << "\red \The [src] is welded solid!"
+		return
+
+
+	if( istype(C, /obj/item/weapon/crowbar) || ( istype(C,/obj/item/weapon/twohanded/fireaxe) && C:wielded == 1 ) )
+		if(operating)
+			return
+
+		if( blocked && istype(C, /obj/item/weapon/crowbar) )
+			user.visible_message("\red \The [user] pries at \the [src] with \a [C], but \the [src] is welded in place!",\
+			"You try to pry \the [src] [density ? "open" : "closed"], but it is welded in place!",\
+			"You hear someone struggle and metal straining.")
+			return
+
+		user.visible_message("\red \The [user] starts to force \the [src] [density ? "open" : "closed"] with \a [C]!",\
+				"You start forcing \the [src] [density ? "open" : "closed"] with \the [C]!",\
+				"You hear metal strain.")
+		if(do_after(user,30))
+			if( istype(C, /obj/item/weapon/crowbar) )
+				if( stat & (BROKEN|NOPOWER) || !density)
+					user.visible_message("\red \The [user] forces \the [src] [density ? "open" : "closed"] with \a [C]!",\
+					"You force \the [src] [density ? "open" : "closed"] with \the [C]!",\
+					"You hear metal strain, and a door [density ? "open" : "close"].")
+			else
+				user.visible_message("\red \The [user] forces \the [ blocked ? "welded" : "" ] [src] [density ? "open" : "closed"] with \a [C]!",\
+					"You force \the [ blocked ? "welded" : "" ] [src] [density ? "open" : "closed"] with \the [C]!",\
+					"You hear metal strain and groan, and a door [density ? "open" : "close"].")
+			if(density)
+				spawn(0)
+					open()
+			else
+				spawn(0)
+					close()
+			return
+
+
+
+/obj/machinery/door/firedoor/proc/latetoggle()
+	if(operating || stat & NOPOWER || !nextstate)
+		return
+	switch(nextstate)
+		if(OPEN)
+			nextstate = null
+			open()
+		if(CLOSED)
+			nextstate = null
+			close()
+	return
+
+/obj/machinery/door/firedoor/close()
+	latetoggle()
+	return ..()
+
+/obj/machinery/door/firedoor/open()
+	latetoggle()
+	return ..()
+
+
+/obj/machinery/door/firedoor/do_animate(animation)
+	switch(animation)
+		if("opening")
+			flick("door_opening", src)
+		if("closing")
+			flick("door_closing", src)
+	return
+
+
+/obj/machinery/door/firedoor/update_icon()
+	overlays.Cut()
+	if(density)
+		icon_state = "door_closed"
+		if(blocked)
+			overlays += "welded"
+	else
+		icon_state = "door_open"
+		if(blocked)
+			overlays += "welded_open"
+	return
+
+
+
+/obj/machinery/door/firedoor/border_only
+//These are playing merry hell on ZAS.  Sorry fellas :(
+/*
+	icon = 'icons/obj/doors/edge_Doorfire.dmi'
+	glass = 1 //There is a glass window so you can see through the door
+			  //This is needed due to BYOND limitations in controlling visibility
+	heat_proof = 1
+	air_properties_vary_with_direction = 1
+
+	CanPass(atom/movable/mover, turf/target, height=0, air_group=0)
+		if(istype(mover) && mover.checkpass(PASSGLASS))
+			return 1
+		if(get_dir(loc, target) == dir) //Make sure looking at appropriate border
+			if(air_group) return 0
+			return !density
+		else
+			return 1
+
+	CheckExit(atom/movable/mover as mob|obj, turf/target as turf)
+		if(istype(mover) && mover.checkpass(PASSGLASS))
+			return 1
+		if(get_dir(loc, target) == dir)
+			return !density
+		else
+			return 1
+
+
+	update_nearby_tiles(need_rebuild)
+		if(!air_master) return 0
+
+		var/turf/simulated/source = loc
+		var/turf/simulated/destination = get_step(source,dir)
+
+		update_heat_protection(loc)
+
+		if(istype(source)) air_master.tiles_to_update += source
+		if(istype(destination)) air_master.tiles_to_update += destination
+		return 1
+*/
+
+/obj/machinery/door/firedoor/multi_tile
+	icon = 'icons/obj/doors/DoorHazard2x1.dmi'
+	width = 2