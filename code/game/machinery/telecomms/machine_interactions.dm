<<<<<<< HEAD
//This file was auto-corrected by findeclaration.exe on 25.5.2012 20:42:32


/*

	All telecommunications interactions:

*/

#define STATION_Z 1

/obj/machinery/telecomms
	var/temp = "" // output message
	var/construct_op = 0


/obj/machinery/telecomms/attackby(obj/item/P as obj, mob/user as mob)

	// Using a multitool lets you access the receiver's interface
	if(istype(P, /obj/item/device/multitool))
		attack_hand(user)

	switch(construct_op)
		if(0)
			if(istype(P, /obj/item/weapon/screwdriver))
				user << "You unfasten the bolts."
				playsound(src.loc, 'sound/items/Screwdriver.ogg', 50, 1)
				construct_op ++
		if(1)
			if(istype(P, /obj/item/weapon/screwdriver))
				user << "You fasten the bolts."
				playsound(src.loc, 'sound/items/Screwdriver.ogg', 50, 1)
				construct_op --
			if(istype(P, /obj/item/weapon/wrench))
				user << "You dislodge the external plating."
				playsound(src.loc, 'sound/items/Ratchet.ogg', 75, 1)
				construct_op ++
		if(2)
			if(istype(P, /obj/item/weapon/wrench))
				user << "You secure the external plating."
				playsound(src.loc, 'sound/items/Ratchet.ogg', 75, 1)
				construct_op --
			if(istype(P, /obj/item/weapon/wirecutters))
				playsound(src.loc, 'sound/items/Wirecutter.ogg', 50, 1)
				user << "You remove the cables."
				construct_op ++
				var/obj/item/weapon/cable_coil/A = new /obj/item/weapon/cable_coil( user.loc )
				A.amount = 5
				stat |= BROKEN // the machine's been borked!
		if(3)
			if(istype(P, /obj/item/weapon/cable_coil))
				var/obj/item/weapon/cable_coil/A = P
				if(A.amount >= 5)
					user << "You insert the cables."
					A.amount -= 5
					if(A.amount <= 0)
						user.drop_item()
						del(A)
					construct_op --
					stat &= ~BROKEN // the machine's not borked anymore!
			if(istype(P, /obj/item/weapon/crowbar))
				user << "You begin prying out the circuit board other components..."
				playsound(src.loc, 'sound/items/Crowbar.ogg', 50, 1)
				if(do_after(user,60))
					user << "You finish prying out the components."

					// Drop all the component stuff
					if(contents.len > 0)
						for(var/obj/x in src)
							x.loc = user.loc
					else

						// If the machine wasn't made during runtime, probably doesn't have components:
						// manually find the components and drop them!
						var/newpath = text2path(circuitboard)
						var/obj/item/weapon/circuitboard/C = new newpath
						for(var/I in C.req_components)
							for(var/i = 1, i <= C.req_components[I], i++)
								newpath = text2path(I)
								var/obj/item/s = new newpath
								s.loc = user.loc
								if(istype(P, /obj/item/weapon/cable_coil))
									var/obj/item/weapon/cable_coil/A = P
									A.amount = 1

						// Drop a circuit board too
						C.loc = user.loc

					// Create a machine frame and delete the current machine
					var/obj/machinery/constructable_frame/machine_frame/F = new
					F.loc = src.loc
					del(src)


/obj/machinery/telecomms/attack_ai(var/mob/user as mob)
	attack_hand(user)

/obj/machinery/telecomms/attack_hand(var/mob/user as mob)

	// You need a multitool to use this, or be silicon
	if(!issilicon(user))
		// istype returns false if the value is null
		if(!istype(user.get_active_hand(), /obj/item/device/multitool))
			return

	if(stat & (BROKEN|NOPOWER))
		return

	var/obj/item/device/multitool/P = get_multitool(user)

	user.machine = src
	var/dat
	dat = "<font face = \"Courier\"><HEAD><TITLE>[src.name]</TITLE></HEAD><center><H3>[src.name] Access</H3></center>"
	dat += "<br>[temp]<br>"
	dat += "<br>Power Status: <a href='?src=\ref[src];input=toggle'>[src.toggled ? "On" : "Off"]</a>"
	if(on && toggled)
		if(id != "" && id)
			dat += "<br>Identification String: <a href='?src=\ref[src];input=id'>[id]</a>"
		else
			dat += "<br>Identification String: <a href='?src=\ref[src];input=id'>NULL</a>"
		dat += "<br>Network: <a href='?src=\ref[src];input=network'>[network]</a>"
		dat += "<br>Prefabrication: [autolinkers.len ? "TRUE" : "FALSE"]"
		if(hide) dat += "<br>Shadow Link: ACTIVE</a>"

		if(check_links())
			dat += "<br>Signal Locked to Station: <A href='?src=\ref[src];input=level'>[listening_level == STATION_Z ? "TRUE" : "FALSE"]</a>"
		else
			dat += "<br>Signal Locked to Station: FALSE"

		//Show additional options for certain machines.
		dat += Options_Menu()

		dat += "<br>Linked Network Entities: <ol>"

		var/i = 0
		for(var/obj/machinery/telecomms/T in links)
			i++
			if(T.hide && !src.hide)
				continue
			dat += "<li>\ref[T] [T.name] ([T.id])  <a href='?src=\ref[src];unlink=[i]'>\[X\]</a></li>"
		dat += "</ol>"

		dat += "<br>Filtering Frequencies: "

		i = 0
		if(length(freq_listening))
			for(var/x in freq_listening)
				i++
				if(i < length(freq_listening))
					dat += "[format_frequency(x)] GHz<a href='?src=\ref[src];delete=[x]'>\[X\]</a>; "
				else
					dat += "[format_frequency(x)] GHz<a href='?src=\ref[src];delete=[x]'>\[X\]</a>"
		else
			dat += "NONE"

		dat += "<br>  <a href='?src=\ref[src];input=freq'>\[Add Filter\]</a>"
		dat += "<hr>"

		if(P)
			if(P.buffer)
				dat += "<br><br>MULTITOOL BUFFER: [P.buffer] ([P.buffer.id]) <a href='?src=\ref[src];link=1'>\[Link\]</a> <a href='?src=\ref[src];flush=1'>\[Flush\]"
			else
				dat += "<br><br>MULTITOOL BUFFER: <a href='?src=\ref[src];buffer=1'>\[Add Machine\]</a>"

	dat += "</font>"
	temp = ""
	user << browse(dat, "window=tcommachine;size=520x500;can_resize=0")
	onclose(user, "dormitory")

// Off-Site Relays
//
// You are able to send/receive signals from the station's z level (changeable in the STATION_Z #define) if you have two or more broadcasters/receivers linked to the relay.
// Meaning, if you want to setup a relay for the station OUTSIDE of it's z level, you will have to setup the following:
//
// 2 Broadcasters (any frequency), 2 Receivers (any frequency), 1 Relay.
// Link the broadcasters and receivers to the Relay.
// Now, use a multi-tool to set their "Locked to station" to TRUE. (The FALSE link should be clickable, if not, check your previous steps)
//
// The machines will now check if there is enough broadcasters/receivers to send/receive signals from the station.
//
// Why 2 receivers/broadcasters? I didn't want ANYONE to be able to setup a backup relay with already pre-existing relays.
// The mining relay and the ruskie relay all have 1 broadcaster and 1 receiver. If I didn't have this check then anyone could
// click on the button and turn it into an instant off-site relay.
//
// After clicking the button, and if successful, the machine's "listening_level" will change to the station's Z level.
//

// Only broadcasters/receivers can lock their signal onto the station.
/obj/machinery/telecomms/proc/check_links()
	return 0

// I am sorry for the copy+paste below, please let me know if I could do this without having to copy+paste it. -Giacom

// The connected relay needs to be linked to at least 2 receivers to receive signals from the station.
/obj/machinery/telecomms/receiver/check_links()
	var/count = 0
	for(var/obj/machinery/telecomms/relay/R in links)
		for(var/obj/machinery/telecomms/receiver/L in R.links)
			count += 1
	return (count >= 2)

// The connected relay needs to be linked to at least 2 broadcasters to send signals to the station.
/obj/machinery/telecomms/broadcaster/check_links()
	var/count = 0
	for(var/obj/machinery/telecomms/relay/R in links)
		for(var/obj/machinery/telecomms/broadcaster/L in R.links)
			count += 1
	return (count >= 2)

// Will update all telecomms machines and check that they can still send signals to off-site levels.
// Called when a machine is unlinked.
/proc/update_all_machines()
	for(var/obj/machinery/telecomms/M in telecomms_list)
		M.update_level()

/obj/machinery/telecomms/proc/update_level()
	// If the broadcaster/receiver cannot lock onto the station and it is set to...
	// ..update it to not lock onto the station.
	if(src.listening_level == STATION_Z)
		if(!check_links())
			var/turf/position = get_turf(src)
			src.listening_level = position.z

// Toggles the broadcaster/receiver to lock onto the station's level or onto it's own.
// It will need the connected relay to have at least two broadcasters and receivers for it to work.
// Returns true if it sucessfully changes, false otherwise.

/obj/machinery/telecomms/proc/toggle_level()
	// Toggle on/off getting signals from the station or the current Z level
	if(src.listening_level == STATION_Z) // equals the station
		var/turf/position = get_turf(src) // set the level to our z level
		src.listening_level = position.z
		return 1
	else if(check_links())
		src.listening_level = STATION_Z
		return 1
	return 0

// Returns a multitool from a user depending on their mobtype.

/obj/machinery/telecomms/proc/get_multitool(mob/user as mob)

	var/obj/item/device/multitool/P = null
	// Let's double check
	if(!issilicon(user) && istype(user.get_active_hand(), /obj/item/device/multitool))
		P = user.get_active_hand()
	//else if(isAI(user))
	//	var/mob/living/silicon/ai/U = user
	//	P = U.aiMulti
	else if(isrobot(user) && in_range(user, src))
		if(istype(user.get_active_hand(), /obj/item/device/multitool))
			P = user.get_active_hand()
	return P

// Additional Options for certain machines. Use this when you want to add an option to a specific machine.
// Example of how to use below.

/obj/machinery/telecomms/proc/Options_Menu()
	return ""

/*
// Add an option to the processor to switch processing mode. (COMPRESS -> UNCOMPRESS or UNCOMPRESS -> COMPRESS)
/obj/machinery/telecomms/processor/Options_Menu()
	var/dat = "<br>Processing Mode: <A href='?src=\ref[src];process=1'>[process_mode ? "UNCOMPRESS" : "COMPRESS"]</a>"
	return dat
*/
// The topic for Additional Options. Use this for checking href links for your specific option.
// Example of how to use below.
/obj/machinery/telecomms/proc/Options_Topic(href, href_list)
	return

/*
/obj/machinery/telecomms/processor/Options_Topic(href, href_list)

	if(href_list["process"])
		temp = "<font color = #666633>-% Processing mode changed. %-</font color>"
		src.process_mode = !src.process_mode
*/

/obj/machinery/telecomms/Topic(href, href_list)

	if(!issilicon(usr))
		if(!istype(usr.get_active_hand(), /obj/item/device/multitool))
			return

	if(stat & (BROKEN|NOPOWER))
		return

	var/obj/item/device/multitool/P = get_multitool(usr)

	if(href_list["input"])
		switch(href_list["input"])

			if("toggle")

				src.toggled = !src.toggled
				temp = "<font color = #666633>-% [src] has been [src.toggled ? "activated" : "deactivated"].</font color>"
				update_power()

			/*
			if("hide")
				src.hide = !hide
				temp = "<font color = #666633>-% Shadow Link has been [src.hide ? "activated" : "deactivated"].</font color>"
			*/

			if("level")
				//Lock to the station OR lock to the current position!
				//You need at least two receivers and two broadcasters for this to work, this includes the machine.
				var/result = toggle_level()
				if(result)
					temp = "<font color = #666633>-% [src]'s signal has been successfully changed.</font color>"
				else
					temp = "<font color = #666633>-% [src] could not lock it's signal onto the station. Two broadcasters or receivers required.</font color>"

			if("id")
				var/newid = copytext(reject_bad_text(input(usr, "Specify the new ID for this machine", src, id) as null|text),1,MAX_MESSAGE_LEN)
				if(newid && usr in range(1, src))
					id = newid
					temp = "<font color = #666633>-% New ID assigned: \"[id]\" %-</font color>"

			if("network")
				var/newnet = input(usr, "Specify the new network for this machine. This will break all current links.", src, network) as null|text
				if(newnet && usr in range(1, src))

					if(length(newnet) > 15)
						temp = "<font color = #666633>-% Too many characters in new network tag %-</font color>"

					else
						for(var/obj/machinery/telecomms/T in links)
							T.links.Remove(src)

						network = newnet
						links = list()
						temp = "<font color = #666633>-% New network tag assigned: \"[network]\" %-</font color>"


			if("freq")
				var/newfreq = input(usr, "Specify a new frequency to filter (GHz). Decimals assigned automatically.", src, network) as null|num
				if(newfreq && usr in range(1, src))
					if(findtext(num2text(newfreq), "."))
						newfreq *= 10 // shift the decimal one place
					if(!(newfreq in freq_listening) && newfreq < 10000)
						freq_listening.Add(newfreq)
						temp = "<font color = #666633>-% New frequency filter assigned: \"[newfreq] GHz\" %-</font color>"

	if(href_list["delete"])

		// changed the layout about to workaround a pesky runtime -- Doohl

		var/x = text2num(href_list["delete"])
		temp = "<font color = #666633>-% Removed frequency filter [x] %-</font color>"
		freq_listening.Remove(x)

	if(href_list["unlink"])

		if(text2num(href_list["unlink"]) <= length(links))
			var/obj/machinery/telecomms/T = links[text2num(href_list["unlink"])]
			temp = "<font color = #666633>-% Removed \ref[T] [T.name] from linked entities. %-</font color>"

			// Remove link entries from both T and src.

			if(src in T.links)
				T.links.Remove(src)
			links.Remove(T)

			// Make sure every telecomms machine is not locked to the station when it shouldn't be.
			update_all_machines()

	if(href_list["link"])

		if(P)

			if(P.buffer)
				if(!(src in P.buffer.links))
					P.buffer.links.Add(src)

				if(!(P.buffer in src.links))
					src.links.Add(P.buffer)

				temp = "<font color = #666633>-% Successfully linked with \ref[P.buffer] [P.buffer.name] %-</font color>"

			else
				temp = "<font color = #666633>-% Unable to acquire buffer %-</font color>"

	if(href_list["buffer"])

		P.buffer = src
		temp = "<font color = #666633>-% Successfully stored \ref[P.buffer] [P.buffer.name] in buffer %-</font color>"


	if(href_list["flush"])

		temp = "<font color = #666633>-% Buffer successfully flushed. %-</font color>"
		P.buffer = null

	src.Options_Topic(href, href_list)

	usr.machine = src
	src.add_fingerprint(usr)

	updateUsrDialog()

#undef STATION_Z
=======
//This file was auto-corrected by findeclaration.exe on 25.5.2012 20:42:32


/*

	All telecommunications interactions:

*/

#define STATION_Z 1

/obj/machinery/telecomms
	var/temp = "" // output message
	var/construct_op = 0


/obj/machinery/telecomms/attackby(obj/item/P as obj, mob/user as mob)

	// Using a multitool lets you access the receiver's interface
	if(istype(P, /obj/item/device/multitool))
		attack_hand(user)

	switch(construct_op)
		if(0)
			if(istype(P, /obj/item/weapon/screwdriver))
				user << "You unfasten the bolts."
				playsound(src.loc, 'sound/items/Screwdriver.ogg', 50, 1)
				construct_op ++
		if(1)
			if(istype(P, /obj/item/weapon/screwdriver))
				user << "You fasten the bolts."
				playsound(src.loc, 'sound/items/Screwdriver.ogg', 50, 1)
				construct_op --
			if(istype(P, /obj/item/weapon/wrench))
				user << "You dislodge the external plating."
				playsound(src.loc, 'sound/items/Ratchet.ogg', 75, 1)
				construct_op ++
		if(2)
			if(istype(P, /obj/item/weapon/wrench))
				user << "You secure the external plating."
				playsound(src.loc, 'sound/items/Ratchet.ogg', 75, 1)
				construct_op --
			if(istype(P, /obj/item/weapon/wirecutters))
				playsound(src.loc, 'sound/items/Wirecutter.ogg', 50, 1)
				user << "You remove the cables."
				construct_op ++
				var/obj/item/weapon/cable_coil/A = new /obj/item/weapon/cable_coil( user.loc )
				A.amount = 5
				stat |= BROKEN // the machine's been borked!
		if(3)
			if(istype(P, /obj/item/weapon/cable_coil))
				var/obj/item/weapon/cable_coil/A = P
				if(A.amount >= 5)
					user << "You insert the cables."
					A.amount -= 5
					if(A.amount <= 0)
						user.drop_item()
						del(A)
					construct_op --
					stat &= ~BROKEN // the machine's not borked anymore!
			if(istype(P, /obj/item/weapon/crowbar))
				user << "You begin prying out the circuit board other components..."
				playsound(src.loc, 'sound/items/Crowbar.ogg', 50, 1)
				if(do_after(user,60))
					user << "You finish prying out the components."

					// Drop all the component stuff
					if(contents.len > 0)
						for(var/obj/x in src)
							x.loc = user.loc
					else

						// If the machine wasn't made during runtime, probably doesn't have components:
						// manually find the components and drop them!
						var/newpath = text2path(circuitboard)
						var/obj/item/weapon/circuitboard/C = new newpath
						for(var/I in C.req_components)
							for(var/i = 1, i <= C.req_components[I], i++)
								newpath = text2path(I)
								var/obj/item/s = new newpath
								s.loc = user.loc
								if(istype(P, /obj/item/weapon/cable_coil))
									var/obj/item/weapon/cable_coil/A = P
									A.amount = 1

						// Drop a circuit board too
						C.loc = user.loc

					// Create a machine frame and delete the current machine
					var/obj/machinery/constructable_frame/machine_frame/F = new
					F.loc = src.loc
					del(src)


/obj/machinery/telecomms/attack_ai(var/mob/user as mob)
	attack_hand(user)

/obj/machinery/telecomms/attack_hand(var/mob/user as mob)

	// You need a multitool to use this, or be silicon
	if(!issilicon(user))
		// istype returns false if the value is null
		if(!istype(user.get_active_hand(), /obj/item/device/multitool))
			return

	if(stat & (BROKEN|NOPOWER))
		return

	var/obj/item/device/multitool/P = get_multitool(user)

	user.machine = src
	var/dat
	dat = "<font face = \"Courier\"><HEAD><TITLE>[src.name]</TITLE></HEAD><center><H3>[src.name] Access</H3></center>"
	dat += "<br>[temp]<br>"
	dat += "<br>Power Status: <a href='?src=\ref[src];input=toggle'>[src.toggled ? "On" : "Off"]</a>"
	if(on && toggled)
		if(id != "" && id)
			dat += "<br>Identification String: <a href='?src=\ref[src];input=id'>[id]</a>"
		else
			dat += "<br>Identification String: <a href='?src=\ref[src];input=id'>NULL</a>"
		dat += "<br>Network: <a href='?src=\ref[src];input=network'>[network]</a>"
		dat += "<br>Prefabrication: [autolinkers.len ? "TRUE" : "FALSE"]"
		if(hide) dat += "<br>Shadow Link: ACTIVE</a>"

		if(check_links())
			dat += "<br>Signal Locked to Station: <A href='?src=\ref[src];input=level'>[listening_level == STATION_Z ? "TRUE" : "FALSE"]</a>"
		else
			dat += "<br>Signal Locked to Station: FALSE"

		//Show additional options for certain machines.
		dat += Options_Menu()

		dat += "<br>Linked Network Entities: <ol>"

		var/i = 0
		for(var/obj/machinery/telecomms/T in links)
			i++
			if(T.hide && !src.hide)
				continue
			dat += "<li>\ref[T] [T.name] ([T.id])  <a href='?src=\ref[src];unlink=[i]'>\[X\]</a></li>"
		dat += "</ol>"

		dat += "<br>Filtering Frequencies: "

		i = 0
		if(length(freq_listening))
			for(var/x in freq_listening)
				i++
				if(i < length(freq_listening))
					dat += "[format_frequency(x)] GHz<a href='?src=\ref[src];delete=[x]'>\[X\]</a>; "
				else
					dat += "[format_frequency(x)] GHz<a href='?src=\ref[src];delete=[x]'>\[X\]</a>"
		else
			dat += "NONE"

		dat += "<br>  <a href='?src=\ref[src];input=freq'>\[Add Filter\]</a>"
		dat += "<hr>"

		if(P)
			if(P.buffer)
				dat += "<br><br>MULTITOOL BUFFER: [P.buffer] ([P.buffer.id]) <a href='?src=\ref[src];link=1'>\[Link\]</a> <a href='?src=\ref[src];flush=1'>\[Flush\]"
			else
				dat += "<br><br>MULTITOOL BUFFER: <a href='?src=\ref[src];buffer=1'>\[Add Machine\]</a>"

	dat += "</font>"
	temp = ""
	user << browse(dat, "window=tcommachine;size=520x500;can_resize=0")
	onclose(user, "dormitory")

// Off-Site Relays
//
// You are able to send/receive signals from the station's z level (changeable in the STATION_Z #define) if you have two or more broadcasters/receivers linked to the relay.
// Meaning, if you want to setup a relay for the station OUTSIDE of it's z level, you will have to setup the following:
//
// 2 Broadcasters (any frequency), 2 Receivers (any frequency), 1 Relay.
// Link the broadcasters and receivers to the Relay.
// Now, use a multi-tool to set their "Locked to station" to TRUE. (The FALSE link should be clickable, if not, check your previous steps)
//
// The machines will now check if there is enough broadcasters/receivers to send/receive signals from the station.
//
// Why 2 receivers/broadcasters? I didn't want ANYONE to be able to setup a backup relay with already pre-existing relays.
// The mining relay and the ruskie relay all have 1 broadcaster and 1 receiver. If I didn't have this check then anyone could
// click on the button and turn it into an instant off-site relay.
//
// After clicking the button, and if successful, the machine's "listening_level" will change to the station's Z level.
//

// Only broadcasters/receivers can lock their signal onto the station.
/obj/machinery/telecomms/proc/check_links()
	return 0

// I am sorry for the copy+paste below, please let me know if I could do this without having to copy+paste it. -Giacom

// The connected relay needs to be linked to at least 2 receivers to receive signals from the station.
/obj/machinery/telecomms/receiver/check_links()
	var/count = 0
	for(var/obj/machinery/telecomms/relay/R in links)
		for(var/obj/machinery/telecomms/receiver/L in R.links)
			count += 1
	return (count >= 2)

// The connected relay needs to be linked to at least 2 broadcasters to send signals to the station.
/obj/machinery/telecomms/broadcaster/check_links()
	var/count = 0
	for(var/obj/machinery/telecomms/relay/R in links)
		for(var/obj/machinery/telecomms/broadcaster/L in R.links)
			count += 1
	return (count >= 2)

// Will update all telecomms machines and check that they can still send signals to off-site levels.
// Called when a machine is unlinked.
/proc/update_all_machines()
	for(var/obj/machinery/telecomms/M in telecomms_list)
		M.update_level()

/obj/machinery/telecomms/proc/update_level()
	// If the broadcaster/receiver cannot lock onto the station and it is set to...
	// ..update it to not lock onto the station.
	if(src.listening_level == STATION_Z)
		if(!check_links())
			var/turf/position = get_turf(src)
			src.listening_level = position.z

// Toggles the broadcaster/receiver to lock onto the station's level or onto it's own.
// It will need the connected relay to have at least two broadcasters and receivers for it to work.
// Returns true if it sucessfully changes, false otherwise.

/obj/machinery/telecomms/proc/toggle_level()
	// Toggle on/off getting signals from the station or the current Z level
	if(src.listening_level == STATION_Z) // equals the station
		var/turf/position = get_turf(src) // set the level to our z level
		src.listening_level = position.z
		return 1
	else if(check_links())
		src.listening_level = STATION_Z
		return 1
	return 0

// Returns a multitool from a user depending on their mobtype.

/obj/machinery/telecomms/proc/get_multitool(mob/user as mob)

	var/obj/item/device/multitool/P = null
	// Let's double check
	if(!issilicon(user) && istype(user.get_active_hand(), /obj/item/device/multitool))
		P = user.get_active_hand()
	else if(isAI(user))
		var/mob/living/silicon/ai/U = user
		P = U.aiMulti
	else if(isrobot(user) && in_range(user, src))
		if(istype(user.get_active_hand(), /obj/item/device/multitool))
			P = user.get_active_hand()
	return P

// Additional Options for certain machines. Use this when you want to add an option to a specific machine.
// Example of how to use below.

/obj/machinery/telecomms/proc/Options_Menu()
	return ""

/*
// Add an option to the processor to switch processing mode. (COMPRESS -> UNCOMPRESS or UNCOMPRESS -> COMPRESS)
/obj/machinery/telecomms/processor/Options_Menu()
	var/dat = "<br>Processing Mode: <A href='?src=\ref[src];process=1'>[process_mode ? "UNCOMPRESS" : "COMPRESS"]</a>"
	return dat
*/
// The topic for Additional Options. Use this for checking href links for your specific option.
// Example of how to use below.
/obj/machinery/telecomms/proc/Options_Topic(href, href_list)
	return

/*
/obj/machinery/telecomms/processor/Options_Topic(href, href_list)

	if(href_list["process"])
		temp = "<font color = #666633>-% Processing mode changed. %-</font color>"
		src.process_mode = !src.process_mode
*/

/obj/machinery/telecomms/Topic(href, href_list)

	if(!issilicon(usr))
		if(!istype(usr.get_active_hand(), /obj/item/device/multitool))
			return

	if(stat & (BROKEN|NOPOWER))
		return

	var/obj/item/device/multitool/P = get_multitool(usr)

	if(href_list["input"])
		switch(href_list["input"])

			if("toggle")

				src.toggled = !src.toggled
				temp = "<font color = #666633>-% [src] has been [src.toggled ? "activated" : "deactivated"].</font color>"
				update_power()

			/*
			if("hide")
				src.hide = !hide
				temp = "<font color = #666633>-% Shadow Link has been [src.hide ? "activated" : "deactivated"].</font color>"
			*/

			if("level")
				//Lock to the station OR lock to the current position!
				//You need at least two receivers and two broadcasters for this to work, this includes the machine.
				var/result = toggle_level()
				if(result)
					temp = "<font color = #666633>-% [src]'s signal has been successfully changed.</font color>"
				else
					temp = "<font color = #666633>-% [src] could not lock it's signal onto the station. Two broadcasters or receivers required.</font color>"

			if("id")
				var/newid = copytext(reject_bad_text(input(usr, "Specify the new ID for this machine", src, id) as null|text),1,MAX_MESSAGE_LEN)
				if(newid && usr in range(1, src))
					id = newid
					temp = "<font color = #666633>-% New ID assigned: \"[id]\" %-</font color>"

			if("network")
				var/newnet = input(usr, "Specify the new network for this machine. This will break all current links.", src, network) as null|text
				if(newnet && usr in range(1, src))

					if(length(newnet) > 15)
						temp = "<font color = #666633>-% Too many characters in new network tag %-</font color>"

					else
						for(var/obj/machinery/telecomms/T in links)
							T.links.Remove(src)

						network = newnet
						links = list()
						temp = "<font color = #666633>-% New network tag assigned: \"[network]\" %-</font color>"


			if("freq")
				var/newfreq = input(usr, "Specify a new frequency to filter (GHz). Decimals assigned automatically.", src, network) as null|num
				if(newfreq && usr in range(1, src))
					if(findtext(num2text(newfreq), "."))
						newfreq *= 10 // shift the decimal one place
					if(!(newfreq in freq_listening) && newfreq < 10000)
						freq_listening.Add(newfreq)
						temp = "<font color = #666633>-% New frequency filter assigned: \"[newfreq] GHz\" %-</font color>"

	if(href_list["delete"])

		// changed the layout about to workaround a pesky runtime -- Doohl

		var/x = text2num(href_list["delete"])
		temp = "<font color = #666633>-% Removed frequency filter [x] %-</font color>"
		freq_listening.Remove(x)

	if(href_list["unlink"])

		if(text2num(href_list["unlink"]) <= length(links))
			var/obj/machinery/telecomms/T = links[text2num(href_list["unlink"])]
			temp = "<font color = #666633>-% Removed \ref[T] [T.name] from linked entities. %-</font color>"

			// Remove link entries from both T and src.

			if(src in T.links)
				T.links.Remove(src)
			links.Remove(T)

			// Make sure every telecomms machine is not locked to the station when it shouldn't be.
			update_all_machines()

	if(href_list["link"])

		if(P)

			if(P.buffer)
				if(!(src in P.buffer.links))
					P.buffer.links.Add(src)

				if(!(P.buffer in src.links))
					src.links.Add(P.buffer)

				temp = "<font color = #666633>-% Successfully linked with \ref[P.buffer] [P.buffer.name] %-</font color>"

			else
				temp = "<font color = #666633>-% Unable to acquire buffer %-</font color>"

	if(href_list["buffer"])

		P.buffer = src
		temp = "<font color = #666633>-% Successfully stored \ref[P.buffer] [P.buffer.name] in buffer %-</font color>"


	if(href_list["flush"])

		temp = "<font color = #666633>-% Buffer successfully flushed. %-</font color>"
		P.buffer = null

	src.Options_Topic(href, href_list)

	usr.machine = src
	src.add_fingerprint(usr)

	updateUsrDialog()

#undef STATION_Z
>>>>>>> b0f75033
<|MERGE_RESOLUTION|>--- conflicted
+++ resolved
@@ -1,4 +1,3 @@
-<<<<<<< HEAD
 //This file was auto-corrected by findeclaration.exe on 25.5.2012 20:42:32
 
 
@@ -245,9 +244,9 @@
 	// Let's double check
 	if(!issilicon(user) && istype(user.get_active_hand(), /obj/item/device/multitool))
 		P = user.get_active_hand()
-	//else if(isAI(user))
-	//	var/mob/living/silicon/ai/U = user
-	//	P = U.aiMulti
+	else if(isAI(user))
+		var/mob/living/silicon/ai/U = user
+		P = U.aiMulti
 	else if(isrobot(user) && in_range(user, src))
 		if(istype(user.get_active_hand(), /obj/item/device/multitool))
 			P = user.get_active_hand()
@@ -401,409 +400,4 @@
 
 	updateUsrDialog()
 
-#undef STATION_Z
-=======
-//This file was auto-corrected by findeclaration.exe on 25.5.2012 20:42:32
-
-
-/*
-
-	All telecommunications interactions:
-
-*/
-
-#define STATION_Z 1
-
-/obj/machinery/telecomms
-	var/temp = "" // output message
-	var/construct_op = 0
-
-
-/obj/machinery/telecomms/attackby(obj/item/P as obj, mob/user as mob)
-
-	// Using a multitool lets you access the receiver's interface
-	if(istype(P, /obj/item/device/multitool))
-		attack_hand(user)
-
-	switch(construct_op)
-		if(0)
-			if(istype(P, /obj/item/weapon/screwdriver))
-				user << "You unfasten the bolts."
-				playsound(src.loc, 'sound/items/Screwdriver.ogg', 50, 1)
-				construct_op ++
-		if(1)
-			if(istype(P, /obj/item/weapon/screwdriver))
-				user << "You fasten the bolts."
-				playsound(src.loc, 'sound/items/Screwdriver.ogg', 50, 1)
-				construct_op --
-			if(istype(P, /obj/item/weapon/wrench))
-				user << "You dislodge the external plating."
-				playsound(src.loc, 'sound/items/Ratchet.ogg', 75, 1)
-				construct_op ++
-		if(2)
-			if(istype(P, /obj/item/weapon/wrench))
-				user << "You secure the external plating."
-				playsound(src.loc, 'sound/items/Ratchet.ogg', 75, 1)
-				construct_op --
-			if(istype(P, /obj/item/weapon/wirecutters))
-				playsound(src.loc, 'sound/items/Wirecutter.ogg', 50, 1)
-				user << "You remove the cables."
-				construct_op ++
-				var/obj/item/weapon/cable_coil/A = new /obj/item/weapon/cable_coil( user.loc )
-				A.amount = 5
-				stat |= BROKEN // the machine's been borked!
-		if(3)
-			if(istype(P, /obj/item/weapon/cable_coil))
-				var/obj/item/weapon/cable_coil/A = P
-				if(A.amount >= 5)
-					user << "You insert the cables."
-					A.amount -= 5
-					if(A.amount <= 0)
-						user.drop_item()
-						del(A)
-					construct_op --
-					stat &= ~BROKEN // the machine's not borked anymore!
-			if(istype(P, /obj/item/weapon/crowbar))
-				user << "You begin prying out the circuit board other components..."
-				playsound(src.loc, 'sound/items/Crowbar.ogg', 50, 1)
-				if(do_after(user,60))
-					user << "You finish prying out the components."
-
-					// Drop all the component stuff
-					if(contents.len > 0)
-						for(var/obj/x in src)
-							x.loc = user.loc
-					else
-
-						// If the machine wasn't made during runtime, probably doesn't have components:
-						// manually find the components and drop them!
-						var/newpath = text2path(circuitboard)
-						var/obj/item/weapon/circuitboard/C = new newpath
-						for(var/I in C.req_components)
-							for(var/i = 1, i <= C.req_components[I], i++)
-								newpath = text2path(I)
-								var/obj/item/s = new newpath
-								s.loc = user.loc
-								if(istype(P, /obj/item/weapon/cable_coil))
-									var/obj/item/weapon/cable_coil/A = P
-									A.amount = 1
-
-						// Drop a circuit board too
-						C.loc = user.loc
-
-					// Create a machine frame and delete the current machine
-					var/obj/machinery/constructable_frame/machine_frame/F = new
-					F.loc = src.loc
-					del(src)
-
-
-/obj/machinery/telecomms/attack_ai(var/mob/user as mob)
-	attack_hand(user)
-
-/obj/machinery/telecomms/attack_hand(var/mob/user as mob)
-
-	// You need a multitool to use this, or be silicon
-	if(!issilicon(user))
-		// istype returns false if the value is null
-		if(!istype(user.get_active_hand(), /obj/item/device/multitool))
-			return
-
-	if(stat & (BROKEN|NOPOWER))
-		return
-
-	var/obj/item/device/multitool/P = get_multitool(user)
-
-	user.machine = src
-	var/dat
-	dat = "<font face = \"Courier\"><HEAD><TITLE>[src.name]</TITLE></HEAD><center><H3>[src.name] Access</H3></center>"
-	dat += "<br>[temp]<br>"
-	dat += "<br>Power Status: <a href='?src=\ref[src];input=toggle'>[src.toggled ? "On" : "Off"]</a>"
-	if(on && toggled)
-		if(id != "" && id)
-			dat += "<br>Identification String: <a href='?src=\ref[src];input=id'>[id]</a>"
-		else
-			dat += "<br>Identification String: <a href='?src=\ref[src];input=id'>NULL</a>"
-		dat += "<br>Network: <a href='?src=\ref[src];input=network'>[network]</a>"
-		dat += "<br>Prefabrication: [autolinkers.len ? "TRUE" : "FALSE"]"
-		if(hide) dat += "<br>Shadow Link: ACTIVE</a>"
-
-		if(check_links())
-			dat += "<br>Signal Locked to Station: <A href='?src=\ref[src];input=level'>[listening_level == STATION_Z ? "TRUE" : "FALSE"]</a>"
-		else
-			dat += "<br>Signal Locked to Station: FALSE"
-
-		//Show additional options for certain machines.
-		dat += Options_Menu()
-
-		dat += "<br>Linked Network Entities: <ol>"
-
-		var/i = 0
-		for(var/obj/machinery/telecomms/T in links)
-			i++
-			if(T.hide && !src.hide)
-				continue
-			dat += "<li>\ref[T] [T.name] ([T.id])  <a href='?src=\ref[src];unlink=[i]'>\[X\]</a></li>"
-		dat += "</ol>"
-
-		dat += "<br>Filtering Frequencies: "
-
-		i = 0
-		if(length(freq_listening))
-			for(var/x in freq_listening)
-				i++
-				if(i < length(freq_listening))
-					dat += "[format_frequency(x)] GHz<a href='?src=\ref[src];delete=[x]'>\[X\]</a>; "
-				else
-					dat += "[format_frequency(x)] GHz<a href='?src=\ref[src];delete=[x]'>\[X\]</a>"
-		else
-			dat += "NONE"
-
-		dat += "<br>  <a href='?src=\ref[src];input=freq'>\[Add Filter\]</a>"
-		dat += "<hr>"
-
-		if(P)
-			if(P.buffer)
-				dat += "<br><br>MULTITOOL BUFFER: [P.buffer] ([P.buffer.id]) <a href='?src=\ref[src];link=1'>\[Link\]</a> <a href='?src=\ref[src];flush=1'>\[Flush\]"
-			else
-				dat += "<br><br>MULTITOOL BUFFER: <a href='?src=\ref[src];buffer=1'>\[Add Machine\]</a>"
-
-	dat += "</font>"
-	temp = ""
-	user << browse(dat, "window=tcommachine;size=520x500;can_resize=0")
-	onclose(user, "dormitory")
-
-// Off-Site Relays
-//
-// You are able to send/receive signals from the station's z level (changeable in the STATION_Z #define) if you have two or more broadcasters/receivers linked to the relay.
-// Meaning, if you want to setup a relay for the station OUTSIDE of it's z level, you will have to setup the following:
-//
-// 2 Broadcasters (any frequency), 2 Receivers (any frequency), 1 Relay.
-// Link the broadcasters and receivers to the Relay.
-// Now, use a multi-tool to set their "Locked to station" to TRUE. (The FALSE link should be clickable, if not, check your previous steps)
-//
-// The machines will now check if there is enough broadcasters/receivers to send/receive signals from the station.
-//
-// Why 2 receivers/broadcasters? I didn't want ANYONE to be able to setup a backup relay with already pre-existing relays.
-// The mining relay and the ruskie relay all have 1 broadcaster and 1 receiver. If I didn't have this check then anyone could
-// click on the button and turn it into an instant off-site relay.
-//
-// After clicking the button, and if successful, the machine's "listening_level" will change to the station's Z level.
-//
-
-// Only broadcasters/receivers can lock their signal onto the station.
-/obj/machinery/telecomms/proc/check_links()
-	return 0
-
-// I am sorry for the copy+paste below, please let me know if I could do this without having to copy+paste it. -Giacom
-
-// The connected relay needs to be linked to at least 2 receivers to receive signals from the station.
-/obj/machinery/telecomms/receiver/check_links()
-	var/count = 0
-	for(var/obj/machinery/telecomms/relay/R in links)
-		for(var/obj/machinery/telecomms/receiver/L in R.links)
-			count += 1
-	return (count >= 2)
-
-// The connected relay needs to be linked to at least 2 broadcasters to send signals to the station.
-/obj/machinery/telecomms/broadcaster/check_links()
-	var/count = 0
-	for(var/obj/machinery/telecomms/relay/R in links)
-		for(var/obj/machinery/telecomms/broadcaster/L in R.links)
-			count += 1
-	return (count >= 2)
-
-// Will update all telecomms machines and check that they can still send signals to off-site levels.
-// Called when a machine is unlinked.
-/proc/update_all_machines()
-	for(var/obj/machinery/telecomms/M in telecomms_list)
-		M.update_level()
-
-/obj/machinery/telecomms/proc/update_level()
-	// If the broadcaster/receiver cannot lock onto the station and it is set to...
-	// ..update it to not lock onto the station.
-	if(src.listening_level == STATION_Z)
-		if(!check_links())
-			var/turf/position = get_turf(src)
-			src.listening_level = position.z
-
-// Toggles the broadcaster/receiver to lock onto the station's level or onto it's own.
-// It will need the connected relay to have at least two broadcasters and receivers for it to work.
-// Returns true if it sucessfully changes, false otherwise.
-
-/obj/machinery/telecomms/proc/toggle_level()
-	// Toggle on/off getting signals from the station or the current Z level
-	if(src.listening_level == STATION_Z) // equals the station
-		var/turf/position = get_turf(src) // set the level to our z level
-		src.listening_level = position.z
-		return 1
-	else if(check_links())
-		src.listening_level = STATION_Z
-		return 1
-	return 0
-
-// Returns a multitool from a user depending on their mobtype.
-
-/obj/machinery/telecomms/proc/get_multitool(mob/user as mob)
-
-	var/obj/item/device/multitool/P = null
-	// Let's double check
-	if(!issilicon(user) && istype(user.get_active_hand(), /obj/item/device/multitool))
-		P = user.get_active_hand()
-	else if(isAI(user))
-		var/mob/living/silicon/ai/U = user
-		P = U.aiMulti
-	else if(isrobot(user) && in_range(user, src))
-		if(istype(user.get_active_hand(), /obj/item/device/multitool))
-			P = user.get_active_hand()
-	return P
-
-// Additional Options for certain machines. Use this when you want to add an option to a specific machine.
-// Example of how to use below.
-
-/obj/machinery/telecomms/proc/Options_Menu()
-	return ""
-
-/*
-// Add an option to the processor to switch processing mode. (COMPRESS -> UNCOMPRESS or UNCOMPRESS -> COMPRESS)
-/obj/machinery/telecomms/processor/Options_Menu()
-	var/dat = "<br>Processing Mode: <A href='?src=\ref[src];process=1'>[process_mode ? "UNCOMPRESS" : "COMPRESS"]</a>"
-	return dat
-*/
-// The topic for Additional Options. Use this for checking href links for your specific option.
-// Example of how to use below.
-/obj/machinery/telecomms/proc/Options_Topic(href, href_list)
-	return
-
-/*
-/obj/machinery/telecomms/processor/Options_Topic(href, href_list)
-
-	if(href_list["process"])
-		temp = "<font color = #666633>-% Processing mode changed. %-</font color>"
-		src.process_mode = !src.process_mode
-*/
-
-/obj/machinery/telecomms/Topic(href, href_list)
-
-	if(!issilicon(usr))
-		if(!istype(usr.get_active_hand(), /obj/item/device/multitool))
-			return
-
-	if(stat & (BROKEN|NOPOWER))
-		return
-
-	var/obj/item/device/multitool/P = get_multitool(usr)
-
-	if(href_list["input"])
-		switch(href_list["input"])
-
-			if("toggle")
-
-				src.toggled = !src.toggled
-				temp = "<font color = #666633>-% [src] has been [src.toggled ? "activated" : "deactivated"].</font color>"
-				update_power()
-
-			/*
-			if("hide")
-				src.hide = !hide
-				temp = "<font color = #666633>-% Shadow Link has been [src.hide ? "activated" : "deactivated"].</font color>"
-			*/
-
-			if("level")
-				//Lock to the station OR lock to the current position!
-				//You need at least two receivers and two broadcasters for this to work, this includes the machine.
-				var/result = toggle_level()
-				if(result)
-					temp = "<font color = #666633>-% [src]'s signal has been successfully changed.</font color>"
-				else
-					temp = "<font color = #666633>-% [src] could not lock it's signal onto the station. Two broadcasters or receivers required.</font color>"
-
-			if("id")
-				var/newid = copytext(reject_bad_text(input(usr, "Specify the new ID for this machine", src, id) as null|text),1,MAX_MESSAGE_LEN)
-				if(newid && usr in range(1, src))
-					id = newid
-					temp = "<font color = #666633>-% New ID assigned: \"[id]\" %-</font color>"
-
-			if("network")
-				var/newnet = input(usr, "Specify the new network for this machine. This will break all current links.", src, network) as null|text
-				if(newnet && usr in range(1, src))
-
-					if(length(newnet) > 15)
-						temp = "<font color = #666633>-% Too many characters in new network tag %-</font color>"
-
-					else
-						for(var/obj/machinery/telecomms/T in links)
-							T.links.Remove(src)
-
-						network = newnet
-						links = list()
-						temp = "<font color = #666633>-% New network tag assigned: \"[network]\" %-</font color>"
-
-
-			if("freq")
-				var/newfreq = input(usr, "Specify a new frequency to filter (GHz). Decimals assigned automatically.", src, network) as null|num
-				if(newfreq && usr in range(1, src))
-					if(findtext(num2text(newfreq), "."))
-						newfreq *= 10 // shift the decimal one place
-					if(!(newfreq in freq_listening) && newfreq < 10000)
-						freq_listening.Add(newfreq)
-						temp = "<font color = #666633>-% New frequency filter assigned: \"[newfreq] GHz\" %-</font color>"
-
-	if(href_list["delete"])
-
-		// changed the layout about to workaround a pesky runtime -- Doohl
-
-		var/x = text2num(href_list["delete"])
-		temp = "<font color = #666633>-% Removed frequency filter [x] %-</font color>"
-		freq_listening.Remove(x)
-
-	if(href_list["unlink"])
-
-		if(text2num(href_list["unlink"]) <= length(links))
-			var/obj/machinery/telecomms/T = links[text2num(href_list["unlink"])]
-			temp = "<font color = #666633>-% Removed \ref[T] [T.name] from linked entities. %-</font color>"
-
-			// Remove link entries from both T and src.
-
-			if(src in T.links)
-				T.links.Remove(src)
-			links.Remove(T)
-
-			// Make sure every telecomms machine is not locked to the station when it shouldn't be.
-			update_all_machines()
-
-	if(href_list["link"])
-
-		if(P)
-
-			if(P.buffer)
-				if(!(src in P.buffer.links))
-					P.buffer.links.Add(src)
-
-				if(!(P.buffer in src.links))
-					src.links.Add(P.buffer)
-
-				temp = "<font color = #666633>-% Successfully linked with \ref[P.buffer] [P.buffer.name] %-</font color>"
-
-			else
-				temp = "<font color = #666633>-% Unable to acquire buffer %-</font color>"
-
-	if(href_list["buffer"])
-
-		P.buffer = src
-		temp = "<font color = #666633>-% Successfully stored \ref[P.buffer] [P.buffer.name] in buffer %-</font color>"
-
-
-	if(href_list["flush"])
-
-		temp = "<font color = #666633>-% Buffer successfully flushed. %-</font color>"
-		P.buffer = null
-
-	src.Options_Topic(href, href_list)
-
-	usr.machine = src
-	src.add_fingerprint(usr)
-
-	updateUsrDialog()
-
-#undef STATION_Z
->>>>>>> b0f75033
+#undef STATION_Z