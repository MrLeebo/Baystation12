--- conflicted
+++ resolved
@@ -1,4 +1,3 @@
-<<<<<<< HEAD
 /turf/DblClick()
 	if(istype(usr, /mob/living/silicon/ai))
 		return move_camera_by_click()
@@ -157,36 +156,41 @@
 	var/aco = 0
 	var/atox = 0
 	var/atemp = 0
-
+	var/turf_count = 0
+
+	var/old_lumcount = lighting_lumcount - initial(lighting_lumcount)
 	var/turf/simulated/floor/W = new /turf/simulated/floor( locate(src.x, src.y, src.z) )
-
-	for(var/direction in cardinal)
+	W.lighting_lumcount += old_lumcount
+	if(old_lumcount != W.lighting_lumcount)
+		W.lighting_changed = 1
+		lighting_controller.changed_turfs += W
+
+//////Assimilate Air//////
+	for(var/direction in cardinal)//Only use cardinals to cut down on lag
 		var/turf/T = get_step(src,direction)
-		if(istype(T,/turf/space))
+		if(istype(T,/turf/space))//Counted as no air
+			turf_count++//Considered a valid turf for air calcs
 			continue
-		else if(istype(T,/turf/simulated))
+		else if(istype(T,/turf/simulated/floor))
 			var/turf/simulated/S = T
-			if(S.air)
+			if(S.air)//Add the air's contents to the holders
 				aoxy += S.air.oxygen
 				anitro += S.air.nitrogen
 				aco += S.air.carbon_dioxide
 				atox += S.air.toxins
 				atemp += S.air.temperature
-	W.air.oxygen = (aoxy/4)
-	W.air.nitrogen = (anitro/4)
-	W.air.carbon_dioxide = (aco/4)
-	W.air.toxins = (atox/4)
-	W.air.temperature = (atemp/4)
+			turf_count ++
+	W.air.oxygen = (aoxy/max(turf_count,1))//Averages contents of the turfs, ignoring walls and the like
+	W.air.nitrogen = (anitro/max(turf_count,1))
+	W.air.carbon_dioxide = (aco/max(turf_count,1))
+	W.air.toxins = (atox/max(turf_count,1))
+	W.air.temperature = (atemp/max(turf_count,1))//Trace gases can get bant
 
 	W.RemoveLattice()
 	W.dir = old_dir
 	if(prior_icon) W.icon_state = prior_icon
 	else W.icon_state = "floor"
 
-	if (!explode)
-		W.opacity = 1
-		W.sd_SetOpacity(0)
-		//This is probably gonna make lighting go a bit wonky in bombed areas, but sd_SetOpacity was the primary reason bombs have been so laggy. --NEO
 	W.levelupdate()
 	return W
 
@@ -198,13 +202,22 @@
 	var/aco = 0
 	var/atox = 0
 	var/atemp = 0
-
+	var/turf_count = 0
+
+//////Assimilate Air//////
+	var/old_lumcount = lighting_lumcount - initial(lighting_lumcount)
 	var/turf/simulated/floor/plating/W = new /turf/simulated/floor/plating( locate(src.x, src.y, src.z) )
+	W.lighting_lumcount += old_lumcount
+	if(old_lumcount != W.lighting_lumcount)
+		W.lighting_changed = 1
+		lighting_controller.changed_turfs += W
+
 	for(var/direction in cardinal)
 		var/turf/T = get_step(src,direction)
 		if(istype(T,/turf/space))
+			turf_count++
 			continue
-		else if(istype(T,/turf/simulated))
+		else if(istype(T,/turf/simulated/floor))
 			var/turf/simulated/S = T
 			if(S.air)
 				aoxy += S.air.oxygen
@@ -212,26 +225,30 @@
 				aco += S.air.carbon_dioxide
 				atox += S.air.toxins
 				atemp += S.air.temperature
-	W.air.oxygen = (aoxy/4)
-	W.air.oxygen = (aoxy/4)
-	W.air.nitrogen = (anitro/4)
-	W.air.carbon_dioxide = (aco/4)
-	W.air.toxins = (atox/4)
-	W.air.temperature = (atemp/4)
+			turf_count++
+	W.air.oxygen = (aoxy/max(turf_count,1))
+	W.air.nitrogen = (anitro/max(turf_count,1))
+	W.air.carbon_dioxide = (aco/max(turf_count,1))
+	W.air.toxins = (atox/max(turf_count,1))
+	W.air.temperature = (atemp/max(turf_count,1))
 
 	W.RemoveLattice()
 	W.dir = old_dir
 	if(prior_icon) W.icon_state = prior_icon
 	else W.icon_state = "plating"
-	W.opacity = 1
-	W.sd_SetOpacity(0)
+
 	W.levelupdate()
 	return W
 
 /turf/proc/ReplaceWithEngineFloor()
 	var/old_dir = dir
 
+	var/old_lumcount = lighting_lumcount - initial(lighting_lumcount)
 	var/turf/simulated/floor/engine/E = new /turf/simulated/floor/engine( locate(src.x, src.y, src.z) )
+	E.lighting_lumcount += old_lumcount
+	if(old_lumcount != E.lighting_lumcount)
+		E.lighting_changed = 1
+		lighting_controller.changed_turfs += E
 
 	E.dir = old_dir
 	E.icon_state = "engine"
@@ -296,49 +313,75 @@
 
 /turf/proc/ReplaceWithSpace()
 	var/old_dir = dir
+
+	var/old_lumcount = lighting_lumcount - initial(lighting_lumcount)
 	var/turf/space/S = new /turf/space( locate(src.x, src.y, src.z) )
+	S.lighting_lumcount += old_lumcount
+	if(old_lumcount != S.lighting_lumcount)
+		S.lighting_changed = 1
+		lighting_controller.changed_turfs += S
+
 	S.dir = old_dir
 	S.levelupdate()
 	return S
 
 /turf/proc/ReplaceWithLattice()
 	var/old_dir = dir
+
+	var/old_lumcount = lighting_lumcount - initial(lighting_lumcount)
 	var/turf/space/S = new /turf/space( locate(src.x, src.y, src.z) )
+	S.lighting_lumcount += old_lumcount
+	if(old_lumcount != S.lighting_lumcount)
+		S.lighting_changed = 1
+		lighting_controller.changed_turfs += S
+
 	S.dir = old_dir
-	S.sd_LumReset()
 	new /obj/structure/lattice( locate(src.x, src.y, src.z) )
 	S.levelupdate()
 	return S
 
 /turf/proc/ReplaceWithWall()
 	var/old_icon = icon_state
+
+	var/old_lumcount = lighting_lumcount - initial(lighting_lumcount)
 	var/turf/simulated/wall/S = new /turf/simulated/wall( locate(src.x, src.y, src.z) )
+	S.lighting_lumcount += old_lumcount
+	if(old_lumcount != S.lighting_lumcount)
+		S.lighting_changed = 1
+		lighting_controller.changed_turfs += S
+
 	S.icon_old = old_icon
-	S.opacity = 0
-	S.sd_NewOpacity(1)
-	S.sd_LumReset()
 	S.levelupdate()
 	return S
 
 /turf/proc/ReplaceWithRWall()
 	var/old_icon = icon_state
+
+	var/old_lumcount = lighting_lumcount - initial(lighting_lumcount)
 	var/turf/simulated/wall/r_wall/S = new /turf/simulated/wall/r_wall( locate(src.x, src.y, src.z) )
+	S.lighting_lumcount += old_lumcount
+	if(old_lumcount != S.lighting_lumcount)
+		S.lighting_changed = 1
+		lighting_controller.changed_turfs += S
+
 	S.icon_old = old_icon
-	S.opacity = 0
-	S.sd_NewOpacity(1)
-	S.sd_LumReset()
 	S.levelupdate()
 	return S
 
 /turf/proc/ReplaceWithMineralWall(var/ore)
 	var/old_icon = icon_state
+
+	var/old_lumcount = lighting_lumcount - initial(lighting_lumcount)
 	var/turf/simulated/wall/mineral/S = new /turf/simulated/wall/mineral( locate(src.x, src.y, src.z) )
+	S.lighting_lumcount += old_lumcount
+	if(old_lumcount != S.lighting_lumcount)
+		S.lighting_changed = 1
+		lighting_controller.changed_turfs += S
+
 	S.icon_old = old_icon
-	S.opacity = 0
-	S.sd_NewOpacity(1)
 	S.mineral = ore
-	S.New()//Hackish as fuck, but what can you do? -Sieve
-	S.sd_LumReset()
+	S.New()//Hackish as fuck, but what can you do? -Sieve	//build it into the goddamn new() call up there ^ ~Carn
+															//e.g. new(turf/loc, mineral)
 	S.levelupdate()
 	return S
 
@@ -939,1935 +982,14 @@
 //			shock()
 	..()
 
-//skytodo:
 /turf/simulated/wall/mineral/proc/PlasmaBurn(temperature)
 	spawn(2)
 	new /obj/structure/girder(src)
 	src.ReplaceWithFloor()
 	for(var/turf/simulated/floor/target_tile in range(0,src))
+		//skytodo:
 		/*if(target_tile.parent && target_tile.parent.group_processing)
 			target_tile.parent.suspend_group_processing()*/
-		var/datum/gas_mixture/napalm = new
-		var/toxinsToDeduce = 20
-		napalm.toxins = toxinsToDeduce
-		napalm.temperature = 400+T0C
-		target_tile.assume_air(napalm)
-		spawn (0) target_tile.hotspot_expose(temperature, 400)
-	for(var/obj/structure/falsewall/plasma/F in range(3,src))//Hackish as fuck, but until temperature_expose works, there is nothing I can do -Sieve
-		var/turf/T = get_turf(F)
-		T.ReplaceWithMineralWall("plasma")
-		del (F)
-	for(var/turf/simulated/wall/mineral/W in range(3,src))
-		if(mineral == "plasma")
-			W.ignite((temperature/4))//Added so that you can't set off a massive chain reaction with a small flame
-	for(var/obj/machinery/door/airlock/plasma/D in range(3,src))
-		D.ignite(temperature/4)
-
-/turf/simulated/wall/mineral/temperature_expose(datum/gas_mixture/air, exposed_temperature, exposed_volume)//Doesn't fucking work because walls don't interact with air :(
-	if(mineral == "plasma")
-		if(exposed_temperature > 300)
-			PlasmaBurn(exposed_temperature)
-
-/turf/simulated/wall/mineral/proc/ignite(exposed_temperature)
-	if(mineral == "plasma")
-		if(exposed_temperature > 300)
-			PlasmaBurn(exposed_temperature)
-
-/turf/simulated/wall/mineral/Bumped(AM as mob|obj)
-	if(mineral == "uranium")
-		radiate()
-	..()
-
-/turf/simulated/wall/mineral/bullet_act(var/obj/item/projectile/Proj)
-	if(mineral == "plasma")
-		if(istype(Proj,/obj/item/projectile/beam))
-			PlasmaBurn(2500)
-		else if(istype(Proj,/obj/item/projectile/ion))
-			PlasmaBurn(500)
-	..()
-
-/turf/simulated/wall/proc/thermitemelt(mob/user as mob)
-	if(mineral == "diamond")
-		return
-	var/obj/effect/overlay/O = new/obj/effect/overlay( src )
-	O.name = "Thermite"
-	O.desc = "Looks hot."
-	O.icon = 'icons/effects/fire.dmi'
-	O.icon_state = "2"
-	O.anchored = 1
-	O.density = 1
-	O.layer = 5
-
-	var/turf/simulated/floor/F = ReplaceWithPlating()
-	F.burn_tile()
-	F.icon_state = "wall_thermite"
-	user << "<span class='warning'>The thermite melts through the wall.</span>"
-
-	spawn(100)
-		if(O)	del(O)
-	F.sd_LumReset()
-	return
-
-/turf/simulated/wall/meteorhit(obj/M as obj)
-	if (prob(15))
-		dismantle_wall()
-	else if(prob(70))
-		ReplaceWithPlating()
-	else
-		ReplaceWithLattice()
-	return 0
-
-
-//This is so damaged or burnt tiles or platings don't get remembered as the default tile
-var/list/icons_to_ignore_at_floor_init = list("damaged1","damaged2","damaged3","damaged4",
-				"damaged5","panelscorched","floorscorched1","floorscorched2","platingdmg1","platingdmg2",
-				"platingdmg3","plating","light_on","light_on_flicker1","light_on_flicker2",
-				"light_on_clicker3","light_on_clicker4","light_on_clicker5","light_broken",
-				"light_on_broken","light_off","wall_thermite","grass1","grass2","grass3","grass4",
-				"asteroid","asteroid_dug",
-				"asteroid0","asteroid1","asteroid2","asteroid3","asteroid4",
-				"asteroid5","asteroid6","asteroid7","asteroid8","asteroid9","asteroid10","asteroid11","asteroid12",
-				"burning","oldburning","light-on-r","light-on-y","light-on-g","light-on-b", "wood", "wood-broken")
-
-var/list/plating_icons = list("plating","platingdmg1","platingdmg2","platingdmg3","asteroid","asteroid_dug")
-var/list/wood_icons = list("wood","wood-broken")
-
-/turf/simulated/floor
-
-	//Note to coders, the 'intact' var can no longer be used to determine if the floor is a plating or not.
-	//Use the is_plating(), is_plasteel_floor() and is_light_floor() procs instead. --Errorage
-	name = "floor"
-	icon = 'icons/turf/floors.dmi'
-	icon_state = "floor"
-	var/icon_regular_floor = "floor" //used to remember what icon the tile should have by default
-	var/icon_plating = "plating"
-	thermal_conductivity = 0.040
-	heat_capacity = 10000
-	var/broken = 0
-	var/burnt = 0
-	var/obj/item/stack/tile/floor_tile = new/obj/item/stack/tile/plasteel
-
-/turf/simulated/floor/airless
-	icon_state = "floor"
-	name = "airless floor"
-	oxygen = 0.01
-	nitrogen = 0.01
-	temperature = TCMB
-
-	New()
-		..()
-		name = "floor"
-
-/turf/simulated/floor/light
-	name = "Light floor"
-	luminosity = 5
-	icon_state = "light_on"
-	floor_tile = new/obj/item/stack/tile/light
-
-	New()
-		floor_tile.New() //I guess New() isn't run on objects spawned without the definition of a turf to house them, ah well.
-		var/n = name //just in case commands rename it in the ..() call
-		..()
-		spawn(4)
-			if(src)
-				update_icon()
-				name = n
-
-/turf/simulated/floor/grass
-	name = "Grass patch"
-	icon_state = "grass1"
-	floor_tile = new/obj/item/stack/tile/grass
-
-	New()
-		floor_tile.New() //I guess New() isn't run on objects spawned without the definition of a turf to house them, ah well.
-		icon_state = "grass[pick("1","2","3","4")]"
-		..()
-		spawn(4)
-			if(src)
-				update_icon()
-				for(var/direction in cardinal)
-					if(istype(get_step(src,direction),/turf/simulated/floor))
-						var/turf/simulated/floor/FF = get_step(src,direction)
-						FF.update_icon() //so siding get updated properly
-
-/turf/simulated/floor/wood
-	name = "floor"
-	icon_state = "wood"
-	floor_tile = new/obj/item/stack/tile/wood
-
-/turf/simulated/floor/vault
-	icon_state = "rockvault"
-
-	New(location,type)
-		..()
-		icon_state = "[type]vault"
-
-/turf/simulated/wall/vault
-	icon_state = "rockvault"
-
-	New(location,type)
-		..()
-		icon_state = "[type]vault"
-
-/turf/simulated/floor/engine
-	name = "reinforced floor"
-	icon_state = "engine"
-	thermal_conductivity = 0.025
-	heat_capacity = 325000
-
-/turf/simulated/floor/engine/cult
-	name = "engraved floor"
-	icon_state = "cult"
-
-
-/turf/simulated/floor/engine/n20
-	New()
-		..()
-		var/datum/gas_mixture/adding = new
-		var/datum/gas/sleeping_agent/trace_gas = new
-
-		trace_gas.moles = 2000
-		adding.trace_gases += trace_gas
-		adding.temperature = T20C
-
-		assume_air(adding)
-
-/turf/simulated/floor/engine/vacuum
-	name = "vacuum floor"
-	icon_state = "engine"
-	oxygen = 0
-	nitrogen = 0.001
-	temperature = TCMB
-
-/turf/simulated/floor/plating
-	name = "plating"
-	icon_state = "plating"
-	floor_tile = null
-	intact = 0
-
-/turf/simulated/floor/plating/airless
-	icon_state = "plating"
-	name = "airless plating"
-	oxygen = 0.01
-	nitrogen = 0.01
-	temperature = TCMB
-
-	New()
-		..()
-		name = "plating"
-
-/turf/simulated/floor/bluegrid
-	icon = 'icons/turf/floors.dmi'
-	icon_state = "bcircuit"
-
-/turf/simulated/floor/greengrid
-	icon = 'icons/turf/floors.dmi'
-	icon_state = "gcircuit"
-
-/turf/simulated/floor/New()
-	..()
-	if(icon_state in icons_to_ignore_at_floor_init) //so damaged/burned tiles or plating icons aren't saved as the default
-		icon_regular_floor = "floor"
-	else
-		icon_regular_floor = icon_state
-
-//turf/simulated/floor/CanPass(atom/movable/mover, turf/target, height=0, air_group=0)
-//	if ((istype(mover, /obj/machinery/vehicle) && !(src.burnt)))
-//		if (!( locate(/obj/machinery/mass_driver, src) ))
-//			return 0
-//	return ..()
-
-/turf/simulated/floor/ex_act(severity)
-	//set src in oview(1)
-	switch(severity)
-		if(1.0)
-			src.ReplaceWithSpace()
-		if(2.0)
-			switch(pick(1,2;75,3))
-				if (1)
-					src.ReplaceWithLattice()
-					if(prob(33)) new /obj/item/stack/sheet/metal(src)
-				if(2)
-					src.ReplaceWithSpace()
-				if(3)
-					if(prob(80))
-						src.break_tile_to_plating()
-					else
-						src.break_tile()
-					src.hotspot_expose(1000,CELL_VOLUME)
-					if(prob(33)) new /obj/item/stack/sheet/metal(src)
-		if(3.0)
-			if (prob(50))
-				src.break_tile()
-				src.hotspot_expose(1000,CELL_VOLUME)
-	return
-
-/turf/simulated/floor/blob_act()
-	return
-
-turf/simulated/floor/proc/update_icon()
-	if(is_plasteel_floor())
-		if(!broken && !burnt)
-			icon_state = icon_regular_floor
-	if(is_plating())
-		if(!broken && !burnt)
-			icon_state = icon_plating //Because asteroids are 'platings' too.
-	if(is_light_floor())
-		var/obj/item/stack/tile/light/T = floor_tile
-		if(T.on)
-			switch(T.state)
-				if(0)
-					icon_state = "light_on"
-					sd_SetLuminosity(5)
-				if(1)
-					var/num = pick("1","2","3","4")
-					icon_state = "light_on_flicker[num]"
-					sd_SetLuminosity(5)
-				if(2)
-					icon_state = "light_on_broken"
-					sd_SetLuminosity(5)
-				if(3)
-					icon_state = "light_off"
-					sd_SetLuminosity(0)
-		else
-			sd_SetLuminosity(0)
-			icon_state = "light_off"
-	if(is_grass_floor())
-		if(!broken && !burnt)
-			if(!(icon_state in list("grass1","grass2","grass3","grass4")))
-				icon_state = "grass[pick("1","2","3","4")]"
-	if(is_wood_floor())
-		if(!broken && !burnt)
-			if( !(icon_state in wood_icons) )
-				icon_state = "wood"
-				//world << "[icon_state]y's got [icon_state]"
-	spawn(1)
-		if(istype(src,/turf/simulated/floor)) //Was throwing runtime errors due to a chance of it changing to space halfway through.
-			if(air)
-				update_visuals(air)
-
-/turf/simulated/floor/return_siding_icon_state()
-	..()
-	if(is_grass_floor())
-		var/dir_sum = 0
-		for(var/direction in cardinal)
-			var/turf/T = get_step(src,direction)
-			if(!(T.is_grass_floor()))
-				dir_sum += direction
-		if(dir_sum)
-			return "wood_siding[dir_sum]"
-		else
-			return 0
-
-
-/turf/simulated/floor/attack_paw(mob/user as mob)
-	return src.attack_hand(user)
-
-/turf/simulated/floor/attack_hand(mob/user as mob)
-	if (is_light_floor())
-		var/obj/item/stack/tile/light/T = floor_tile
-		T.on = !T.on
-	update_icon()
-	if ((!( user.canmove ) || user.restrained() || !( user.pulling )))
-		return
-	if (user.pulling.anchored)
-		return
-	if ((user.pulling.loc != user.loc && get_dist(user, user.pulling) > 1))
-		return
-	if (ismob(user.pulling))
-		var/mob/M = user.pulling
-
-//		if(M==user)					//temporary hack to stop runtimes. ~Carn
-//			user.stop_pulling()		//but...fixed the root of the problem
-//			return					//shoudn't be needed now, unless somebody fucks with pulling again.
-
-		var/mob/t = M.pulling
-		M.stop_pulling()
-		step(user.pulling, get_dir(user.pulling.loc, src))
-		M.start_pulling(t)
-	else
-		step(user.pulling, get_dir(user.pulling.loc, src))
-	return
-
-/turf/simulated/floor/engine/attackby(obj/item/weapon/C as obj, mob/user as mob)
-	if(!C)
-		return
-	if(!user)
-		return
-	if(istype(C, /obj/item/weapon/wrench))
-		user << "\blue Removing rods..."
-		playsound(src.loc, 'sound/items/Ratchet.ogg', 80, 1)
-		if(do_after(user, 30))
-			new /obj/item/stack/rods(src, 2)
-			ReplaceWithFloor()
-			var/turf/simulated/floor/F = src
-			F.make_plating()
-			return
-
-/turf/simulated/floor/proc/gets_drilled()
-	return
-
-/turf/simulated/floor/proc/break_tile_to_plating()
-	if(!is_plating())
-		make_plating()
-	break_tile()
-
-/turf/simulated/floor/is_plasteel_floor()
-	if(istype(floor_tile,/obj/item/stack/tile/plasteel))
-		return 1
-	else
-		return 0
-
-/turf/simulated/floor/is_light_floor()
-	if(istype(floor_tile,/obj/item/stack/tile/light))
-		return 1
-	else
-		return 0
-
-/turf/simulated/floor/is_grass_floor()
-	if(istype(floor_tile,/obj/item/stack/tile/grass))
-		return 1
-	else
-		return 0
-
-/turf/simulated/floor/is_wood_floor()
-	if(istype(floor_tile,/obj/item/stack/tile/wood))
-		return 1
-	else
-		return 0
-
-/turf/simulated/floor/is_plating()
-	if(!floor_tile)
-		return 1
-	return 0
-
-/turf/simulated/floor/proc/break_tile()
-	if(istype(src,/turf/simulated/floor/engine)) return
-	if(istype(src,/turf/simulated/floor/mech_bay_recharge_floor))
-		src.ReplaceWithPlating()
-	if(broken) return
-	if(is_plasteel_floor())
-		src.icon_state = "damaged[pick(1,2,3,4,5)]"
-		broken = 1
-	else if(is_light_floor())
-		src.icon_state = "light_broken"
-		broken = 1
-	else if(is_plating())
-		src.icon_state = "platingdmg[pick(1,2,3)]"
-		broken = 1
-	else if(is_wood_floor())
-		src.icon_state = "wood-broken"
-		broken = 1
-	else if(is_grass_floor())
-		src.icon_state = "sand[pick("1","2","3")]"
-		broken = 1
-
-/turf/simulated/floor/proc/burn_tile()
-	if(istype(src,/turf/simulated/floor/engine)) return
-	if(istype(src,/turf/simulated/floor/plating/airless/asteroid)) return//Asteroid tiles don't burn
-	if(broken || burnt) return
-	if(is_plasteel_floor())
-		src.icon_state = "damaged[pick(1,2,3,4,5)]"
-		burnt = 1
-	else if(is_plasteel_floor())
-		src.icon_state = "floorscorched[pick(1,2)]"
-		burnt = 1
-	else if(is_plating())
-		src.icon_state = "panelscorched"
-		burnt = 1
-	else if(is_wood_floor())
-		src.icon_state = "wood-broken"
-		burnt = 1
-	else if(is_grass_floor())
-		src.icon_state = "sand[pick("1","2","3")]"
-		burnt = 1
-
-//This proc will delete the floor_tile and the update_iocn() proc will then change the icon_state of the turf
-//This proc auto corrects the grass tiles' siding.
-/turf/simulated/floor/proc/make_plating()
-	if(istype(src,/turf/simulated/floor/engine)) return
-
-	if(is_grass_floor())
-		for(var/direction in cardinal)
-			if(istype(get_step(src,direction),/turf/simulated/floor))
-				var/turf/simulated/floor/FF = get_step(src,direction)
-				FF.update_icon() //so siding get updated properly
-
-	if(!floor_tile) return
-	del(floor_tile)
-	icon_plating = "plating"
-	sd_SetLuminosity(0)
-	floor_tile = null
-	intact = 0
-	broken = 0
-	burnt = 0
-
-	update_icon()
-	levelupdate()
-
-//This proc will make the turf a plasteel floor tile. The expected argument is the tile to make the turf with
-//If none is given it will make a new object. dropping or unequipping must be handled before or after calling
-//this proc.
-/turf/simulated/floor/proc/make_plasteel_floor(var/obj/item/stack/tile/plasteel/T = null)
-	broken = 0
-	burnt = 0
-	intact = 1
-	sd_SetLuminosity(0)
-	if(T)
-		if(istype(T,/obj/item/stack/tile/plasteel))
-			floor_tile = T
-			if (icon_regular_floor)
-				icon_state = icon_regular_floor
-			else
-				icon_state = "floor"
-				icon_regular_floor = icon_state
-			update_icon()
-			levelupdate()
-			return
-	//if you gave a valid parameter, it won't get thisf ar.
-	floor_tile = new/obj/item/stack/tile/plasteel
-	icon_state = "floor"
-	icon_regular_floor = icon_state
-
-	update_icon()
-	levelupdate()
-
-//This proc will make the turf a light floor tile. The expected argument is the tile to make the turf with
-//If none is given it will make a new object. dropping or unequipping must be handled before or after calling
-//this proc.
-/turf/simulated/floor/proc/make_light_floor(var/obj/item/stack/tile/light/T = null)
-	broken = 0
-	burnt = 0
-	intact = 1
-	if(T)
-		if(istype(T,/obj/item/stack/tile/light))
-			floor_tile = T
-			update_icon()
-			levelupdate()
-			return
-	//if you gave a valid parameter, it won't get thisf ar.
-	floor_tile = new/obj/item/stack/tile/light
-
-	update_icon()
-	levelupdate()
-
-//This proc will make a turf into a grass patch. Fun eh? Insert the grass tile to be used as the argument
-//If no argument is given a new one will be made.
-/turf/simulated/floor/proc/make_grass_floor(var/obj/item/stack/tile/grass/T = null)
-	broken = 0
-	burnt = 0
-	intact = 1
-	if(T)
-		if(istype(T,/obj/item/stack/tile/grass))
-			floor_tile = T
-			update_icon()
-			levelupdate()
-			return
-	//if you gave a valid parameter, it won't get thisf ar.
-	floor_tile = new/obj/item/stack/tile/grass
-
-	update_icon()
-	levelupdate()
-
-//This proc will make a turf into a wood floor. Fun eh? Insert the wood tile to be used as the argument
-//If no argument is given a new one will be made.
-/turf/simulated/floor/proc/make_wood_floor(var/obj/item/stack/tile/wood/T = null)
-	broken = 0
-	burnt = 0
-	intact = 1
-	if(T)
-		if(istype(T,/obj/item/stack/tile/wood))
-			floor_tile = T
-			update_icon()
-			levelupdate()
-			return
-	//if you gave a valid parameter, it won't get thisf ar.
-	floor_tile = new/obj/item/stack/tile/wood
-
-	update_icon()
-	levelupdate()
-
-/turf/simulated/floor/attackby(obj/item/C as obj, mob/user as mob)
-
-	if(!C || !user)
-		return 0
-
-	if(istype(C,/obj/item/weapon/light/bulb)) //only for light tiles
-		if(is_light_floor())
-			var/obj/item/stack/tile/light/T = floor_tile
-			if(T.state)
-				user.drop_item(C)
-				del(C)
-				T.state = C //fixing it by bashing it with a light bulb, fun eh?
-				update_icon()
-				user << "\blue You replace the light bulb."
-			else
-				user << "\blue The lightbulb seems fine, no need to replace it."
-
-	if(istype(C, /obj/item/weapon/crowbar) && (!(is_plating())))
-		if(broken || burnt)
-			user << "\red You remove the broken plating."
-		else
-			if(is_wood_floor())
-				user << "\red You forcefully pry off the planks, destroying them in the process."
-			else
-				user << "\red You remove the [floor_tile.name]."
-				new floor_tile.type(src)
-
-		make_plating()
-		playsound(src.loc, 'sound/items/Crowbar.ogg', 80, 1)
-
-		return
-
-	if(istype(C, /obj/item/weapon/screwdriver) && is_wood_floor())
-		if(broken || burnt)
-			return
-		else
-			if(is_wood_floor())
-				user << "\red You unscrew the planks."
-				new floor_tile.type(src)
-
-		make_plating()
-		playsound(src.loc, 'sound/items/Screwdriver.ogg', 80, 1)
-
-		return
-
-	if(istype(C, /obj/item/stack/rods))
-		var/obj/item/stack/rods/R = C
-		if (is_plating())
-			if (R.amount >= 2)
-				user << "\blue Reinforcing the floor..."
-				if(do_after(user, 30) && R && R.amount >= 2 && is_plating())
-					ReplaceWithEngineFloor()
-					playsound(src.loc, 'sound/items/Deconstruct.ogg', 80, 1)
-					R.use(2)
-					return
-			else
-				user << "\red You need more rods."
-		else
-			user << "\red You must remove the plating first."
-		return
-
-	if(istype(C, /obj/item/stack/tile))
-		if(is_plating())
-			if(!broken && !burnt)
-				var/obj/item/stack/tile/T = C
-				floor_tile = new T.type
-				intact = 1
-				if(istype(T,/obj/item/stack/tile/light))
-					var/obj/item/stack/tile/light/L = T
-					var/obj/item/stack/tile/light/F = floor_tile
-					F.state = L.state
-					F.on = L.on
-				if(istype(T,/obj/item/stack/tile/grass))
-					for(var/direction in cardinal)
-						if(istype(get_step(src,direction),/turf/simulated/floor))
-							var/turf/simulated/floor/FF = get_step(src,direction)
-							FF.update_icon() //so siding gets updated properly
-				T.use(1)
-				update_icon()
-				levelupdate()
-				playsound(src.loc, 'sound/weapons/Genhit.ogg', 50, 1)
-			else
-				user << "\blue This section is too damaged to support a tile. Use a welder to fix the damage."
-
-
-	if(istype(C, /obj/item/weapon/cable_coil))
-		if(is_plating())
-			var/obj/item/weapon/cable_coil/coil = C
-			coil.turf_place(src, user)
-		else
-			user << "\red You must remove the plating first."
-
-	if(istype(C, /obj/item/weapon/shovel))
-		if(is_grass_floor())
-			new /obj/item/weapon/ore/glass(src)
-			new /obj/item/weapon/ore/glass(src) //Make some sand if you shovel grass
-			user << "\blue You shovel the grass."
-			make_plating()
-		else
-			user << "\red You cannot shovel this."
-
-	if(istype(C, /obj/item/weapon/weldingtool))
-		var/obj/item/weapon/weldingtool/welder = C
-		if(welder.isOn() && (is_plating()))
-			if(broken || burnt)
-				if(welder.remove_fuel(0,user))
-					user << "\red You fix some dents on the broken plating."
-					playsound(src.loc, 'sound/items/Welder.ogg', 80, 1)
-					icon_state = "plating"
-					burnt = 0
-					broken = 0
-				else
-					user << "\blue You need more welding fuel to complete this task."
-
-/turf/unsimulated/floor/attack_paw(user as mob)
-	return src.attack_hand(user)
-
-/turf/unsimulated/floor/attack_hand(var/mob/user as mob)
-	if ((!( user.canmove ) || user.restrained() || !( user.pulling )))
-		return
-	if (user.pulling.anchored)
-		return
-	if ((user.pulling.loc != user.loc && get_dist(user, user.pulling) > 1))
-		return
-	if (ismob(user.pulling))
-		var/mob/M = user.pulling
-		var/mob/t = M.pulling
-		M.stop_pulling()
-		step(user.pulling, get_dir(user.pulling.loc, src))
-		M.start_pulling(t)
-	else
-		step(user.pulling, get_dir(user.pulling.loc, src))
-	return
-
-// imported from space.dm
-
-/turf/space/attack_paw(mob/user as mob)
-	return src.attack_hand(user)
-
-/turf/space/attack_hand(mob/user as mob)
-	if ((user.restrained() || !( user.pulling )))
-		return
-	if (user.pulling.anchored)
-		return
-	if ((user.pulling.loc != user.loc && get_dist(user, user.pulling) > 1))
-		return
-	if (ismob(user.pulling))
-		var/mob/M = user.pulling
-		var/atom/movable/t = M.pulling
-		M.stop_pulling()
-		step(user.pulling, get_dir(user.pulling.loc, src))
-		M.start_pulling(t)
-	else
-		step(user.pulling, get_dir(user.pulling.loc, src))
-	return
-
-/turf/space/attackby(obj/item/C as obj, mob/user as mob)
-
-	if (istype(C, /obj/item/stack/rods))
-		var/obj/structure/lattice/L = locate(/obj/structure/lattice, src)
-		if(L)
-			return
-		var/obj/item/stack/rods/R = C
-		user << "\blue Constructing support lattice ..."
-		playsound(src.loc, 'sound/weapons/Genhit.ogg', 50, 1)
-		ReplaceWithLattice()
-		R.use(1)
-		return
-
-	if (istype(C, /obj/item/stack/tile/plasteel))
-		var/obj/structure/lattice/L = locate(/obj/structure/lattice, src)
-		if(L)
-			var/obj/item/stack/tile/plasteel/S = C
-			del(L)
-			playsound(src.loc, 'sound/weapons/Genhit.ogg', 50, 1)
-			S.build(src)
-			S.use(1)
-			return
-		else
-			user << "\red The plating is going to need some support."
-	return
-
-
-// Ported from unstable r355
-
-/turf/space/Entered(atom/movable/A as mob|obj)
-	..()
-	if ((!(A) || src != A.loc))	return
-
-	inertial_drift(A)
-
-	if(ticker && ticker.mode)
-
-		// Okay, so let's make it so that people can travel z levels but not nuke disks!
-		// if(ticker.mode.name == "nuclear emergency")	return
-		if (A.x <= TRANSITIONEDGE || A.x >= (world.maxx - TRANSITIONEDGE - 1) || A.y <= TRANSITIONEDGE || A.y >= (world.maxy - TRANSITIONEDGE - 1))
-			if(istype(A, /obj/effect/meteor)||istype(A, /obj/effect/space_dust))
-				del(A)
-				return
-
-			if(istype(A, /obj/item/weapon/disk/nuclear)) // Don't let nuke disks travel Z levels  ... And moving this shit down here so it only fires when they're actually trying to change z-level.
-				del(A) //The disk's Del() proc ensures a new one is created
-				return
-
-			if(!isemptylist(A.search_contents_for(/obj/item/weapon/disk/nuclear)))
-				if(istype(A, /mob/living))
-					var/mob/living/MM = A
-					if(MM.client)
-						MM << "\red Something you are carrying is preventing you from leaving. Don't play stupid; you know exactly what it is."
-				return
-
-			var/move_to_z_str = pickweight(accessable_z_levels)
-
-			var/move_to_z = text2num(move_to_z_str)
-
-			if(!move_to_z)
-				return
-
-			A.z = move_to_z
-
-			if(src.x <= TRANSITIONEDGE)
-				A.x = world.maxx - TRANSITIONEDGE - 2
-
-			else if (A.x >= (world.maxx - TRANSITIONEDGE - 1))
-				A.x = TRANSITIONEDGE + 1
-
-			else if (src.y <= TRANSITIONEDGE)
-				A.y = world.maxy - TRANSITIONEDGE -2
-
-			else if (A.y >= (world.maxy - TRANSITIONEDGE - 1))
-				A.y = TRANSITIONEDGE +1
-
-			spawn (0)
-				if ((A && A.loc))
-					A.loc.Entered(A)
-
-/turf/space/proc/Sandbox_Spacemove(atom/movable/A as mob|obj)
-	var/cur_x
-	var/cur_y
-	var/next_x
-	var/next_y
-	var/target_z
-	var/list/y_arr
-
-	if(src.x <= 1)
-		if(istype(A, /obj/effect/meteor)||istype(A, /obj/effect/space_dust))
-			del(A)
-			return
-
-		var/list/cur_pos = src.get_global_map_pos()
-		if(!cur_pos) return
-		cur_x = cur_pos["x"]
-		cur_y = cur_pos["y"]
-		next_x = (--cur_x||global_map.len)
-		y_arr = global_map[next_x]
-		target_z = y_arr[cur_y]
-/*
-		//debug
-		world << "Src.z = [src.z] in global map X = [cur_x], Y = [cur_y]"
-		world << "Target Z = [target_z]"
-		world << "Next X = [next_x]"
-		//debug
-*/
-		if(target_z)
-			A.z = target_z
-			A.x = world.maxx - 2
-			spawn (0)
-				if ((A && A.loc))
-					A.loc.Entered(A)
-	else if (src.x >= world.maxx)
-		if(istype(A, /obj/effect/meteor))
-			del(A)
-			return
-
-		var/list/cur_pos = src.get_global_map_pos()
-		if(!cur_pos) return
-		cur_x = cur_pos["x"]
-		cur_y = cur_pos["y"]
-		next_x = (++cur_x > global_map.len ? 1 : cur_x)
-		y_arr = global_map[next_x]
-		target_z = y_arr[cur_y]
-/*
-		//debug
-		world << "Src.z = [src.z] in global map X = [cur_x], Y = [cur_y]"
-		world << "Target Z = [target_z]"
-		world << "Next X = [next_x]"
-		//debug
-*/
-		if(target_z)
-			A.z = target_z
-			A.x = 3
-			spawn (0)
-				if ((A && A.loc))
-					A.loc.Entered(A)
-	else if (src.y <= 1)
-		if(istype(A, /obj/effect/meteor))
-			del(A)
-			return
-		var/list/cur_pos = src.get_global_map_pos()
-		if(!cur_pos) return
-		cur_x = cur_pos["x"]
-		cur_y = cur_pos["y"]
-		y_arr = global_map[cur_x]
-		next_y = (--cur_y||y_arr.len)
-		target_z = y_arr[next_y]
-/*
-		//debug
-		world << "Src.z = [src.z] in global map X = [cur_x], Y = [cur_y]"
-		world << "Next Y = [next_y]"
-		world << "Target Z = [target_z]"
-		//debug
-*/
-		if(target_z)
-			A.z = target_z
-			A.y = world.maxy - 2
-			spawn (0)
-				if ((A && A.loc))
-					A.loc.Entered(A)
-
-	else if (src.y >= world.maxy)
-		if(istype(A, /obj/effect/meteor)||istype(A, /obj/effect/space_dust))
-			del(A)
-			return
-		var/list/cur_pos = src.get_global_map_pos()
-		if(!cur_pos) return
-		cur_x = cur_pos["x"]
-		cur_y = cur_pos["y"]
-		y_arr = global_map[cur_x]
-		next_y = (++cur_y > y_arr.len ? 1 : cur_y)
-		target_z = y_arr[next_y]
-/*
-		//debug
-		world << "Src.z = [src.z] in global map X = [cur_x], Y = [cur_y]"
-		world << "Next Y = [next_y]"
-		world << "Target Z = [target_z]"
-		//debug
-*/
-		if(target_z)
-			A.z = target_z
-			A.y = 3
-			spawn (0)
-				if ((A && A.loc))
-					A.loc.Entered(A)
-	return
-
-/obj/effect/vaultspawner
-	var/maxX = 6
-	var/maxY = 6
-	var/minX = 2
-	var/minY = 2
-
-/obj/effect/vaultspawner/New(turf/location as turf,lX = minX,uX = maxX,lY = minY,uY = maxY,var/type = null)
-	if(!type)
-		type = pick("sandstone","rock","alien")
-
-	var/lowBoundX = location.x
-	var/lowBoundY = location.y
-
-	var/hiBoundX = location.x + rand(lX,uX)
-	var/hiBoundY = location.y + rand(lY,uY)
-
-	var/z = location.z
-
-	for(var/i = lowBoundX,i<=hiBoundX,i++)
-		for(var/j = lowBoundY,j<=hiBoundY,j++)
-			if(i == lowBoundX || i == hiBoundX || j == lowBoundY || j == hiBoundY)
-				new /turf/simulated/wall/vault(locate(i,j,z),type)
-			else
-				new /turf/simulated/floor/vault(locate(i,j,z),type)
-
-	del(src)
-
-/turf/proc/kill_creatures(mob/U = null)//Will kill people/creatures and damage mechs./N
-//Useful to batch-add creatures to the list.
-	for(var/mob/living/M in src)
-		if(M==U)	continue//Will not harm U. Since null != M, can be excluded to kill everyone.
-		spawn(0)
-			M.gib()
-	for(var/obj/mecha/M in src)//Mecha are not gibbed but are damaged.
-		spawn(0)
-			M.take_damage(100, "brute")
-	for(var/obj/effect/critter/M in src)
-		spawn(0)
-			M.Die()
-
-/turf/proc/Bless()
-	if(flags & NOJAUNT)
-		return
-	flags |= NOJAUNT
-=======
-/turf/DblClick()
-	if(istype(usr, /mob/living/silicon/ai))
-		return move_camera_by_click()
-	if(usr.stat || usr.restrained() || usr.lying)
-		return ..()
-
-	if(usr.hand && istype(usr.l_hand, /obj/item/weapon/flamethrower))
-		var/turflist = getline(usr,src)
-		var/obj/item/weapon/flamethrower/F = usr.l_hand
-		F.flame_turf(turflist)
-	else if(!usr.hand && istype(usr.r_hand, /obj/item/weapon/flamethrower))
-		var/turflist = getline(usr,src)
-		var/obj/item/weapon/flamethrower/F = usr.r_hand
-		F.flame_turf(turflist)
-
-	return ..()
-
-/turf/New()
-	..()
-	for(var/atom/movable/AM as mob|obj in src)
-		spawn( 0 )
-			src.Entered(AM)
-			return
-	return
-
-/turf/ex_act(severity)
-	return 0
-
-
-/turf/bullet_act(var/obj/item/projectile/Proj)
-	if(istype(Proj ,/obj/item/projectile/beam/pulse))
-		src.ex_act(2)
-	..()
-	return 0
-
-/turf/bullet_act(var/obj/item/projectile/Proj)
-	if(istype(Proj ,/obj/item/projectile/bullet/gyro))
-		explosion(src, -1, 0, 2)
-	..()
-	return 0
-
-/turf/Enter(atom/movable/mover as mob|obj, atom/forget as mob|obj|turf|area)
-	if (!mover || !isturf(mover.loc))
-		return 1
-
-
-	//First, check objects to block exit that are not on the border
-	for(var/obj/obstacle in mover.loc)
-		if((obstacle.flags & ~ON_BORDER) && (mover != obstacle) && (forget != obstacle))
-			if(!obstacle.CheckExit(mover, src))
-				mover.Bump(obstacle, 1)
-				return 0
-
-	//Now, check objects to block exit that are on the border
-	for(var/obj/border_obstacle in mover.loc)
-		if((border_obstacle.flags & ON_BORDER) && (mover != border_obstacle) && (forget != border_obstacle))
-			if(!border_obstacle.CheckExit(mover, src))
-				mover.Bump(border_obstacle, 1)
-				return 0
-
-	//Next, check objects to block entry that are on the border
-	for(var/obj/border_obstacle in src)
-		if(border_obstacle.flags & ON_BORDER)
-			if(!border_obstacle.CanPass(mover, mover.loc, 1, 0) && (forget != border_obstacle))
-				mover.Bump(border_obstacle, 1)
-				return 0
-
-	//Then, check the turf itself
-	if (!src.CanPass(mover, src))
-		mover.Bump(src, 1)
-		return 0
-
-	//Finally, check objects/mobs to block entry that are not on the border
-	for(var/atom/movable/obstacle in src)
-		if(obstacle.flags & ~ON_BORDER)
-			if(!obstacle.CanPass(mover, mover.loc, 1, 0) && (forget != obstacle))
-				mover.Bump(obstacle, 1)
-				return 0
-	return 1 //Nothing found to block so return success!
-
-
-/turf/Entered(atom/movable/M as mob|obj)
-	var/loopsanity = 100
-	if(ismob(M))
-		if(!M:lastarea)
-			M:lastarea = get_area(M.loc)
-		if(M:lastarea.has_gravity == 0)
-			inertial_drift(M)
-
-	/*
-		if(M.flags & NOGRAV)
-			inertial_drift(M)
-	*/
-
-
-
-		else if(!istype(src, /turf/space))
-			M:inertia_dir = 0
-	..()
-	var/objects = 0
-	for(var/atom/A as mob|obj|turf|area in src)
-		if(objects > loopsanity)	break
-		objects++
-		spawn( 0 )
-			if ((A && M))
-				A.HasEntered(M, 1)
-			return
-	objects = 0
-	for(var/atom/A as mob|obj|turf|area in range(1))
-		if(objects > loopsanity)	break
-		objects++
-		spawn( 0 )
-			if ((A && M))
-				A.HasProximity(M, 1)
-			return
-	return
-
-/turf/proc/inertial_drift(atom/movable/A as mob|obj)
-	if(!(A.last_move))	return
-	if((istype(A, /mob/) && src.x > 2 && src.x < (world.maxx - 1) && src.y > 2 && src.y < (world.maxy-1)))
-		var/mob/M = A
-		if(M.Process_Spacemove(1))
-			M.inertia_dir  = 0
-			return
-		spawn(5)
-			if((M && !(M.anchored) && (M.loc == src)))
-				if(M.inertia_dir)
-					step(M, M.inertia_dir)
-					return
-				M.inertia_dir = M.last_move
-				step(M, M.inertia_dir)
-	return
-
-/turf/proc/levelupdate()
-	for(var/obj/O in src)
-		if(O.level == 1)
-			O.hide(src.intact)
-
-// override for space turfs, since they should never hide anything
-/turf/space/levelupdate()
-	for(var/obj/O in src)
-		if(O.level == 1)
-			O.hide(0)
-
-// Removes all signs of lattice on the pos of the turf -Donkieyo
-/turf/proc/RemoveLattice()
-	var/obj/structure/lattice/L = locate(/obj/structure/lattice, src)
-	if(L)
-		del L
-
-/turf/proc/ReplaceWithFloor(explode=0)
-	var/prior_icon = icon_old
-	var/old_dir = dir
-	var/aoxy = 0//Holders to assimilate air from nearby turfs
-	var/anitro = 0
-	var/aco = 0
-	var/atox = 0
-	var/atemp = 0
-	var/turf_count = 0
-
-	var/old_lumcount = lighting_lumcount - initial(lighting_lumcount)
-	var/turf/simulated/floor/W = new /turf/simulated/floor( locate(src.x, src.y, src.z) )
-	W.lighting_lumcount += old_lumcount
-	if(old_lumcount != W.lighting_lumcount)
-		W.lighting_changed = 1
-		lighting_controller.changed_turfs += W
-
-//////Assimilate Air//////
-	for(var/direction in cardinal)//Only use cardinals to cut down on lag
-		var/turf/T = get_step(src,direction)
-		if(istype(T,/turf/space))//Counted as no air
-			turf_count++//Considered a valid turf for air calcs
-			continue
-		else if(istype(T,/turf/simulated/floor))
-			var/turf/simulated/S = T
-			if(S.air)//Add the air's contents to the holders
-				aoxy += S.air.oxygen
-				anitro += S.air.nitrogen
-				aco += S.air.carbon_dioxide
-				atox += S.air.toxins
-				atemp += S.air.temperature
-			turf_count ++
-	W.air.oxygen = (aoxy/max(turf_count,1))//Averages contents of the turfs, ignoring walls and the like
-	W.air.nitrogen = (anitro/max(turf_count,1))
-	W.air.carbon_dioxide = (aco/max(turf_count,1))
-	W.air.toxins = (atox/max(turf_count,1))
-	W.air.temperature = (atemp/max(turf_count,1))//Trace gases can get bant
-
-	W.RemoveLattice()
-	W.dir = old_dir
-	if(prior_icon) W.icon_state = prior_icon
-	else W.icon_state = "floor"
-
-	W.levelupdate()
-	return W
-
-/turf/proc/ReplaceWithPlating()
-	var/prior_icon = icon_old
-	var/old_dir = dir
-	var/aoxy = 0//Holders to assimilate air from nearby turfs
-	var/anitro = 0
-	var/aco = 0
-	var/atox = 0
-	var/atemp = 0
-	var/turf_count = 0
-
-//////Assimilate Air//////
-	var/old_lumcount = lighting_lumcount - initial(lighting_lumcount)
-	var/turf/simulated/floor/plating/W = new /turf/simulated/floor/plating( locate(src.x, src.y, src.z) )
-	W.lighting_lumcount += old_lumcount
-	if(old_lumcount != W.lighting_lumcount)
-		W.lighting_changed = 1
-		lighting_controller.changed_turfs += W
-
-	for(var/direction in cardinal)
-		var/turf/T = get_step(src,direction)
-		if(istype(T,/turf/space))
-			turf_count++
-			continue
-		else if(istype(T,/turf/simulated/floor))
-			var/turf/simulated/S = T
-			if(S.air)
-				aoxy += S.air.oxygen
-				anitro += S.air.nitrogen
-				aco += S.air.carbon_dioxide
-				atox += S.air.toxins
-				atemp += S.air.temperature
-			turf_count++
-	W.air.oxygen = (aoxy/max(turf_count,1))
-	W.air.nitrogen = (anitro/max(turf_count,1))
-	W.air.carbon_dioxide = (aco/max(turf_count,1))
-	W.air.toxins = (atox/max(turf_count,1))
-	W.air.temperature = (atemp/max(turf_count,1))
-
-	W.RemoveLattice()
-	W.dir = old_dir
-	if(prior_icon) W.icon_state = prior_icon
-	else W.icon_state = "plating"
-
-	W.levelupdate()
-	return W
-
-/turf/proc/ReplaceWithEngineFloor()
-	var/old_dir = dir
-
-	var/old_lumcount = lighting_lumcount - initial(lighting_lumcount)
-	var/turf/simulated/floor/engine/E = new /turf/simulated/floor/engine( locate(src.x, src.y, src.z) )
-	E.lighting_lumcount += old_lumcount
-	if(old_lumcount != E.lighting_lumcount)
-		E.lighting_changed = 1
-		lighting_controller.changed_turfs += E
-
-	E.dir = old_dir
-	E.icon_state = "engine"
-	E.levelupdate()
-
-/turf/simulated/Entered(atom/A, atom/OL)
-	if (istype(A,/mob/living/carbon))
-		var/mob/living/carbon/M = A
-		if(M.lying)	return
-		if(istype(M, /mob/living/carbon/human))
-			var/mob/living/carbon/human/H = M
-			if(istype(H.shoes, /obj/item/clothing/shoes/clown_shoes))
-				if(H.m_intent == "run")
-					if(H.footstep >= 2)
-						H.footstep = 0
-					else
-						H.footstep++
-					if(H.footstep == 0)
-						playsound(src, "clownstep", 50, 1) // this will get annoying very fast.
-				else
-					playsound(src, "clownstep", 20, 1)
-
-		switch (src.wet)
-			if(1)
-				if(istype(M, /mob/living/carbon/human)) // Added check since monkeys don't have shoes
-					if ((M.m_intent == "run") && !(istype(M:shoes, /obj/item/clothing/shoes) && M:shoes.flags&NOSLIP))
-						M.stop_pulling()
-						step(M, M.dir)
-						M << "\blue You slipped on the wet floor!"
-						playsound(src.loc, 'sound/misc/slip.ogg', 50, 1, -3)
-						M.Stun(8)
-						M.Weaken(5)
-					else
-						M.inertia_dir = 0
-						return
-				else if(!istype(M, /mob/living/carbon/metroid))
-					if (M.m_intent == "run")
-						M.stop_pulling()
-						step(M, M.dir)
-						M << "\blue You slipped on the wet floor!"
-						playsound(src.loc, 'sound/misc/slip.ogg', 50, 1, -3)
-						M.Stun(8)
-						M.Weaken(5)
-					else
-						M.inertia_dir = 0
-						return
-
-			if(2) //lube
-				if(!istype(M, /mob/living/carbon/metroid))
-					M.stop_pulling()
-					step(M, M.dir)
-					spawn(1) step(M, M.dir)
-					spawn(2) step(M, M.dir)
-					spawn(3) step(M, M.dir)
-					spawn(4) step(M, M.dir)
-					M.take_organ_damage(2) // Was 5 -- TLE
-					M << "\blue You slipped on the floor!"
-					playsound(src.loc, 'sound/misc/slip.ogg', 50, 1, -3)
-					M.Weaken(10)
-
-	..()
-
-/turf/proc/ReplaceWithSpace()
-	var/old_dir = dir
-
-	var/old_lumcount = lighting_lumcount - initial(lighting_lumcount)
-	var/turf/space/S = new /turf/space( locate(src.x, src.y, src.z) )
-	S.lighting_lumcount += old_lumcount
-	if(old_lumcount != S.lighting_lumcount)
-		S.lighting_changed = 1
-		lighting_controller.changed_turfs += S
-
-	S.dir = old_dir
-	S.levelupdate()
-	return S
-
-/turf/proc/ReplaceWithLattice()
-	var/old_dir = dir
-
-	var/old_lumcount = lighting_lumcount - initial(lighting_lumcount)
-	var/turf/space/S = new /turf/space( locate(src.x, src.y, src.z) )
-	S.lighting_lumcount += old_lumcount
-	if(old_lumcount != S.lighting_lumcount)
-		S.lighting_changed = 1
-		lighting_controller.changed_turfs += S
-
-	S.dir = old_dir
-	new /obj/structure/lattice( locate(src.x, src.y, src.z) )
-	S.levelupdate()
-	return S
-
-/turf/proc/ReplaceWithWall()
-	var/old_icon = icon_state
-
-	var/old_lumcount = lighting_lumcount - initial(lighting_lumcount)
-	var/turf/simulated/wall/S = new /turf/simulated/wall( locate(src.x, src.y, src.z) )
-	S.lighting_lumcount += old_lumcount
-	if(old_lumcount != S.lighting_lumcount)
-		S.lighting_changed = 1
-		lighting_controller.changed_turfs += S
-
-	S.icon_old = old_icon
-	S.levelupdate()
-	return S
-
-/turf/proc/ReplaceWithRWall()
-	var/old_icon = icon_state
-
-	var/old_lumcount = lighting_lumcount - initial(lighting_lumcount)
-	var/turf/simulated/wall/r_wall/S = new /turf/simulated/wall/r_wall( locate(src.x, src.y, src.z) )
-	S.lighting_lumcount += old_lumcount
-	if(old_lumcount != S.lighting_lumcount)
-		S.lighting_changed = 1
-		lighting_controller.changed_turfs += S
-
-	S.icon_old = old_icon
-	S.levelupdate()
-	return S
-
-/turf/proc/ReplaceWithMineralWall(var/ore)
-	var/old_icon = icon_state
-
-	var/old_lumcount = lighting_lumcount - initial(lighting_lumcount)
-	var/turf/simulated/wall/mineral/S = new /turf/simulated/wall/mineral( locate(src.x, src.y, src.z) )
-	S.lighting_lumcount += old_lumcount
-	if(old_lumcount != S.lighting_lumcount)
-		S.lighting_changed = 1
-		lighting_controller.changed_turfs += S
-
-	S.icon_old = old_icon
-	S.mineral = ore
-	S.New()//Hackish as fuck, but what can you do? -Sieve	//build it into the goddamn new() call up there ^ ~Carn
-															//e.g. new(turf/loc, mineral)
-	S.levelupdate()
-	return S
-
-//turf/simulated/wall/New()
-//	..()
-
-/turf/simulated/wall/proc/dismantle_wall(devastated=0, explode=0)
-	if(istype(src,/turf/simulated/wall/r_wall))
-		if(!devastated)
-			playsound(src.loc, 'sound/items/Welder.ogg', 100, 1)
-			new /obj/structure/girder/reinforced(src)
-			new /obj/item/stack/sheet/plasteel( src )
-		else
-			new /obj/item/stack/sheet/metal( src )
-			new /obj/item/stack/sheet/metal( src )
-			new /obj/item/stack/sheet/plasteel( src )
-	else if(istype(src,/turf/simulated/wall/cult))
-		if(!devastated)
-			playsound(src.loc, 'sound/items/Welder.ogg', 100, 1)
-			new /obj/effect/decal/cleanable/blood(src)
-			new /obj/structure/cultgirder(src)
-		else
-			new /obj/effect/decal/cleanable/blood(src)
-			new /obj/effect/decal/remains/human(src)
-
-	else
-		if(!devastated)
-			playsound(src.loc, 'sound/items/Welder.ogg', 100, 1)
-			switch(mineral)
-				if("metal")
-					new /obj/structure/girder(src)
-					new /obj/item/stack/sheet/metal( src )
-					new /obj/item/stack/sheet/metal( src )
-				if("gold")
-					new /obj/structure/girder(src)
-					new /obj/item/stack/sheet/gold( src )
-					new /obj/item/stack/sheet/gold( src )
-				if("silver")
-					new /obj/structure/girder(src)
-					new /obj/item/stack/sheet/silver( src )
-					new /obj/item/stack/sheet/silver( src )
-				if("diamond")
-					new /obj/structure/girder(src)
-					new /obj/item/stack/sheet/diamond( src )
-					new /obj/item/stack/sheet/diamond( src )
-				if("uranium")
-					new /obj/structure/girder(src)
-					new /obj/item/stack/sheet/uranium( src )
-					new /obj/item/stack/sheet/uranium( src )
-				if("plasma")
-					new /obj/structure/girder(src)
-					new /obj/item/stack/sheet/plasma( src )
-					new /obj/item/stack/sheet/plasma( src )
-				if("clown")
-					new /obj/structure/girder(src)
-					new /obj/item/stack/sheet/clown( src )
-					new /obj/item/stack/sheet/clown( src )
-				if("sandstone")
-					new /obj/structure/girder(src)
-					new /obj/item/stack/sheet/sandstone( src )
-					new /obj/item/stack/sheet/sandstone( src )
-				if("wood")
-					new /obj/structure/girder(src)
-					new /obj/item/stack/sheet/wood( src )
-					new /obj/item/stack/sheet/wood( src )
-
-		else
-			switch(mineral)
-				if("metal")
-					new /obj/item/stack/sheet/metal( src )
-					new /obj/item/stack/sheet/metal( src )
-					new /obj/item/stack/sheet/metal( src )
-				if("gold")
-					new /obj/item/stack/sheet/gold( src )
-					new /obj/item/stack/sheet/gold( src )
-					new /obj/item/stack/sheet/metal( src )
-				if("silver")
-					new /obj/item/stack/sheet/silver( src )
-					new /obj/item/stack/sheet/silver( src )
-					new /obj/item/stack/sheet/metal( src )
-				if("diamond")
-					new /obj/item/stack/sheet/diamond( src )
-					new /obj/item/stack/sheet/diamond( src )
-					new /obj/item/stack/sheet/metal( src )
-				if("uranium")
-					new /obj/item/stack/sheet/uranium( src )
-					new /obj/item/stack/sheet/uranium( src )
-					new /obj/item/stack/sheet/metal( src )
-				if("plasma")
-					new /obj/item/stack/sheet/plasma( src )
-					new /obj/item/stack/sheet/plasma( src )
-					new /obj/item/stack/sheet/metal( src )
-				if("clown")
-					new /obj/item/stack/sheet/clown( src )
-					new /obj/item/stack/sheet/clown( src )
-					new /obj/item/stack/sheet/metal( src )
-				if("sandstone")
-					new /obj/item/stack/sheet/sandstone( src )
-					new /obj/item/stack/sheet/sandstone( src )
-					new /obj/item/stack/sheet/metal( src )
-				if("wood")
-					new /obj/item/stack/sheet/wood( src )
-					new /obj/item/stack/sheet/wood( src )
-					new /obj/item/stack/sheet/metal( src )
-
-	for(var/obj/O in src.contents) //Eject contents!
-		if(istype(O,/obj/effect/decal/poster))
-			var/obj/effect/decal/poster/P = O
-			P.roll_and_drop(src)
-		else
-			O.loc = src
-	ReplaceWithPlating(explode)
-
-/turf/simulated/wall/examine()
-	set src in oview(1)
-
-	usr << "It looks like a regular wall."
-	return
-
-/turf/simulated/wall/ex_act(severity)
-	switch(severity)
-		if(1.0)
-			//SN src = null
-			src.ReplaceWithSpace()
-			del(src)
-			return
-		if(2.0)
-			if (prob(50))
-				dismantle_wall(0,1)
-			else
-				dismantle_wall(1,1)
-		if(3.0)
-			var/proba
-			if (istype(src, /turf/simulated/wall/r_wall))
-				proba = 15
-			else
-				proba = 40
-			if (prob(proba))
-				dismantle_wall(0,1)
-		else
-	return
-
-/turf/simulated/wall/blob_act()
-	if(prob(50))
-		dismantle_wall()
-
-/turf/simulated/wall/attack_paw(mob/user as mob)
-	if ((HULK in user.mutations))
-		if (prob(40))
-			usr << text("\blue You smash through the wall.")
-			dismantle_wall(1)
-			return
-		else
-			usr << text("\blue You punch the wall.")
-			return
-
-	return src.attack_hand(user)
-
-
-/turf/simulated/wall/attack_animal(mob/living/simple_animal/M as mob)
-	if(M.wall_smash)
-		if (istype(src, /turf/simulated/wall/r_wall))
-			M << text("\blue This wall is far too strong for you to destroy.")
-			return
-		else
-			if (prob(40))
-				M << text("\blue You smash through the wall.")
-				dismantle_wall(1)
-				return
-			else
-				M << text("\blue You smash against the wall.")
-				return
-
-	M << "\blue You push the wall but nothing happens!"
-	return
-
-/turf/simulated/wall/attack_hand(mob/user as mob)
-	if ((HULK in user.mutations) || (SUPRSTR in user.augmentations))
-		if (prob(40))
-			usr << text("\blue You smash through the wall.")
-			dismantle_wall(1)
-			return
-		else
-			usr << text("\blue You punch the wall.")
-			return
-
-	user << "\blue You push the wall but nothing happens!"
-	playsound(src.loc, 'sound/weapons/Genhit.ogg', 25, 1)
-	src.add_fingerprint(user)
-	return
-
-/turf/simulated/wall/attackby(obj/item/weapon/W as obj, mob/user as mob)
-
-	if (!(istype(user, /mob/living/carbon/human) || ticker) && ticker.mode.name != "monkey")
-		user << "<span class='warning'>You don't have the dexterity to do this!</span>"
-		return
-
-	//get the user's location
-	if( !istype(user.loc, /turf) )	return	//can't do this stuff whilst inside objects and such
-
-	//THERMITE related stuff. Calls src.thermitemelt() which handles melting simulated walls and the relevant effects
-	if( thermite )
-		if( istype(W, /obj/item/weapon/weldingtool) )
-			var/obj/item/weapon/weldingtool/WT = W
-			if( WT.remove_fuel(0,user) )
-				thermitemelt(user)
-				return
-
-		else if(istype(W, /obj/item/weapon/pickaxe/plasmacutter))
-			thermitemelt(user)
-			return
-
-		else if( istype(W, /obj/item/weapon/melee/energy/blade) )
-			var/obj/item/weapon/melee/energy/blade/EB = W
-
-			EB.spark_system.start()
-			user << "<span class='notice'>You slash \the [src] with \the [EB]; the thermite ignites!</span>"
-			playsound(src.loc, "sparks", 50, 1)
-			playsound(src.loc, 'sound/weapons/blade1.ogg', 50, 1)
-
-			thermitemelt(user)
-			return
-
-	var/turf/T = user.loc	//get user's location for delay checks
-
-	//DECONSTRUCTION
-	if( istype(W, /obj/item/weapon/weldingtool) )
-		var/obj/item/weapon/weldingtool/WT = W
-		if( WT.remove_fuel(0,user) )
-			user << "<span class='notice'>You begin slicing through the outer plating.</span>"
-			playsound(src.loc, 'sound/items/Welder.ogg', 100, 1)
-
-			sleep(100)
-			if( !istype(src, /turf/simulated/wall) || !user || !WT || !WT.isOn() || !T )	return
-
-			if( user.loc == T && user.get_active_hand() == WT )
-				user << "<span class='notice'>You remove the outer plating.</span>"
-				dismantle_wall()
-		else
-			user << "<span class='notice'>You need more welding fuel to complete this task.</span>"
-			return
-
-	else if( istype(W, /obj/item/weapon/pickaxe/plasmacutter) )
-
-		user << "<span class='notice'>You begin slicing through the outer plating.</span>"
-		playsound(src.loc, 'sound/items/Welder.ogg', 100, 1)
-
-		sleep(60)
-		if(mineral == "diamond")//Oh look, it's tougher
-			sleep(60)
-		if( !istype(src, /turf/simulated/wall) || !user || !W || !T )	return
-
-		if( user.loc == T && user.get_active_hand() == W )
-			user << "<span class='notice'>You remove the outer plating.</span>"
-			dismantle_wall()
-			for(var/mob/O in viewers(user, 5))
-				O.show_message("<span class='warning'>The wall was sliced apart by [user]!</span>", 1, "<span class='warning'>You hear metal being sliced apart.</span>", 2)
-		return
-
-	//DRILLING
-	else if (istype(W, /obj/item/weapon/pickaxe/diamonddrill))
-
-		user << "<span class='notice'>You begin to drill though the wall.</span>"
-
-		sleep(60)
-		if(mineral == "diamond")
-			sleep(60)
-		if( !istype(src, /turf/simulated/wall) || !user || !W || !T )	return
-
-		if( user.loc == T && user.get_active_hand() == W )
-			user << "<span class='notice'>Your drill tears though the last of the reinforced plating.</span>"
-			dismantle_wall()
-			for(var/mob/O in viewers(user, 5))
-				O.show_message("<span class='warning'>The wall was drilled through by [user]!</span>", 1, "<span class='warning'>You hear the grinding of metal.</span>", 2)
-		return
-
-	else if( istype(W, /obj/item/weapon/melee/energy/blade) )
-		var/obj/item/weapon/melee/energy/blade/EB = W
-
-		EB.spark_system.start()
-		user << "<span class='notice'>You stab \the [EB] into the wall and begin to slice it apart.</span>"
-		playsound(src.loc, "sparks", 50, 1)
-
-		sleep(70)
-		if(mineral == "diamond")
-			sleep(70)
-		if( !istype(src, /turf/simulated/wall) || !user || !EB || !T )	return
-
-		if( user.loc == T && user.get_active_hand() == W )
-			EB.spark_system.start()
-			playsound(src.loc, "sparks", 50, 1)
-			playsound(src.loc, 'sound/weapons/blade1.ogg', 50, 1)
-			dismantle_wall(1)
-			for(var/mob/O in viewers(user, 5))
-				O.show_message("<span class='warning'>The wall was sliced apart by [user]!</span>", 1, "<span class='warning'>You hear metal being sliced apart and sparks flying.</span>", 2)
-		return
-
-	else if(istype(W,/obj/item/apc_frame))
-		var/obj/item/apc_frame/AH = W
-		AH.try_build(src)
-		return
-
-	else if(istype(W,/obj/item/light_fixture_frame))
-		var/obj/item/light_fixture_frame/AH = W
-		AH.try_build(src)
-		return
-
-	else if(istype(W,/obj/item/light_fixture_frame/small))
-		var/obj/item/light_fixture_frame/small/AH = W
-		AH.try_build(src)
-		return
-
-	//Poster stuff
-	else if(istype(W,/obj/item/weapon/contraband/poster))
-		place_poster(W,user)
-		return
-
-	else
-		return attack_hand(user)
-	return
-
-/turf/simulated/wall/r_wall/attack_hand(mob/user as mob)
-	if ((HULK in user.mutations) || (SUPRSTR in user.augmentations))
-		if (prob(10))
-			usr << text("\blue You smash through the wall.")
-			dismantle_wall(1)
-			return
-		else
-			usr << text("\blue You punch the wall.")
-			return
-
-	user << "\blue You push the wall but nothing happens!"
-	playsound(src.loc, 'sound/weapons/Genhit.ogg', 25, 1)
-	src.add_fingerprint(user)
-	return
-
-/turf/simulated/wall/r_wall/attackby(obj/item/W as obj, mob/user as mob)
-
-	if (!(istype(user, /mob/living/carbon/human) || ticker) && ticker.mode.name != "monkey")
-		user << "<span class='warning'>You don't have the dexterity to do this!</span>"
-		return
-
-	//get the user's location
-	if( !istype(user.loc, /turf) )	return	//can't do this stuff whilst inside objects and such
-
-
-	//THERMITE related stuff. Calls src.thermitemelt() which handles melting simulated walls and the relevant effects
-	if( thermite )
-		if( istype(W, /obj/item/weapon/weldingtool) )
-			var/obj/item/weapon/weldingtool/WT = W
-			if( WT.remove_fuel(0,user) )
-				thermitemelt(user)
-				return
-
-		else if(istype(W, /obj/item/weapon/pickaxe/plasmacutter))
-			thermitemelt(user)
-			return
-
-		else if( istype(W, /obj/item/weapon/melee/energy/blade) )
-			var/obj/item/weapon/melee/energy/blade/EB = W
-
-			EB.spark_system.start()
-			user << "<span class='notice'>You slash \the [src] with \the [EB]; the thermite ignites!</span>"
-			playsound(src.loc, "sparks", 50, 1)
-			playsound(src.loc, 'sound/weapons/blade1.ogg', 50, 1)
-
-			thermitemelt(user)
-			return
-
-	else if(istype(W, /obj/item/weapon/melee/energy/blade))
-		user << "<span class='notice'>This wall is too thick to slice through. You will need to find a different path.</span>"
-		return
-
-	var/turf/T = user.loc	//get user's location for delay checks
-
-	//DECONSTRUCTION
-	switch(d_state)
-		if(0)
-			if (istype(W, /obj/item/weapon/wirecutters))
-				playsound(src.loc, 'sound/items/Wirecutter.ogg', 100, 1)
-				src.d_state = 1
-				src.icon_state = "r_wall-1"
-				new /obj/item/stack/rods( src )
-				user << "<span class='notice'>You cut the outer grille.</span>"
-				return
-
-		if(1)
-			if (istype(W, /obj/item/weapon/screwdriver))
-				user << "<span class='notice'>You begin removing the support lines.</span>"
-				playsound(src.loc, 'sound/items/Screwdriver.ogg', 100, 1)
-
-				sleep(40)
-				if( !istype(src, /turf/simulated/wall/r_wall) || !user || !W || !T )	return
-
-				if( d_state == 1 && user.loc == T && user.get_active_hand() == W )
-					src.d_state = 2
-					src.icon_state = "r_wall-2"
-					user << "<span class='notice'>You remove the support lines.</span>"
-				return
-
-			//REPAIRING (replacing the outer grille for cosmetic damage)
-			else if( istype(W, /obj/item/stack/rods) )
-				var/obj/item/stack/O = W
-				src.d_state = 0
-				src.icon_state = "r_wall"
-				relativewall_neighbours()	//call smoothwall stuff
-				user << "<span class='notice'>You replace the outer grille.</span>"
-				if (O.amount > 1)
-					O.amount--
-				else
-					del(O)
-				return
-
-		if(2)
-			if( istype(W, /obj/item/weapon/weldingtool) )
-				var/obj/item/weapon/weldingtool/WT = W
-				if( WT.remove_fuel(0,user) )
-
-					user << "<span class='notice'>You begin slicing through the metal cover.</span>"
-					playsound(src.loc, 'sound/items/Welder.ogg', 100, 1)
-
-					sleep(60)
-					if( !istype(src, /turf/simulated/wall/r_wall) || !user || !WT || !WT.isOn() || !T )	return
-
-					if( d_state == 2 && user.loc == T && user.get_active_hand() == WT )
-						src.d_state = 3
-						src.icon_state = "r_wall-3"
-						user << "<span class='notice'>You press firmly on the cover, dislodging it.</span>"
-				else
-					user << "<span class='notice'>You need more welding fuel to complete this task.</span>"
-				return
-
-			if( istype(W, /obj/item/weapon/pickaxe/plasmacutter) )
-
-				user << "<span class='notice'>You begin slicing through the metal cover.</span>"
-				playsound(src.loc, 'sound/items/Welder.ogg', 100, 1)
-
-				sleep(40)
-				if( !istype(src, /turf/simulated/wall/r_wall) || !user || !W || !T )	return
-
-				if( d_state == 2 && user.loc == T && user.get_active_hand() == W )
-					src.d_state = 3
-					src.icon_state = "r_wall-3"
-					user << "<span class='notice'>You press firmly on the cover, dislodging it.</span>"
-				return
-
-		if(3)
-			if (istype(W, /obj/item/weapon/crowbar))
-
-				user << "<span class='notice'>You struggle to pry off the cover.</span>"
-				playsound(src.loc, 'sound/items/Crowbar.ogg', 100, 1)
-
-				sleep(100)
-				if( !istype(src, /turf/simulated/wall/r_wall) || !user || !W || !T )	return
-
-				if( d_state == 3 && user.loc == T && user.get_active_hand() == W )
-					src.d_state = 4
-					src.icon_state = "r_wall-4"
-					user << "<span class='notice'>You pry off the cover.</span>"
-				return
-
-		if(4)
-			if (istype(W, /obj/item/weapon/wrench))
-
-				user << "<span class='notice'>You start loosening the anchoring bolts which secure the support rods to their frame.</span>"
-				playsound(src.loc, 'sound/items/Ratchet.ogg', 100, 1)
-
-				sleep(40)
-				if( !istype(src, /turf/simulated/wall/r_wall) || !user || !W || !T )	return
-
-				if( d_state == 4 && user.loc == T && user.get_active_hand() == W )
-					src.d_state = 5
-					src.icon_state = "r_wall-5"
-					user << "<span class='notice'>You remove the bolts anchoring the support rods.</span>"
-				return
-
-		if(5)
-			if( istype(W, /obj/item/weapon/weldingtool) )
-				var/obj/item/weapon/weldingtool/WT = W
-				if( WT.remove_fuel(0,user) )
-
-					user << "<span class='notice'>You begin slicing through the support rods.</span>"
-					playsound(src.loc, 'sound/items/Welder.ogg', 100, 1)
-
-					sleep(100)
-					if( !istype(src, /turf/simulated/wall/r_wall) || !user || !WT || !WT.isOn() || !T )	return
-
-					if( d_state == 5 && user.loc == T && user.get_active_hand() == WT )
-						src.d_state = 6
-						src.icon_state = "r_wall-6"
-						new /obj/item/stack/rods( src )
-						user << "<span class='notice'>The support rods drop out as you cut them loose from the frame.</span>"
-				else
-					user << "<span class='notice'>You need more welding fuel to complete this task.</span>"
-				return
-
-			if( istype(W, /obj/item/weapon/pickaxe/plasmacutter) )
-
-				user << "<span class='notice'>You begin slicing through the support rods.</span>"
-				playsound(src.loc, 'sound/items/Welder.ogg', 100, 1)
-
-				sleep(70)
-				if( !istype(src, /turf/simulated/wall/r_wall) || !user || !W || !T )	return
-
-				if( d_state == 5 && user.loc == T && user.get_active_hand() == W )
-					src.d_state = 6
-					src.icon_state = "r_wall-6"
-					new /obj/item/stack/rods( src )
-					user << "<span class='notice'>The support rods drop out as you cut them loose from the frame.</span>"
-				return
-
-		if(6)
-			if( istype(W, /obj/item/weapon/crowbar) )
-
-				user << "<span class='notice'>You struggle to pry off the outer sheath.</span>"
-				playsound(src.loc, 'sound/items/Crowbar.ogg', 100, 1)
-
-				sleep(100)
-				if( !istype(src, /turf/simulated/wall/r_wall) || !user || !W || !T )	return
-
-				if( user.loc == T && user.get_active_hand() == W )
-					user << "<span class='notice'>You pry off the outer sheath.</span>"
-					dismantle_wall()
-				return
-
-//vv OK, we weren't performing a valid deconstruction step or igniting thermite,let's check the other possibilities vv
-
-	//DRILLING
-	if (istype(W, /obj/item/weapon/pickaxe/diamonddrill))
-
-		user << "<span class='notice'>You begin to drill though the wall.</span>"
-
-		sleep(200)
-		if( !istype(src, /turf/simulated/wall/r_wall) || !user || !W || !T )	return
-
-		if( user.loc == T && user.get_active_hand() == W )
-			user << "<span class='notice'>Your drill tears though the last of the reinforced plating.</span>"
-			dismantle_wall()
-
-	//REPAIRING
-	else if( istype(W, /obj/item/stack/sheet/metal) && d_state )
-		var/obj/item/stack/sheet/metal/MS = W
-
-		user << "<span class='notice'>You begin patching-up the wall with \a [MS].</span>"
-
-		sleep( max(20*d_state,100) )	//time taken to repair is proportional to the damage! (max 10 seconds)
-		if( !istype(src, /turf/simulated/wall/r_wall) || !user || !MS || !T )	return
-
-		if( user.loc == T && user.get_active_hand() == MS && d_state )
-			src.d_state = 0
-			src.icon_state = "r_wall"
-			relativewall_neighbours()	//call smoothwall stuff
-			user << "<span class='notice'>You repair the last of the damage.</span>"
-			if (MS.amount > 1)
-				MS.amount--
-			else
-				del(MS)
-
-	//APC
-	else if( istype(W,/obj/item/apc_frame) )
-		var/obj/item/apc_frame/AH = W
-		AH.try_build(src)
-
-	else if(istype(W,/obj/item/light_fixture_frame))
-		var/obj/item/light_fixture_frame/AH = W
-		AH.try_build(src)
-		return
-
-	else if(istype(W,/obj/item/light_fixture_frame/small))
-		var/obj/item/light_fixture_frame/small/AH = W
-		AH.try_build(src)
-		return
-
-	//Poster stuff
-	else if(istype(W,/obj/item/weapon/contraband/poster))
-		place_poster(W,user)
-		return
-
-	//Finally, CHECKING FOR FALSE WALLS if it isn't damaged
-	else if(!d_state)
-		return attack_hand(user)
-	return
-
-/turf/simulated/wall/mineral/attack_hand(mob/user as mob)
-	if(mineral == "uranium")
-		radiate()
-	..()
-
-/turf/simulated/wall/mineral/attackby(obj/item/weapon/W as obj, mob/user as mob)
-	if((mineral == "plasma") && W)
-		if(is_hot(W) > 300)//If the temperature of the object is over 300, then ignite
-			ignite(is_hot(W))
-			return
-	if(mineral == "uranium")
-		radiate()
-//	if((mineral == "gold") || (mineral == "silver"))
-//		if(shocked)
-//			shock()
-	..()
-
-/turf/simulated/wall/mineral/proc/PlasmaBurn(temperature)
-	spawn(2)
-	new /obj/structure/girder(src)
-	src.ReplaceWithFloor()
-	for(var/turf/simulated/floor/target_tile in range(0,src))
-		if(target_tile.parent && target_tile.parent.group_processing)
-			target_tile.parent.suspend_group_processing()
 		var/datum/gas_mixture/napalm = new
 		var/toxinsToDeduce = 20
 		napalm.toxins = toxinsToDeduce
@@ -3796,5 +1918,4 @@
 /turf/proc/Bless()
 	if(flags & NOJAUNT)
 		return
-	flags |= NOJAUNT
->>>>>>> b0f75033
+	flags |= NOJAUNT