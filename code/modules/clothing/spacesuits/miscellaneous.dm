//Captain's Spacesuit
/obj/item/clothing/head/helmet/space/capspace
	name = "space helmet"
	icon_state = "capspace"
	item_state = "capspacehelmet"
	desc = "A special helmet designed for work in a hazardous, low-pressure environment. Only for the most fashionable of military figureheads."
	flags = FPRINT | TABLEPASS | HEADCOVERSEYES | BLOCKHAIR
	flags_inv = HIDEFACE
	permeability_coefficient = 0.01
	armor = list(melee = 65, bullet = 50, laser = 50,energy = 25, bomb = 50, bio = 100, rad = 50)

//Captain's space suit This is not the proper path but I don't currently know enough about how this all works to mess with it.
/obj/item/clothing/suit/armor/captain
	name = "Captain's armor"
	desc = "A bulky, heavy-duty piece of exclusive Nanotrasen armor. YOU are in charge!"
	icon_state = "caparmor"
	item_state = "capspacesuit"
	w_class = 4
	gas_transfer_coefficient = 0.01
	permeability_coefficient = 0.02
	flags = FPRINT | TABLEPASS
	body_parts_covered = UPPER_TORSO|LOWER_TORSO|LEGS|FEET|ARMS
	allowed = list(/obj/item/weapon/tank/emergency_oxygen, /obj/item/device/flashlight,/obj/item/weapon/gun/energy, /obj/item/weapon/gun/projectile, /obj/item/ammo_magazine, /obj/item/ammo_casing, /obj/item/weapon/melee/baton,/obj/item/weapon/handcuffs)
	slowdown = 1.5
	armor = list(melee = 65, bullet = 50, laser = 50, energy = 25, bomb = 50, bio = 100, rad = 50)
	flags_inv = HIDEGLOVES|HIDESHOES|HIDEJUMPSUIT
	cold_protection = UPPER_TORSO | LOWER_TORSO | LEGS | FEET | ARMS | HANDS
	min_cold_protection_temperature = SPACE_SUIT_MIN_COLD_PROTECITON_TEMPERATURE


//Deathsquad suit
/obj/item/clothing/head/helmet/space/deathsquad
	name = "deathsquad helmet"
	desc = "That's not red paint. That's real blood."
	icon_state = "deathsquad"
	item_state = "deathsquad"
	armor = list(melee = 65, bullet = 55, laser = 35,energy = 20, bomb = 30, bio = 30, rad = 30)

<<<<<<< HEAD


/*/obj/item/clothing/head/helmet/space/deathsquad/beret
=======
/obj/item/clothing/head/helmet/space/deathsquad/beret
>>>>>>> 44fb70ff
	name = "officer's beret"
	desc = "An armored beret commonly used by special operations officers."
	icon_state = "beret_badge"
	armor = list(melee = 65, bullet = 55, laser = 35,energy = 20, bomb = 30, bio = 30, rad = 30)*/


//NASA Voidsuit
/obj/item/clothing/head/helmet/space/nasavoid
	name = "NASA Void Helmet"
	desc = "A high tech, NASA Centcom branch designed, dark red space suit helmet. Used for AI satellite maintenance."
	icon_state = "void"
	item_state = "void"

/obj/item/clothing/suit/space/nasavoid
	name = "NASA Voidsuit"
	icon_state = "void"
	item_state = "void"
	desc = "A high tech, NASA Centcom branch designed, dark red Space suit. Used for AI satellite maintenance."
	slowdown = 1


//Space santa outfit suit
/obj/item/clothing/head/helmet/space/santahat
	name = "Santa's hat"
	desc = "Ho ho ho. Merrry X-mas!"
	icon_state = "santahat"

/obj/item/clothing/suit/space/santa
	name = "Santa's suit"
	desc = "Festive!"
	icon_state = "santa"
	item_state = "santa"
	slowdown = 0
<<<<<<< HEAD
	flags = FPRINT | TABLEPASS | SUITSPACE
=======
	flags = FPRINT | TABLEPASS | ONESIZEFITSALL
>>>>>>> 44fb70ff
	allowed = list(/obj/item) //for stuffing exta special presents


//Space pirate outfit
/obj/item/clothing/head/helmet/space/pirate
	name = "pirate hat"
	desc = "Yarr."
	icon_state = "pirate"
	item_state = "pirate"
	armor = list(melee = 60, bullet = 50, laser = 30,energy = 15, bomb = 30, bio = 30, rad = 30)

/obj/item/clothing/suit/space/pirate
	name = "pirate coat"
	desc = "Yarr."
	icon_state = "pirate"
	item_state = "pirate"
	w_class = 3
	allowed = list(/obj/item/weapon/gun,/obj/item/ammo_magazine,/obj/item/ammo_casing,/obj/item/weapon/melee/baton,/obj/item/weapon/handcuffs,/obj/item/weapon/tank/emergency_oxygen)
	slowdown = 0
<<<<<<< HEAD
	armor = list(melee = 60, bullet = 50, laser = 30,energy = 15, bomb = 30, bio = 30, rad = 30)
=======
	armor = list(melee = 60, bullet = 50, laser = 30,energy = 15, bomb = 30, bio = 30, rad = 30)



>>>>>>> 44fb70ff
<|MERGE_RESOLUTION|>--- conflicted
+++ resolved
@@ -1,110 +1,49 @@
-//Captain's Spacesuit
-/obj/item/clothing/head/helmet/space/capspace
-	name = "space helmet"
-	icon_state = "capspace"
-	item_state = "capspacehelmet"
-	desc = "A special helmet designed for work in a hazardous, low-pressure environment. Only for the most fashionable of military figureheads."
-	flags = FPRINT | TABLEPASS | HEADCOVERSEYES | BLOCKHAIR
-	flags_inv = HIDEFACE
-	permeability_coefficient = 0.01
-	armor = list(melee = 65, bullet = 50, laser = 50,energy = 25, bomb = 50, bio = 100, rad = 50)
-
-//Captain's space suit This is not the proper path but I don't currently know enough about how this all works to mess with it.
-/obj/item/clothing/suit/armor/captain
-	name = "Captain's armor"
-	desc = "A bulky, heavy-duty piece of exclusive Nanotrasen armor. YOU are in charge!"
-	icon_state = "caparmor"
-	item_state = "capspacesuit"
-	w_class = 4
-	gas_transfer_coefficient = 0.01
-	permeability_coefficient = 0.02
-	flags = FPRINT | TABLEPASS
-	body_parts_covered = UPPER_TORSO|LOWER_TORSO|LEGS|FEET|ARMS
-	allowed = list(/obj/item/weapon/tank/emergency_oxygen, /obj/item/device/flashlight,/obj/item/weapon/gun/energy, /obj/item/weapon/gun/projectile, /obj/item/ammo_magazine, /obj/item/ammo_casing, /obj/item/weapon/melee/baton,/obj/item/weapon/handcuffs)
-	slowdown = 1.5
-	armor = list(melee = 65, bullet = 50, laser = 50, energy = 25, bomb = 50, bio = 100, rad = 50)
-	flags_inv = HIDEGLOVES|HIDESHOES|HIDEJUMPSUIT
-	cold_protection = UPPER_TORSO | LOWER_TORSO | LEGS | FEET | ARMS | HANDS
-	min_cold_protection_temperature = SPACE_SUIT_MIN_COLD_PROTECITON_TEMPERATURE
-
-
-//Deathsquad suit
-/obj/item/clothing/head/helmet/space/deathsquad
-	name = "deathsquad helmet"
-	desc = "That's not red paint. That's real blood."
-	icon_state = "deathsquad"
-	item_state = "deathsquad"
-	armor = list(melee = 65, bullet = 55, laser = 35,energy = 20, bomb = 30, bio = 30, rad = 30)
-
-<<<<<<< HEAD
-
-
-/*/obj/item/clothing/head/helmet/space/deathsquad/beret
-=======
-/obj/item/clothing/head/helmet/space/deathsquad/beret
->>>>>>> 44fb70ff
-	name = "officer's beret"
-	desc = "An armored beret commonly used by special operations officers."
-	icon_state = "beret_badge"
-	armor = list(melee = 65, bullet = 55, laser = 35,energy = 20, bomb = 30, bio = 30, rad = 30)*/
-
-
-//NASA Voidsuit
-/obj/item/clothing/head/helmet/space/nasavoid
-	name = "NASA Void Helmet"
-	desc = "A high tech, NASA Centcom branch designed, dark red space suit helmet. Used for AI satellite maintenance."
-	icon_state = "void"
-	item_state = "void"
-
-/obj/item/clothing/suit/space/nasavoid
-	name = "NASA Voidsuit"
-	icon_state = "void"
-	item_state = "void"
-	desc = "A high tech, NASA Centcom branch designed, dark red Space suit. Used for AI satellite maintenance."
-	slowdown = 1
-
-
-//Space santa outfit suit
-/obj/item/clothing/head/helmet/space/santahat
-	name = "Santa's hat"
-	desc = "Ho ho ho. Merrry X-mas!"
-	icon_state = "santahat"
-
-/obj/item/clothing/suit/space/santa
-	name = "Santa's suit"
-	desc = "Festive!"
-	icon_state = "santa"
-	item_state = "santa"
-	slowdown = 0
-<<<<<<< HEAD
-	flags = FPRINT | TABLEPASS | SUITSPACE
-=======
-	flags = FPRINT | TABLEPASS | ONESIZEFITSALL
->>>>>>> 44fb70ff
-	allowed = list(/obj/item) //for stuffing exta special presents
-
-
-//Space pirate outfit
-/obj/item/clothing/head/helmet/space/pirate
-	name = "pirate hat"
-	desc = "Yarr."
-	icon_state = "pirate"
-	item_state = "pirate"
-	armor = list(melee = 60, bullet = 50, laser = 30,energy = 15, bomb = 30, bio = 30, rad = 30)
-
-/obj/item/clothing/suit/space/pirate
-	name = "pirate coat"
-	desc = "Yarr."
-	icon_state = "pirate"
-	item_state = "pirate"
-	w_class = 3
-	allowed = list(/obj/item/weapon/gun,/obj/item/ammo_magazine,/obj/item/ammo_casing,/obj/item/weapon/melee/baton,/obj/item/weapon/handcuffs,/obj/item/weapon/tank/emergency_oxygen)
-	slowdown = 0
-<<<<<<< HEAD
-	armor = list(melee = 60, bullet = 50, laser = 30,energy = 15, bomb = 30, bio = 30, rad = 30)
-=======
-	armor = list(melee = 60, bullet = 50, laser = 30,energy = 15, bomb = 30, bio = 30, rad = 30)
-
-
-
->>>>>>> 44fb70ff
+//Deathsquad suit
+/obj/item/clothing/head/helmet/space/deathsquad
+	name = "deathsquad helmet"
+	desc = "That's not red paint. That's real blood."
+	icon_state = "deathsquad"
+	item_state = "deathsquad"
+	armor = list(melee = 65, bullet = 55, laser = 35,energy = 20, bomb = 30, bio = 30, rad = 30)
+
+/obj/item/clothing/head/helmet/space/deathsquad/beret
+	name = "officer's beret"
+	desc = "An armored beret commonly used by special operations officers."
+	icon_state = "beret_badge"
+	armor = list(melee = 65, bullet = 55, laser = 35,energy = 20, bomb = 30, bio = 30, rad = 30)
+
+//Space santa outfit suit
+/obj/item/clothing/head/helmet/space/santahat
+	name = "Santa's hat"
+	desc = "Ho ho ho. Merrry X-mas!"
+	icon_state = "santahat"
+
+/obj/item/clothing/suit/space/santa
+	name = "Santa's suit"
+	desc = "Festive!"
+	icon_state = "santa"
+	item_state = "santa"
+	slowdown = 0
+	flags = FPRINT | TABLEPASS | ONESIZEFITSALL
+	allowed = list(/obj/item) //for stuffing exta special presents
+
+
+//Space pirate outfit
+/obj/item/clothing/head/helmet/space/pirate
+	name = "pirate hat"
+	desc = "Yarr."
+	icon_state = "pirate"
+	item_state = "pirate"
+	armor = list(melee = 60, bullet = 50, laser = 30,energy = 15, bomb = 30, bio = 30, rad = 30)
+
+/obj/item/clothing/suit/space/pirate
+	name = "pirate coat"
+	desc = "Yarr."
+	icon_state = "pirate"
+	item_state = "pirate"
+	w_class = 3
+	allowed = list(/obj/item/weapon/gun,/obj/item/ammo_magazine,/obj/item/ammo_casing,/obj/item/weapon/melee/baton,/obj/item/weapon/handcuffs,/obj/item/weapon/tank/emergency_oxygen)
+	slowdown = 0
+	armor = list(melee = 60, bullet = 50, laser = 30,energy = 15, bomb = 30, bio = 30, rad = 30)
+
+