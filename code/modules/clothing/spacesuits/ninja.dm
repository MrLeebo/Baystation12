<<<<<<< HEAD
//This file was auto-corrected by findeclaration.exe on 29/05/2012 15:03:05
=======
/obj/item/clothing/gloves/space_ninja
	desc = "These nano-enhanced gloves insulate from electricity and provide fire resistance."
	name = "ninja gloves"
	icon_state = "s-ninja"
	item_state = "s-ninja"
	siemens_coefficient = 0
	var/draining = 0
	var/candrain = 0
	var/mindrain = 200
	var/maxdrain = 400
>>>>>>> 44fb70ff

/obj/item/clothing/head/helmet/space/space_ninja
	desc = "What may appear to be a simple black garment is in fact a highly sophisticated nano-weave helmet. Standard issue ninja gear."
	name = "ninja hood"
	icon_state = "s-ninja"
	item_state = "s-ninja_mask"
	allowed = list(/obj/item/weapon/cell)
	armor = list(melee = 60, bullet = 50, laser = 30,energy = 15, bomb = 30, bio = 30, rad = 25)


/obj/item/clothing/suit/space/space_ninja
	name = "ninja suit"
	desc = "A unique, vaccum-proof suit of nano-enhanced armor designed specifically for Spider Clan assassins."
	icon_state = "s-ninja"
	item_state = "s-ninja_suit"
	allowed = list(/obj/item/weapon/gun,/obj/item/ammo_magazine,/obj/item/ammo_casing,/obj/item/weapon/melee/baton,/obj/item/weapon/handcuffs,/obj/item/weapon/tank/emergency_oxygen,/obj/item/weapon/cell)
	slowdown = 0
	armor = list(melee = 60, bullet = 50, laser = 30,energy = 15, bomb = 30, bio = 30, rad = 30)

		//Important parts of the suit.
	var/mob/living/carbon/affecting = null//The wearer.
	var/obj/item/weapon/cell/cell//Starts out with a high-capacity cell using New().
	var/datum/effect/effect/system/spark_spread/spark_system//To create sparks.
	var/reagent_list[] = list("tricordrazine","dexalinp","spaceacillin","anti_toxin","nutriment","radium","hyronalin")//The reagents ids which are added to the suit at New().
	var/stored_research[]//For stealing station research.
	var/obj/item/weapon/disk/tech_disk/t_disk//To copy design onto disk.

		//Other articles of ninja gear worn together, used to easily reference them after initializing.
	var/obj/item/clothing/head/helmet/space/space_ninja/n_hood
	var/obj/item/clothing/shoes/space_ninja/n_shoes
	var/obj/item/clothing/gloves/space_ninja/n_gloves

		//Main function variables.
	var/s_initialized = 0//Suit starts off.
	var/s_coold = 0//If the suit is on cooldown. Can be used to attach different cooldowns to abilities. Ticks down every second based on suit ntick().
	var/s_cost = 5.0//Base energy cost each ntick.
	var/s_acost = 25.0//Additional cost for additional powers active.
	var/k_cost = 200.0//Kamikaze energy cost each ntick.
	var/k_damage = 1.0//Brute damage potentially done by Kamikaze each ntick.
	var/s_delay = 40.0//How fast the suit does certain things, lower is faster. Can be overridden in specific procs. Also determines adverse probability.
	var/a_transfer = 20.0//How much reagent is transferred when injecting.
	var/r_maxamount = 80.0//How much reagent in total there is.

		//Support function variables.
	var/spideros = 0//Mode of SpiderOS. This can change so I won't bother listing the modes here (0 is hub). Check ninja_equipment.dm for how it all works.
	var/s_active = 0//Stealth off.
	var/s_busy = 0//Is the suit busy with a process? Like AI hacking. Used for safety functions.
	var/kamikaze = 0//Kamikaze on or off.
	var/k_unlock = 0//To unlock Kamikaze.

		//Ability function variables.
	var/s_bombs = 10.0//Number of starting ninja smoke bombs.
	var/a_boost = 3.0//Number of adrenaline boosters.

		//Onboard AI related variables.
	var/mob/living/silicon/ai/AI//If there is an AI inside the suit.
	var/obj/item/device/paicard/pai//A slot for a pAI device
	var/obj/effect/overlay/hologram//Is the AI hologram on or off? Visible only to the wearer of the suit. This works by attaching an image to a blank overlay.
	var/flush = 0//If an AI purge is in progress.
	var/s_control = 1//If user in control of the suit.
<|MERGE_RESOLUTION|>--- conflicted
+++ resolved
@@ -1,74 +1,70 @@
-<<<<<<< HEAD
-//This file was auto-corrected by findeclaration.exe on 29/05/2012 15:03:05
-=======
-/obj/item/clothing/gloves/space_ninja
-	desc = "These nano-enhanced gloves insulate from electricity and provide fire resistance."
-	name = "ninja gloves"
-	icon_state = "s-ninja"
-	item_state = "s-ninja"
-	siemens_coefficient = 0
-	var/draining = 0
-	var/candrain = 0
-	var/mindrain = 200
-	var/maxdrain = 400
->>>>>>> 44fb70ff
-
-/obj/item/clothing/head/helmet/space/space_ninja
-	desc = "What may appear to be a simple black garment is in fact a highly sophisticated nano-weave helmet. Standard issue ninja gear."
-	name = "ninja hood"
-	icon_state = "s-ninja"
-	item_state = "s-ninja_mask"
-	allowed = list(/obj/item/weapon/cell)
-	armor = list(melee = 60, bullet = 50, laser = 30,energy = 15, bomb = 30, bio = 30, rad = 25)
-
-
-/obj/item/clothing/suit/space/space_ninja
-	name = "ninja suit"
-	desc = "A unique, vaccum-proof suit of nano-enhanced armor designed specifically for Spider Clan assassins."
-	icon_state = "s-ninja"
-	item_state = "s-ninja_suit"
-	allowed = list(/obj/item/weapon/gun,/obj/item/ammo_magazine,/obj/item/ammo_casing,/obj/item/weapon/melee/baton,/obj/item/weapon/handcuffs,/obj/item/weapon/tank/emergency_oxygen,/obj/item/weapon/cell)
-	slowdown = 0
-	armor = list(melee = 60, bullet = 50, laser = 30,energy = 15, bomb = 30, bio = 30, rad = 30)
-
-		//Important parts of the suit.
-	var/mob/living/carbon/affecting = null//The wearer.
-	var/obj/item/weapon/cell/cell//Starts out with a high-capacity cell using New().
-	var/datum/effect/effect/system/spark_spread/spark_system//To create sparks.
-	var/reagent_list[] = list("tricordrazine","dexalinp","spaceacillin","anti_toxin","nutriment","radium","hyronalin")//The reagents ids which are added to the suit at New().
-	var/stored_research[]//For stealing station research.
-	var/obj/item/weapon/disk/tech_disk/t_disk//To copy design onto disk.
-
-		//Other articles of ninja gear worn together, used to easily reference them after initializing.
-	var/obj/item/clothing/head/helmet/space/space_ninja/n_hood
-	var/obj/item/clothing/shoes/space_ninja/n_shoes
-	var/obj/item/clothing/gloves/space_ninja/n_gloves
-
-		//Main function variables.
-	var/s_initialized = 0//Suit starts off.
-	var/s_coold = 0//If the suit is on cooldown. Can be used to attach different cooldowns to abilities. Ticks down every second based on suit ntick().
-	var/s_cost = 5.0//Base energy cost each ntick.
-	var/s_acost = 25.0//Additional cost for additional powers active.
-	var/k_cost = 200.0//Kamikaze energy cost each ntick.
-	var/k_damage = 1.0//Brute damage potentially done by Kamikaze each ntick.
-	var/s_delay = 40.0//How fast the suit does certain things, lower is faster. Can be overridden in specific procs. Also determines adverse probability.
-	var/a_transfer = 20.0//How much reagent is transferred when injecting.
-	var/r_maxamount = 80.0//How much reagent in total there is.
-
-		//Support function variables.
-	var/spideros = 0//Mode of SpiderOS. This can change so I won't bother listing the modes here (0 is hub). Check ninja_equipment.dm for how it all works.
-	var/s_active = 0//Stealth off.
-	var/s_busy = 0//Is the suit busy with a process? Like AI hacking. Used for safety functions.
-	var/kamikaze = 0//Kamikaze on or off.
-	var/k_unlock = 0//To unlock Kamikaze.
-
-		//Ability function variables.
-	var/s_bombs = 10.0//Number of starting ninja smoke bombs.
-	var/a_boost = 3.0//Number of adrenaline boosters.
-
-		//Onboard AI related variables.
-	var/mob/living/silicon/ai/AI//If there is an AI inside the suit.
-	var/obj/item/device/paicard/pai//A slot for a pAI device
-	var/obj/effect/overlay/hologram//Is the AI hologram on or off? Visible only to the wearer of the suit. This works by attaching an image to a blank overlay.
-	var/flush = 0//If an AI purge is in progress.
-	var/s_control = 1//If user in control of the suit.
+/obj/item/clothing/gloves/space_ninja
+	desc = "These nano-enhanced gloves insulate from electricity and provide fire resistance."
+	name = "ninja gloves"
+	icon_state = "s-ninja"
+	item_state = "s-ninja"
+	siemens_coefficient = 0
+	var/draining = 0
+	var/candrain = 0
+	var/mindrain = 200
+	var/maxdrain = 400
+
+/obj/item/clothing/head/helmet/space/space_ninja
+	desc = "What may appear to be a simple black garment is in fact a highly sophisticated nano-weave helmet. Standard issue ninja gear."
+	name = "ninja hood"
+	icon_state = "s-ninja"
+	item_state = "s-ninja_mask"
+	allowed = list(/obj/item/weapon/cell)
+	armor = list(melee = 60, bullet = 50, laser = 30,energy = 15, bomb = 30, bio = 30, rad = 25)
+
+
+/obj/item/clothing/suit/space/space_ninja
+	name = "ninja suit"
+	desc = "A unique, vaccum-proof suit of nano-enhanced armor designed specifically for Spider Clan assassins."
+	icon_state = "s-ninja"
+	item_state = "s-ninja_suit"
+	allowed = list(/obj/item/weapon/gun,/obj/item/ammo_magazine,/obj/item/ammo_casing,/obj/item/weapon/melee/baton,/obj/item/weapon/handcuffs,/obj/item/weapon/tank/emergency_oxygen,/obj/item/weapon/cell)
+	slowdown = 0
+	armor = list(melee = 60, bullet = 50, laser = 30,energy = 15, bomb = 30, bio = 30, rad = 30)
+
+		//Important parts of the suit.
+	var/mob/living/carbon/affecting = null//The wearer.
+	var/obj/item/weapon/cell/cell//Starts out with a high-capacity cell using New().
+	var/datum/effect/effect/system/spark_spread/spark_system//To create sparks.
+	var/reagent_list[] = list("tricordrazine","dexalinp","spaceacillin","anti_toxin","nutriment","radium","hyronalin")//The reagents ids which are added to the suit at New().
+	var/stored_research[]//For stealing station research.
+	var/obj/item/weapon/disk/tech_disk/t_disk//To copy design onto disk.
+
+		//Other articles of ninja gear worn together, used to easily reference them after initializing.
+	var/obj/item/clothing/head/helmet/space/space_ninja/n_hood
+	var/obj/item/clothing/shoes/space_ninja/n_shoes
+	var/obj/item/clothing/gloves/space_ninja/n_gloves
+
+		//Main function variables.
+	var/s_initialized = 0//Suit starts off.
+	var/s_coold = 0//If the suit is on cooldown. Can be used to attach different cooldowns to abilities. Ticks down every second based on suit ntick().
+	var/s_cost = 5.0//Base energy cost each ntick.
+	var/s_acost = 25.0//Additional cost for additional powers active.
+	var/k_cost = 200.0//Kamikaze energy cost each ntick.
+	var/k_damage = 1.0//Brute damage potentially done by Kamikaze each ntick.
+	var/s_delay = 40.0//How fast the suit does certain things, lower is faster. Can be overridden in specific procs. Also determines adverse probability.
+	var/a_transfer = 20.0//How much reagent is transferred when injecting.
+	var/r_maxamount = 80.0//How much reagent in total there is.
+
+		//Support function variables.
+	var/spideros = 0//Mode of SpiderOS. This can change so I won't bother listing the modes here (0 is hub). Check ninja_equipment.dm for how it all works.
+	var/s_active = 0//Stealth off.
+	var/s_busy = 0//Is the suit busy with a process? Like AI hacking. Used for safety functions.
+	var/kamikaze = 0//Kamikaze on or off.
+	var/k_unlock = 0//To unlock Kamikaze.
+
+		//Ability function variables.
+	var/s_bombs = 10.0//Number of starting ninja smoke bombs.
+	var/a_boost = 3.0//Number of adrenaline boosters.
+
+		//Onboard AI related variables.
+	var/mob/living/silicon/ai/AI//If there is an AI inside the suit.
+	var/obj/item/device/paicard/pai//A slot for a pAI device
+	var/obj/effect/overlay/hologram//Is the AI hologram on or off? Visible only to the wearer of the suit. This works by attaching an image to a blank overlay.
+	var/flush = 0//If an AI purge is in progress.
+	var/s_control = 1//If user in control of the suit.