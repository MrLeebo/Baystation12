--- conflicted
+++ resolved
@@ -1,145 +1,106 @@
-//Regular rig suits
-/obj/item/clothing/head/helmet/space/rig
-<<<<<<< HEAD
-	name = "engineer hardsuit helmet"
-	desc = "A special helmet designed for work in a hazardous, low-pressure environment. Has radiation shielding."
-	icon_state = "rig0-engineering"
-	item_state = "rig0_engineering"
-=======
-	name = "engineering hardsuit helmet"
-	desc = "A special helmet designed for work in a hazardous, low-pressure environment. Has radiation shielding."
-	icon_state = "rig0-engineering"
-	item_state = "eng_helm"
->>>>>>> 44fb70ff
-	armor = list(melee = 40, bullet = 5, laser = 20,energy = 5, bomb = 35, bio = 100, rad = 60)
-	allowed = list(/obj/item/device/flashlight)
-	var/brightness_on = 4 //luminosity when on
-	var/on = 0
-	color = "engineering" //Determines used sprites: rig[on]-[color] and rig[on]-[color]2 (lying down sprite)
-<<<<<<< HEAD
-
-/obj/item/clothing/head/helmet/space/rig/mining
-	name = "mining hardsuit helmet"
-	icon_state = "rig0-mining"
-	item_state = "rig0-mining"
-	color = "mining"
-=======
-	icon_action_button = "action_hardhat"
-
-	attack_self(mob/user)
-		if(!isturf(user.loc))
-			user << "You cannot turn the light on while in this [user.loc]" //To prevent some lighting anomalities.
-			return
-		on = !on
-		icon_state = "rig[on]-[color]"
-//		item_state = "rig[on]-[color]"
->>>>>>> 44fb70ff
-
-		if(on)
-			user.total_luminosity += brightness_on
-		else
-			user.total_luminosity -= brightness_on
-
-<<<<<<< HEAD
-/obj/item/clothing/head/helmet/space/rig/elite
-	name = "advanced hardsuit helmet"
-	icon_state = "rig0-white"
-	item_state = "rig0-white"
-	color = "white"
-
-/obj/item/clothing/head/helmet/space/rig/security
-	name = "security hardsuit helmet"
-	icon_state = "rig0-security"
-	color = "security"
-	armor = list(melee = 60, bullet = 10, laser = 30, energy = 5, bomb = 45, bio = 100, rad = 10)
-
-/obj/item/clothing/suit/space/rig
-	name = "engineer hardsuit"
-=======
-	pickup(mob/user)
-		if(on)
-			user.total_luminosity += brightness_on
-			user.UpdateLuminosity()
-			src.sd_SetLuminosity(0)
-
-	dropped(mob/user)
-		if(on)
-			user.total_luminosity -= brightness_on
-			user.UpdateLuminosity()
-			src.sd_SetLuminosity(brightness_on)
-
-/obj/item/clothing/suit/space/rig
-	name = "engineering hardsuit"
->>>>>>> 44fb70ff
-	desc = "A special suit that protects against hazardous, low pressure environments. Has radiation shielding."
-	icon_state = "rig-engineering"
-	item_state = "eng_hardsuit"
-	slowdown = 2
-	armor = list(melee = 40, bullet = 5, laser = 20,energy = 5, bomb = 35, bio = 100, rad = 60)
-	allowed = list(/obj/item/device/flashlight,/obj/item/weapon/tank,/obj/item/weapon/storage/satchel,/obj/item/device/t_scanner,/obj/item/weapon/pickaxe, /obj/item/weapon/rcd)
-
-<<<<<<< HEAD
-/obj/item/clothing/suit/space/rig/mining
-	icon_state = "rig-mining"
-	name = "mining hardsuit"
-=======
-
-//Chief Engineer's rig
-/obj/item/clothing/head/helmet/space/rig/elite
-	name = "advanced hardsuit helmet"
-	icon_state = "rig0-white"
-	item_state = "ce_helm"
-	color = "white"
->>>>>>> 44fb70ff
-
-/obj/item/clothing/suit/space/rig/elite
-	icon_state = "rig-white"
-	name = "advanced hardsuit"
-<<<<<<< HEAD
-	protective_temperature = 10000
-
-/obj/item/clothing/suit/space/rig/security
-	name = "security hardsuit"
-	desc = "A suit specially designed for security to offer minor protection from environmental hazards, and greater protection from human hazards"
-	icon_state = "rig-security"
-	item_state = "rig-security"
-	protective_temperature = 3000
-	slowdown = 1
-	armor = list(melee = 60, bullet = 10, laser = 30, energy = 5, bomb = 45, bio = 100, rad = 10)
-	allowed = list(/obj/item/weapon/gun/energy/laser, /obj/item/weapon/gun/energy/pulse_rifle, /obj/item/device/flashlight, /obj/item/weapon/tank/emergency_oxygen, /obj/item/weapon/gun/energy/taser, /obj/item/weapon/melee/baton)
-
-=======
-	item_state = "ce_hardsuit"
-
-
-//Mining rig
-/obj/item/clothing/head/helmet/space/rig/mining
-	name = "mining hardsuit helmet"
-	icon_state = "rig0-mining"
-	item_state = "mining_helm"
-	color = "mining"
-
-/obj/item/clothing/suit/space/rig/mining
-	icon_state = "rig-mining"
-	name = "mining hardsuit"
-	item_state = "mining_hardsuit"
-
-
-//Syndicate rig
-/obj/item/clothing/head/helmet/space/rig/syndi
-	name = "blood-red hardsuit helmet"
-	icon_state = "rig0-syndi"
-	item_state = "syndie_helm"
-	color = "syndi"
-	armor = list(melee = 60, bullet = 50, laser = 30,energy = 15, bomb = 35, bio = 100, rad = 60)
-
-/obj/item/clothing/suit/space/rig/syndi
-	icon_state = "rig-syndi"
-	name = "blood-red hardsuit"
-	item_state = "syndie_hardsuit"
-	slowdown = 1
-	w_class = 3
-	armor = list(melee = 60, bullet = 50, laser = 30, energy = 15, bomb = 35, bio = 100, rad = 60)
-	allowed = list(/obj/item/weapon/gun,/obj/item/ammo_magazine,/obj/item/ammo_casing,/obj/item/weapon/melee/baton,/obj/item/weapon/melee/energy/sword,/obj/item/weapon/handcuffs,/obj/item/weapon/tank/emergency_oxygen)
-
->>>>>>> 44fb70ff
+//Regular rig suits
+/obj/item/clothing/head/helmet/space/rig
+	name = "engineering hardsuit helmet"
+	desc = "A special helmet designed for work in a hazardous, low-pressure environment. Has radiation shielding."
+	icon_state = "rig0-engineering"
+	item_state = "eng_helm"
+	armor = list(melee = 40, bullet = 5, laser = 20,energy = 5, bomb = 35, bio = 100, rad = 60)
+	allowed = list(/obj/item/device/flashlight)
+	var/brightness_on = 4 //luminosity when on
+	var/on = 0
+	color = "engineering" //Determines used sprites: rig[on]-[color] and rig[on]-[color]2 (lying down sprite)
+	icon_action_button = "action_hardhat"
+
+	attack_self(mob/user)
+		if(!isturf(user.loc))
+			user << "You cannot turn the light on while in this [user.loc]" //To prevent some lighting anomalities.
+			return
+		on = !on
+		icon_state = "rig[on]-[color]"
+//		item_state = "rig[on]-[color]"
+
+		if(on)
+			user.total_luminosity += brightness_on
+		else
+			user.total_luminosity -= brightness_on
+
+	pickup(mob/user)
+		if(on)
+			user.total_luminosity += brightness_on
+			user.UpdateLuminosity()
+			src.sd_SetLuminosity(0)
+
+	dropped(mob/user)
+		if(on)
+			user.total_luminosity -= brightness_on
+			user.UpdateLuminosity()
+			src.sd_SetLuminosity(brightness_on)
+
+/obj/item/clothing/suit/space/rig
+	name = "engineering hardsuit"
+	desc = "A special suit that protects against hazardous, low pressure environments. Has radiation shielding."
+	icon_state = "rig-engineering"
+	item_state = "eng_hardsuit"
+	slowdown = 2
+	armor = list(melee = 40, bullet = 5, laser = 20,energy = 5, bomb = 35, bio = 100, rad = 60)
+	allowed = list(/obj/item/device/flashlight,/obj/item/weapon/tank,/obj/item/weapon/storage/satchel,/obj/item/device/t_scanner,/obj/item/weapon/pickaxe, /obj/item/weapon/rcd)
+
+
+//Chief Engineer's rig
+/obj/item/clothing/head/helmet/space/rig/elite
+	name = "advanced hardsuit helmet"
+	icon_state = "rig0-white"
+	item_state = "ce_helm"
+	color = "white"
+
+/obj/item/clothing/suit/space/rig/elite
+	icon_state = "rig-white"
+	name = "advanced hardsuit"
+	item_state = "ce_hardsuit"
+
+
+//Mining rig
+/obj/item/clothing/head/helmet/space/rig/mining
+	name = "mining hardsuit helmet"
+	icon_state = "rig0-mining"
+	item_state = "mining_helm"
+	color = "mining"
+
+/obj/item/clothing/suit/space/rig/mining
+	icon_state = "rig-mining"
+	name = "mining hardsuit"
+	item_state = "mining_hardsuit"
+
+
+//Syndicate rig
+/obj/item/clothing/head/helmet/space/rig/syndi
+	name = "blood-red hardsuit helmet"
+	icon_state = "rig0-syndi"
+	item_state = "syndie_helm"
+	color = "syndi"
+	armor = list(melee = 60, bullet = 50, laser = 30,energy = 15, bomb = 35, bio = 100, rad = 60)
+
+/obj/item/clothing/suit/space/rig/syndi
+	icon_state = "rig-syndi"
+	name = "blood-red hardsuit"
+	item_state = "syndie_hardsuit"
+	slowdown = 1
+	w_class = 3
+	armor = list(melee = 60, bullet = 50, laser = 30, energy = 15, bomb = 35, bio = 100, rad = 60)
+	allowed = list(/obj/item/weapon/gun,/obj/item/ammo_magazine,/obj/item/ammo_casing,/obj/item/weapon/melee/baton,/obj/item/weapon/melee/energy/sword,/obj/item/weapon/handcuffs,/obj/item/weapon/tank/emergency_oxygen)
+
+//Security rig
+/obj/item/clothing/head/helmet/space/rig/security
+	name = "security hardsuit helmet"
+	icon_state = "rig0-security"
+	color = "security"
+	armor = list(melee = 60, bullet = 10, laser = 30, energy = 5, bomb = 45, bio = 100, rad = 10)
+
+/obj/item/clothing/suit/space/rig/security
+	name = "security hardsuit"
+	desc = "A suit specially designed for security to offer minor protection from environmental hazards, and greater protection from human hazards"
+	icon_state = "rig-security"
+	item_state = "rig-security"
+	slowdown = 1
+	armor = list(melee = 60, bullet = 10, laser = 30, energy = 5, bomb = 45, bio = 100, rad = 10)
+	allowed = list(/obj/item/weapon/gun/energy/laser, /obj/item/weapon/gun/energy/pulse_rifle, /obj/item/device/flashlight, /obj/item/weapon/tank/emergency_oxygen, /obj/item/weapon/gun/energy/taser, /obj/item/weapon/melee/baton)