--- conflicted
+++ resolved
@@ -1,338 +1,211 @@
-<<<<<<< HEAD
-/obj/item/clothing/suit/straight_jacket
-	name = "straight jacket"
-	desc = "A suit that completely restrains the wearer."
-	icon_state = "straight_jacket"
-	item_state = "straight_jacket"
-	body_parts_covered = UPPER_TORSO|LOWER_TORSO|LEGS|FEET|ARMS|HANDS
-	flags_inv = HIDEGLOVES|HIDESHOES|HIDEJUMPSUIT
-=======
-/*
- * Contains:
- *		Lasertag
- *		Costume
- *		Misc
- */
-
-/*
- * Lasertag
- */
-/obj/item/clothing/suit/bluetag
-	name = "blue laser tag armour"
-	desc = "Blue Pride, Station Wide"
-	icon_state = "bluetag"
-	item_state = "bluetag"
-	body_parts_covered = UPPER_TORSO|LOWER_TORSO
-	allowed = list (/obj/item/weapon/gun/energy/laser/bluetag)
-
-/obj/item/clothing/suit/redtag
-	name = "red laser tag armour"
-	desc = "Pew pew pew"
-	icon_state = "redtag"
-	item_state = "redtag"
-	body_parts_covered = UPPER_TORSO|LOWER_TORSO
-	allowed = list (/obj/item/weapon/gun/energy/laser/redtag)
-
-/*
- * Costume
- */
-/obj/item/clothing/suit/pirate
-	name = "pirate coat"
-	desc = "Yarr."
-	icon_state = "pirate"
-	item_state = "pirate"
-	flags = FPRINT | TABLEPASS
-
-
-/obj/item/clothing/suit/hgpirate
-	name = "pirate captain coat"
-	desc = "Yarr."
-	icon_state = "hgpirate"
-	item_state = "hgpirate"
-	flags = FPRINT | TABLEPASS
-	flags_inv = HIDEJUMPSUIT
-
-
-/obj/item/clothing/suit/cyborg_suit
-	name = "cyborg suit"
-	desc = "Suit for a cyborg costume."
-	icon_state = "death"
-	item_state = "death"
-	flags = FPRINT | TABLEPASS | CONDUCT
-	fire_resist = T0C+5200
-	flags_inv = HIDEGLOVES|HIDESHOES|HIDEJUMPSUIT
-
-
-/obj/item/clothing/suit/greatcoat
-	name = "great coat"
-	desc = "A Nazi great coat"
-	icon_state = "nazi"
-	item_state = "nazi"
-	flags = FPRINT | TABLEPASS
-
-
-/obj/item/clothing/suit/johnny_coat
-	name = "johnny~~ coat"
-	desc = "Johnny~~"
-	icon_state = "johnny"
-	item_state = "johnny"
-	flags = FPRINT | TABLEPASS
-
-
-/obj/item/clothing/suit/justice
-	name = "justice suit"
-	desc = "this pretty much looks ridiculous"
-	icon_state = "justice"
-	item_state = "justice"
-	flags = FPRINT | TABLEPASS
-	flags_inv = HIDEGLOVES|HIDESHOES|HIDEJUMPSUIT
-
-
-/obj/item/clothing/suit/judgerobe
-	name = "judge's robe"
-	desc = "This robe commands authority."
-	icon_state = "judge"
-	item_state = "judge"
-	flags = FPRINT | TABLEPASS | ONESIZEFITSALL
-	body_parts_covered = UPPER_TORSO|LOWER_TORSO|LEGS|ARMS
-	allowed = list(/obj/item/weapon/cigpacket,/obj/item/weapon/spacecash)
-	flags_inv = HIDEJUMPSUIT
->>>>>>> 44fb70ff
-
-
-/obj/item/clothing/suit/storage/wcoat
-	name = "waistcoat"
-	desc = "The height of class."
-	icon_state = "vest"
-	item_state = "wcoat"
-<<<<<<< HEAD
-	body_parts_covered = UPPER_TORSO|LOWER_TORSO|ARMS
-
-
-/obj/item/clothing/suit/bluetag
-	name = "blue laser tag armour"
-	desc = "Blue pride, station wide."
-	icon_state = "bluetag"
-	item_state = "bluetag"
-	body_parts_covered = UPPER_TORSO|LOWER_TORSO|ARMS
-	allowed = list (/obj/item/weapon/gun/energy/laser/bluetag)
-
-
-/obj/item/clothing/suit/redtag
-	name = "red laser tag armour"
-	desc = "Pew pew pew!"
-	icon_state = "redtag"
-	item_state = "redtag"
-	body_parts_covered = UPPER_TORSO|LOWER_TORSO|ARMS
-	allowed = list (/obj/item/weapon/gun/energy/laser/redtag)
-
-
-/obj/item/clothing/suit/storage/apron
-	name = "apron"
-	desc = "A basic blue apron. It has a large pocket you can store things in."
-	icon_state = "apron"
-	item_state = "apron"
-	body_parts_covered = UPPER_TORSO|LOWER_TORSO|ARMS
-	allowed = list (/obj/item/weapon/plantbgone,/obj/item/device/analyzer/plant_analyzer,/obj/item/seeds,/obj/item/nutrient,/obj/item/weapon/minihoe)
-
-
-/obj/item/clothing/suit/storage/chef
-	name = "chef's apron"
-	desc = "An apron used by a high class chef. Has a few pockets for knick-knacks."
-	icon_state = "chef"
-	item_state = "chef"
-	gas_transfer_coefficient = 0.90
-	permeability_coefficient = 0.50
-	heat_transfer_coefficient = 0.50
-	protective_temperature = 1000
-	body_parts_covered = UPPER_TORSO|LOWER_TORSO|ARMS
-	allowed = list (/obj/item/weapon/kitchenknife,/obj/item/weapon/butch)
-
-
-/obj/item/clothing/suit/storage/chef/classic
-	name = "classic chef's apron"
-	desc = "A basic, dull, white chef's apron."
-	icon_state = "apronchef"
-	item_state = "apronchef"
-=======
->>>>>>> 44fb70ff
-	body_parts_covered = UPPER_TORSO|LOWER_TORSO
-
-
-/obj/item/clothing/suit/apron/overalls
-	name = "coveralls"
-	desc = "A set of denim overalls."
-	icon_state = "overalls"
-	item_state = "overalls"
-	body_parts_covered = UPPER_TORSO|LOWER_TORSO|LEGS
-
-
-/obj/item/clothing/suit/syndicatefake
-	name = "red space suit replica"
-	icon_state = "syndicate"
-	item_state = "space_suit_syndicate"
-	desc = "A plastic replica of a famous space suit. This is a toy, not for use in space!"
-	w_class = 3
-	flags = FPRINT | TABLEPASS
-	allowed = list(/obj/item/device/flashlight,/obj/item/weapon/tank/emergency_oxygen,/obj/item/toy)
-	flags_inv = HIDEGLOVES|HIDESHOES|HIDEJUMPSUIT
-<<<<<<< HEAD
-
-
-/obj/item/clothing/suit/storage/captunic
-	name = "captain's parade tunic"
-	desc = "Worn by a captain to show their class."
-	icon_state = "captunic"
-	item_state = "bio_suit"
-	body_parts_covered = UPPER_TORSO|LOWER_TORSO|LEGS|ARMS
-	flags_inv = HIDEJUMPSUIT
-
-
-/obj/item/clothing/suit/nun
-	name = "nun robe"
-	desc = "Maximum piety in this star system."
-	icon_state = "nun"
-	item_state = "nun"
-	body_parts_covered = UPPER_TORSO|LOWER_TORSO|LEGS|ARMS|HANDS
-	flags_inv = HIDESHOES|HIDEJUMPSUIT
-
-/obj/item/clothing/suit/monk
-	name = "monk's robe"
-	desc = "A humble robe."
-	icon_state = "monk"
-	item_state = "monk"
-	body_parts_covered = UPPER_TORSO|LOWER_TORSO|LEGS|ARMS
-
-/obj/item/clothing/suit/storage/chaplain_hoodie
-	name = "chaplain hoodie"
-	desc = "This suit says to you, 'hush'!"
-	icon_state = "chaplain_hoodie"
-	item_state = "chaplain_hoodie"
-	body_parts_covered = UPPER_TORSO|LOWER_TORSO|LEGS|ARMS
-=======
->>>>>>> 44fb70ff
-
-
-/obj/item/clothing/suit/hastur
-	name = "\improper Hastur's robes"
-	desc = "Robes not meant to be worn by man."
-	icon_state = "hastur"
-	item_state = "hastur"
-	body_parts_covered = UPPER_TORSO|LOWER_TORSO|LEGS|ARMS
-	flags_inv = HIDEGLOVES|HIDESHOES|HIDEJUMPSUIT
-
-
-/obj/item/clothing/suit/imperium_monk
-	name = "imperium monk robes"
-	desc = "A set of strange robes."
-	icon_state = "imperium_monk"
-	item_state = "imperium_monk"
-	body_parts_covered = UPPER_TORSO|LOWER_TORSO|LEGS|ARMS
-	flags_inv = HIDESHOES|HIDEJUMPSUIT
-
-
-/obj/item/clothing/suit/chickensuit
-	name = "chicken suit"
-	desc = "Bwak!"
-	icon_state = "chickensuit"
-	item_state = "chickensuit"
-	body_parts_covered = UPPER_TORSO|ARMS|LOWER_TORSO|LEGS|FEET|HEAD
-	flags_inv = HIDESHOES|HIDEJUMPSUIT
-
-
-/obj/item/clothing/suit/monkeysuit
-	name = "monkey suit"
-	desc = "A suit that looks like a primate"
-	icon_state = "monkeysuit"
-	item_state = "monkeysuit"
-	body_parts_covered = UPPER_TORSO|ARMS|LOWER_TORSO|LEGS|FEET|HANDS
-	flags_inv = HIDEGLOVES|HIDESHOES|HIDEJUMPSUIT
-
-
-/obj/item/clothing/suit/holidaypriest
-	name = "holiday priest"
-	desc = "This is a nice holiday, my son."
-	icon_state = "holidaypriest"
-	item_state = "holidaypriest"
-	body_parts_covered = UPPER_TORSO|LOWER_TORSO|LEGS|ARMS
-<<<<<<< HEAD
-	flags_inv = HIDEGLOVES|HIDESHOES|HIDEJUMPSUIT
-
-
-// BubbleWrap - Nothing to see here
-
-/obj/item/clothing/suit/cardborg
-	name = "cardborg suit"
-	desc = "An ordinary cardboard box with holes cut in the sides."
-	icon_state = "cardborg"
-	item_state = "cardborg"
-	body_parts_covered = UPPER_TORSO|LOWER_TORSO
-	flags_inv = HIDEJUMPSUIT
-
-/obj/item/clothing/suit/patientgown
-	name = "patient gown"
-	desc = "A sterile gown for patient wear."
-	icon_state = "patientgown"
-	item_state = "patientgown"
-	body_parts_covered = UPPER_TORSO|LOWER_TORSO|LEGS
-
-/obj/item/clothing/suit/weddingdress
-	name = "wedding dress"
-	desc = "Here comes the bride."
-	icon_state = "weddingdress"
-	item_state = "weddingdress"
-	body_parts_covered = UPPER_TORSO|LOWER_TORSO|LEGS
-	flags_inv = HIDESHOES
-
-=======
-	flags_inv = HIDEJUMPSUIT
-
-
-/obj/item/clothing/suit/cardborg
-	name = "cardborg suit"
-	desc = "An ordinary cardboard box with holes cut in the sides."
-	icon_state = "cardborg"
-	item_state = "cardborg"
-	body_parts_covered = UPPER_TORSO|LOWER_TORSO
-	flags_inv = HIDEJUMPSUIT
-
-/*
- * Misc
- */
-
-/obj/item/clothing/suit/straight_jacket
-	name = "straight jacket"
-	desc = "A suit that completely restrains the wearer."
-	icon_state = "straight_jacket"
-	item_state = "straight_jacket"
-	body_parts_covered = UPPER_TORSO|LOWER_TORSO|LEGS|ARMS|HANDS
-	flags_inv = HIDEGLOVES|HIDESHOES|HIDEJUMPSUIT
-
-/obj/item/clothing/suit/ianshirt
-	name = "worn shirt"
-	desc = "A worn out, curiously comfortable t-shirt with a picture of Ian. You wouldn't go so far as to say it feels like being hugged when you wear it but it's pretty close. Good for sleeping in."
-	icon_state = "ianshirt"
-	item_state = "ianshirt"
-
-//Blue suit jacket toggle
-/obj/item/clothing/suit/suit/verb/toggle()
-	set name = "Toggle Jacket Buttons"
-	set category = "Object"
-	set src in usr
-
-	if(!usr.canmove || usr.stat || usr.restrained())
-		return 0
-
-	if(src.icon_state == "suitjacket_blue_open")
-		src.icon_state = "suitjacket_blue"
-		src.item_state = "suitjacket_blue"
-		usr << "You button up the suit jacket."
-	else if(src.icon_state == "suitjacket_blue")
-		src.icon_state = "suitjacket_blue_open"
-		src.item_state = "suitjacket_blue_open"
-		usr << "You unbutton the suit jacket."
-	else
-		usr << "You button-up some imaginary buttons on your [src]."
-		return
-	usr.update_inv_wear_suit()
->>>>>>> 44fb70ff
+/*
+ * Contains:
+ *		Lasertag
+ *		Costume
+ *		Misc
+ */
+
+/*
+ * Lasertag
+ */
+/obj/item/clothing/suit/bluetag
+	name = "blue laser tag armour"
+	desc = "Blue Pride, Station Wide"
+	icon_state = "bluetag"
+	item_state = "bluetag"
+	body_parts_covered = UPPER_TORSO|LOWER_TORSO
+	allowed = list (/obj/item/weapon/gun/energy/laser/bluetag)
+
+/obj/item/clothing/suit/redtag
+	name = "red laser tag armour"
+	desc = "Pew pew pew"
+	icon_state = "redtag"
+	item_state = "redtag"
+	body_parts_covered = UPPER_TORSO|LOWER_TORSO
+	allowed = list (/obj/item/weapon/gun/energy/laser/redtag)
+
+/*
+ * Costume
+ */
+/obj/item/clothing/suit/pirate
+	name = "pirate coat"
+	desc = "Yarr."
+	icon_state = "pirate"
+	item_state = "pirate"
+	flags = FPRINT | TABLEPASS
+
+
+/obj/item/clothing/suit/hgpirate
+	name = "pirate captain coat"
+	desc = "Yarr."
+	icon_state = "hgpirate"
+	item_state = "hgpirate"
+	flags = FPRINT | TABLEPASS
+	flags_inv = HIDEJUMPSUIT
+
+
+/obj/item/clothing/suit/cyborg_suit
+	name = "cyborg suit"
+	desc = "Suit for a cyborg costume."
+	icon_state = "death"
+	item_state = "death"
+	flags = FPRINT | TABLEPASS | CONDUCT
+	fire_resist = T0C+5200
+	flags_inv = HIDEGLOVES|HIDESHOES|HIDEJUMPSUIT
+
+
+/obj/item/clothing/suit/greatcoat
+	name = "great coat"
+	desc = "A Nazi great coat"
+	icon_state = "nazi"
+	item_state = "nazi"
+	flags = FPRINT | TABLEPASS
+
+
+/obj/item/clothing/suit/johnny_coat
+	name = "johnny~~ coat"
+	desc = "Johnny~~"
+	icon_state = "johnny"
+	item_state = "johnny"
+	flags = FPRINT | TABLEPASS
+
+
+/obj/item/clothing/suit/justice
+	name = "justice suit"
+	desc = "this pretty much looks ridiculous"
+	icon_state = "justice"
+	item_state = "justice"
+	flags = FPRINT | TABLEPASS
+	flags_inv = HIDEGLOVES|HIDESHOES|HIDEJUMPSUIT
+
+
+/obj/item/clothing/suit/judgerobe
+	name = "judge's robe"
+	desc = "This robe commands authority."
+	icon_state = "judge"
+	item_state = "judge"
+	flags = FPRINT | TABLEPASS | ONESIZEFITSALL
+	body_parts_covered = UPPER_TORSO|LOWER_TORSO|LEGS|ARMS
+	allowed = list(/obj/item/weapon/cigpacket,/obj/item/weapon/spacecash)
+	flags_inv = HIDEJUMPSUIT
+
+
+/obj/item/clothing/suit/wcoat
+	name = "waistcoat"
+	desc = "For some classy, murderous fun."
+	icon_state = "vest"
+	item_state = "wcoat"
+	body_parts_covered = UPPER_TORSO|LOWER_TORSO
+
+
+/obj/item/clothing/suit/apron/overalls
+	name = "coveralls"
+	desc = "A set of denim overalls."
+	icon_state = "overalls"
+	item_state = "overalls"
+	body_parts_covered = UPPER_TORSO|LOWER_TORSO|LEGS
+
+
+/obj/item/clothing/suit/syndicatefake
+	name = "red space suit replica"
+	icon_state = "syndicate"
+	item_state = "space_suit_syndicate"
+	desc = "A plastic replica of the syndicate space suit, you'll look just like a real murderous syndicate agent in this! This is a toy, it is not made for use in space!"
+	w_class = 3
+	flags = FPRINT | TABLEPASS
+	allowed = list(/obj/item/device/flashlight,/obj/item/weapon/tank/emergency_oxygen,/obj/item/toy)
+	flags_inv = HIDEGLOVES|HIDESHOES|HIDEJUMPSUIT
+
+
+/obj/item/clothing/suit/hastur
+	name = "Hastur's Robes"
+	desc = "Robes not meant to be worn by man"
+	icon_state = "hastur"
+	item_state = "hastur"
+	body_parts_covered = UPPER_TORSO|LOWER_TORSO|LEGS|ARMS
+	flags_inv = HIDEGLOVES|HIDESHOES|HIDEJUMPSUIT
+
+
+/obj/item/clothing/suit/imperium_monk
+	name = "Imperium monk"
+	desc = "Have YOU killed a xenos today?"
+	icon_state = "imperium_monk"
+	item_state = "imperium_monk"
+	body_parts_covered = UPPER_TORSO|LOWER_TORSO|LEGS|ARMS
+	flags_inv = HIDESHOES|HIDEJUMPSUIT
+
+
+/obj/item/clothing/suit/chickensuit
+	name = "Chicken Suit"
+	desc = "A suit made long ago by the ancient empire KFC."
+	icon_state = "chickensuit"
+	item_state = "chickensuit"
+	body_parts_covered = UPPER_TORSO|ARMS|LOWER_TORSO|LEGS|FEET|HEAD
+	flags_inv = HIDESHOES|HIDEJUMPSUIT
+
+
+/obj/item/clothing/suit/monkeysuit
+	name = "Monkey Suit"
+	desc = "A suit that looks like a primate"
+	icon_state = "monkeysuit"
+	item_state = "monkeysuit"
+	body_parts_covered = UPPER_TORSO|ARMS|LOWER_TORSO|LEGS|FEET|HANDS
+	flags_inv = HIDEGLOVES|HIDESHOES|HIDEJUMPSUIT
+
+
+/obj/item/clothing/suit/holidaypriest
+	name = "Holiday Priest"
+	desc = "This is a nice holiday my son."
+	icon_state = "holidaypriest"
+	item_state = "holidaypriest"
+	body_parts_covered = UPPER_TORSO|LOWER_TORSO|LEGS|ARMS
+	flags_inv = HIDEJUMPSUIT
+
+
+/obj/item/clothing/suit/cardborg
+	name = "cardborg suit"
+	desc = "An ordinary cardboard box with holes cut in the sides."
+	icon_state = "cardborg"
+	item_state = "cardborg"
+	body_parts_covered = UPPER_TORSO|LOWER_TORSO
+	flags_inv = HIDEJUMPSUIT
+
+/*
+ * Misc
+ */
+
+/obj/item/clothing/suit/straight_jacket
+	name = "straight jacket"
+	desc = "A suit that completely restrains the wearer."
+	icon_state = "straight_jacket"
+	item_state = "straight_jacket"
+	body_parts_covered = UPPER_TORSO|LOWER_TORSO|LEGS|ARMS|HANDS
+	flags_inv = HIDEGLOVES|HIDESHOES|HIDEJUMPSUIT
+
+/obj/item/clothing/suit/ianshirt
+	name = "worn shirt"
+	desc = "A worn out, curiously comfortable t-shirt with a picture of Ian. You wouldn't go so far as to say it feels like being hugged when you wear it but it's pretty close. Good for sleeping in."
+	icon_state = "ianshirt"
+	item_state = "ianshirt"
+
+//Blue suit jacket toggle
+/obj/item/clothing/suit/suit/verb/toggle()
+	set name = "Toggle Jacket Buttons"
+	set category = "Object"
+	set src in usr
+
+	if(!usr.canmove || usr.stat || usr.restrained())
+		return 0
+
+	if(src.icon_state == "suitjacket_blue_open")
+		src.icon_state = "suitjacket_blue"
+		src.item_state = "suitjacket_blue"
+		usr << "You button up the suit jacket."
+	else if(src.icon_state == "suitjacket_blue")
+		src.icon_state = "suitjacket_blue_open"
+		src.item_state = "suitjacket_blue_open"
+		usr << "You unbutton the suit jacket."
+	else
+		usr << "You button-up some imaginary buttons on your [src]."
+		return
+	usr.update_inv_wear_suit()