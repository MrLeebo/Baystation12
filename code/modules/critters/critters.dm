
/obj/effect/critter/creature
	name = "creature"
	desc = "A sanity-destroying otherthing."
	icon_state = "otherthing"
	health = 80
	max_health = 80
	aggressive = 1
	defensive = 1
	wanderer = 1
	opensdoors = 1
	atkcarbon = 1
	atksilicon = 1
	atkcritter = 1
	atkmech = 1
	atksame = 1
	firevuln = 1
	brutevuln = 1
	melee_damage_lower = 25
	melee_damage_upper = 50
	angertext = "runs"
	attacktext = "chomps"
<<<<<<< HEAD
	attack_sound = 'bite.ogg'

/obj/effect/critter/killertomato
	name = "killer tomato"
	desc = "Oh shit, you're really fucked now."
	icon_state = "killertomato"
	health = 15
	max_health = 15
	aggressive = 1
	defensive = 0
	wanderer = 1
	atkcarbon = 1
	atksilicon = 1
	firevuln = 2
	brutevuln = 2

	Harvest(var/obj/item/weapon/W, var/mob/living/user)
		if(..())
			var/success = 0
			if(istype(W, /obj/item/weapon/butch))
				new /obj/item/weapon/reagent_containers/food/snacks/tomatomeat(src)
				success = 1
			if(istype(W, /obj/item/weapon/kitchenknife))
				new /obj/item/weapon/reagent_containers/food/snacks/tomatomeat(src)
				new /obj/item/weapon/reagent_containers/food/snacks/tomatomeat(src)
				success = 1
			if(success)
				for(var/mob/O in viewers(src, null))
					O.show_message("\red [user.name] cuts apart the [src.name]!", 1)
				del(src)
				return 1
			return 0
=======
	attack_sound = 'sound/weapons/bite.ogg'


/obj/effect/critter/roach
	name = "cockroach"
	desc = "An unpleasant insect that lives in filthy places."
	icon_state = "roach"
	health = 5
	max_health = 5
	aggressive = 0
	defensive = 1
	wanderer = 1
	atkcarbon = 1
	atksilicon = 0
	attacktext = "bites"

	Die()
		..()
		del(src)
>>>>>>> 44fb70ff

/obj/effect/critter/spore
	name = "plasma spore"
	desc = "A barely intelligent colony of organisms. Very volatile."
	icon = 'otherthing.dmi'
	icon_state = "otherthing"
	density = 1
	health = 1
	max_health = 1
	aggressive = 0
	defensive = 0
	wanderer = 1
	atkcarbon = 0
	atksilicon = 0
	firevuln = 2
	brutevuln = 2

<<<<<<< HEAD
=======

/*	process()
		if(prob(50))
			TakeDamage(1)
		..()*/


>>>>>>> 44fb70ff
	Die()
		src.visible_message("<b>[src]</b> ruptures and explodes!")
		src.alive = 0
		var/turf/T = get_turf(src.loc)
		if(T)
			T.hotspot_expose(700,125)
			explosion(T, -1, -1, 2, 3)
		del src

	ex_act(severity)
		src.Die()

/obj/effect/critter/blob
	name = "blob"
	desc = "Some blob thing."
	icon_state = "blob"
	pass_flags = PASSBLOB
	health = 20
	max_health = 20
	aggressive = 1
	defensive = 0
	wanderer = 1
	atkcarbon = 1
	atksilicon = 1
	firevuln = 2
	brutevuln = 0.5
	melee_damage_lower = 2
	melee_damage_upper = 8
	angertext = "charges"
	attacktext = "hits"
<<<<<<< HEAD
	attack_sound = 'genhit1.ogg'
=======
	attack_sound = 'sound/weapons/genhit1.ogg'
	var/obj/effect/blob/factory/factory = null

	New(loc, var/obj/effect/blob/factory/linked_node)
		if(istype(linked_node))
			factory = linked_node
			factory.spores += src
		..(loc)
		return
>>>>>>> 44fb70ff

	Die()
		if(factory)
			factory.spores -= src
		..()
		del(src)

<<<<<<< HEAD
/obj/effect/critter/walkingmushroom
	name = "Walking Mushroom"
	desc = "A...huge...mushroom...with legs!?"
	icon_state = "mushroom"
	health = 15
	max_health = 15
	aggressive = 0
	defensive = 0
	wanderer = 1
	atkcarbon = 0
	atksilicon = 0
	firevuln = 2
	brutevuln = 1
	wanderspeed = 1

	Harvest(var/obj/item/weapon/W, var/mob/living/user)
		if(..())
			var/success = 0
			if(istype(W, /obj/item/weapon/butch))
				new /obj/item/weapon/reagent_containers/food/snacks/hugemushroomslice(src.loc)
				new /obj/item/weapon/reagent_containers/food/snacks/hugemushroomslice(src.loc)
				success = 1
			if(istype(W, /obj/item/weapon/kitchenknife))
				new /obj/item/weapon/reagent_containers/food/snacks/hugemushroomslice(src.loc)
				success = 1
			if(success)
				for(var/mob/O in viewers(src, null))
					O.show_message("\red [user.name] cuts apart the [src.name]!", 1)
				del(src)
				return 1
			return 0
=======

>>>>>>> 44fb70ff

/obj/effect/critter/lizard
	name = "Lizard"
	desc = "A cute tiny lizard."
	icon_state = "lizard"
	health = 5
	max_health = 5
	aggressive = 0
	defensive = 1
	wanderer = 1
	opensdoors = 0
	atkcarbon = 1
	atksilicon = 1
	attacktext = "bites"

<<<<<<< HEAD
/obj/effect/critter/roach
	name = "cockroach"
	desc = "An unpleasant insect that lives in filthy places."
	icon_state = "roach"
	health = 5
	max_health = 5
	aggressive = 0
	defensive = 1
	wanderer = 1
	atkcarbon = 1
	atksilicon = 0
	attacktext = "bites"
	melee_damage_lower = 0.1
	melee_damage_upper = 0.5 //They're just roaches!
	layer = 2.5		//so they can hide under objects

	Bump(var/mob/M)
		if(ishuman(M))
			Die()

	Die()
		..()
		var/obj/effect/decal/cleanable/mucus/M = new (src.loc)
		M.icon_state = "xfloor[rand(1,7)]"
		del(src)

/proc/isroach(var/obj/O)
	return istype(O,/obj/effect/critter/roach)
=======

>>>>>>> 44fb70ff

// We can maybe make these controllable via some console or something
/obj/effect/critter/manhack
	name = "viscerator"
	desc = "A small, twin-bladed machine capable of inflicting very deadly lacerations."
	icon_state = "viscerator"
	pass_flags = PASSTABLE
	health = 15
	max_health = 15
	aggressive = 1
	opensdoors = 1
	defensive = 1
	wanderer = 1
	atkcarbon = 1
	atksilicon = 1
	atkmech = 1
	firevuln = 0 // immune to fire
	brutevuln = 1
	ventcrawl = 1
	melee_damage_lower = 10
	melee_damage_upper = 15
	attacktext = "cuts"
<<<<<<< HEAD
	attack_sound = 'bladeslice.ogg'
=======
	attack_sound = 'sound/weapons/bladeslice.ogg'
>>>>>>> 44fb70ff
	chasestate = "viscerator_attack"
	deathtext = "is smashed into pieces!"

	Die()
		..()
		for(var/mob/O in viewers(src, null))
			O.show_message("\red <b>[src]</b> is smashed into pieces!", 1)
		del(src)
<|MERGE_RESOLUTION|>--- conflicted
+++ resolved
@@ -1,270 +1,159 @@
-
-/obj/effect/critter/creature
-	name = "creature"
-	desc = "A sanity-destroying otherthing."
-	icon_state = "otherthing"
-	health = 80
-	max_health = 80
-	aggressive = 1
-	defensive = 1
-	wanderer = 1
-	opensdoors = 1
-	atkcarbon = 1
-	atksilicon = 1
-	atkcritter = 1
-	atkmech = 1
-	atksame = 1
-	firevuln = 1
-	brutevuln = 1
-	melee_damage_lower = 25
-	melee_damage_upper = 50
-	angertext = "runs"
-	attacktext = "chomps"
-<<<<<<< HEAD
-	attack_sound = 'bite.ogg'
-
-/obj/effect/critter/killertomato
-	name = "killer tomato"
-	desc = "Oh shit, you're really fucked now."
-	icon_state = "killertomato"
-	health = 15
-	max_health = 15
-	aggressive = 1
-	defensive = 0
-	wanderer = 1
-	atkcarbon = 1
-	atksilicon = 1
-	firevuln = 2
-	brutevuln = 2
-
-	Harvest(var/obj/item/weapon/W, var/mob/living/user)
-		if(..())
-			var/success = 0
-			if(istype(W, /obj/item/weapon/butch))
-				new /obj/item/weapon/reagent_containers/food/snacks/tomatomeat(src)
-				success = 1
-			if(istype(W, /obj/item/weapon/kitchenknife))
-				new /obj/item/weapon/reagent_containers/food/snacks/tomatomeat(src)
-				new /obj/item/weapon/reagent_containers/food/snacks/tomatomeat(src)
-				success = 1
-			if(success)
-				for(var/mob/O in viewers(src, null))
-					O.show_message("\red [user.name] cuts apart the [src.name]!", 1)
-				del(src)
-				return 1
-			return 0
-=======
-	attack_sound = 'sound/weapons/bite.ogg'
-
-
-/obj/effect/critter/roach
-	name = "cockroach"
-	desc = "An unpleasant insect that lives in filthy places."
-	icon_state = "roach"
-	health = 5
-	max_health = 5
-	aggressive = 0
-	defensive = 1
-	wanderer = 1
-	atkcarbon = 1
-	atksilicon = 0
-	attacktext = "bites"
-
-	Die()
-		..()
-		del(src)
->>>>>>> 44fb70ff
-
-/obj/effect/critter/spore
-	name = "plasma spore"
-	desc = "A barely intelligent colony of organisms. Very volatile."
-	icon = 'otherthing.dmi'
-	icon_state = "otherthing"
-	density = 1
-	health = 1
-	max_health = 1
-	aggressive = 0
-	defensive = 0
-	wanderer = 1
-	atkcarbon = 0
-	atksilicon = 0
-	firevuln = 2
-	brutevuln = 2
-
-<<<<<<< HEAD
-=======
-
-/*	process()
-		if(prob(50))
-			TakeDamage(1)
-		..()*/
-
-
->>>>>>> 44fb70ff
-	Die()
-		src.visible_message("<b>[src]</b> ruptures and explodes!")
-		src.alive = 0
-		var/turf/T = get_turf(src.loc)
-		if(T)
-			T.hotspot_expose(700,125)
-			explosion(T, -1, -1, 2, 3)
-		del src
-
-	ex_act(severity)
-		src.Die()
-
-/obj/effect/critter/blob
-	name = "blob"
-	desc = "Some blob thing."
-	icon_state = "blob"
-	pass_flags = PASSBLOB
-	health = 20
-	max_health = 20
-	aggressive = 1
-	defensive = 0
-	wanderer = 1
-	atkcarbon = 1
-	atksilicon = 1
-	firevuln = 2
-	brutevuln = 0.5
-	melee_damage_lower = 2
-	melee_damage_upper = 8
-	angertext = "charges"
-	attacktext = "hits"
-<<<<<<< HEAD
-	attack_sound = 'genhit1.ogg'
-=======
-	attack_sound = 'sound/weapons/genhit1.ogg'
-	var/obj/effect/blob/factory/factory = null
-
-	New(loc, var/obj/effect/blob/factory/linked_node)
-		if(istype(linked_node))
-			factory = linked_node
-			factory.spores += src
-		..(loc)
-		return
->>>>>>> 44fb70ff
-
-	Die()
-		if(factory)
-			factory.spores -= src
-		..()
-		del(src)
-
-<<<<<<< HEAD
-/obj/effect/critter/walkingmushroom
-	name = "Walking Mushroom"
-	desc = "A...huge...mushroom...with legs!?"
-	icon_state = "mushroom"
-	health = 15
-	max_health = 15
-	aggressive = 0
-	defensive = 0
-	wanderer = 1
-	atkcarbon = 0
-	atksilicon = 0
-	firevuln = 2
-	brutevuln = 1
-	wanderspeed = 1
-
-	Harvest(var/obj/item/weapon/W, var/mob/living/user)
-		if(..())
-			var/success = 0
-			if(istype(W, /obj/item/weapon/butch))
-				new /obj/item/weapon/reagent_containers/food/snacks/hugemushroomslice(src.loc)
-				new /obj/item/weapon/reagent_containers/food/snacks/hugemushroomslice(src.loc)
-				success = 1
-			if(istype(W, /obj/item/weapon/kitchenknife))
-				new /obj/item/weapon/reagent_containers/food/snacks/hugemushroomslice(src.loc)
-				success = 1
-			if(success)
-				for(var/mob/O in viewers(src, null))
-					O.show_message("\red [user.name] cuts apart the [src.name]!", 1)
-				del(src)
-				return 1
-			return 0
-=======
-
->>>>>>> 44fb70ff
-
-/obj/effect/critter/lizard
-	name = "Lizard"
-	desc = "A cute tiny lizard."
-	icon_state = "lizard"
-	health = 5
-	max_health = 5
-	aggressive = 0
-	defensive = 1
-	wanderer = 1
-	opensdoors = 0
-	atkcarbon = 1
-	atksilicon = 1
-	attacktext = "bites"
-
-<<<<<<< HEAD
-/obj/effect/critter/roach
-	name = "cockroach"
-	desc = "An unpleasant insect that lives in filthy places."
-	icon_state = "roach"
-	health = 5
-	max_health = 5
-	aggressive = 0
-	defensive = 1
-	wanderer = 1
-	atkcarbon = 1
-	atksilicon = 0
-	attacktext = "bites"
-	melee_damage_lower = 0.1
-	melee_damage_upper = 0.5 //They're just roaches!
-	layer = 2.5		//so they can hide under objects
-
-	Bump(var/mob/M)
-		if(ishuman(M))
-			Die()
-
-	Die()
-		..()
-		var/obj/effect/decal/cleanable/mucus/M = new (src.loc)
-		M.icon_state = "xfloor[rand(1,7)]"
-		del(src)
-
-/proc/isroach(var/obj/O)
-	return istype(O,/obj/effect/critter/roach)
-=======
-
->>>>>>> 44fb70ff
-
-// We can maybe make these controllable via some console or something
-/obj/effect/critter/manhack
-	name = "viscerator"
-	desc = "A small, twin-bladed machine capable of inflicting very deadly lacerations."
-	icon_state = "viscerator"
-	pass_flags = PASSTABLE
-	health = 15
-	max_health = 15
-	aggressive = 1
-	opensdoors = 1
-	defensive = 1
-	wanderer = 1
-	atkcarbon = 1
-	atksilicon = 1
-	atkmech = 1
-	firevuln = 0 // immune to fire
-	brutevuln = 1
-	ventcrawl = 1
-	melee_damage_lower = 10
-	melee_damage_upper = 15
-	attacktext = "cuts"
-<<<<<<< HEAD
-	attack_sound = 'bladeslice.ogg'
-=======
-	attack_sound = 'sound/weapons/bladeslice.ogg'
->>>>>>> 44fb70ff
-	chasestate = "viscerator_attack"
-	deathtext = "is smashed into pieces!"
-
-	Die()
-		..()
-		for(var/mob/O in viewers(src, null))
-			O.show_message("\red <b>[src]</b> is smashed into pieces!", 1)
-		del(src)
+/obj/effect/critter/creature
+	name = "creature"
+	desc = "A sanity-destroying otherthing."
+	icon_state = "otherthing"
+	health = 80
+	max_health = 80
+	aggressive = 1
+	defensive = 1
+	wanderer = 1
+	opensdoors = 1
+	atkcarbon = 1
+	atksilicon = 1
+	atkcritter = 1
+	atkmech = 1
+	atksame = 1
+	firevuln = 1
+	brutevuln = 1
+	melee_damage_lower = 25
+	melee_damage_upper = 50
+	angertext = "runs"
+	attacktext = "chomps"
+	attack_sound = 'sound/weapons/bite.ogg'
+
+
+/obj/effect/critter/roach
+	name = "cockroach"
+	desc = "An unpleasant insect that lives in filthy places."
+	icon_state = "roach"
+	health = 5
+	max_health = 5
+	aggressive = 0
+	defensive = 1
+	wanderer = 1
+	atkcarbon = 1
+	atksilicon = 0
+	attacktext = "bites"
+
+	Die()
+		..()
+		del(src)
+
+/obj/effect/critter/spore
+	name = "plasma spore"
+	desc = "A barely intelligent colony of organisms. Very volatile."
+	icon_state = "spore"
+	density = 1
+	health = 1
+	max_health = 1
+	aggressive = 0
+	defensive = 0
+	wanderer = 1
+	atkcarbon = 0
+	atksilicon = 0
+	firevuln = 2
+	brutevuln = 2
+
+
+/*	process()
+		if(prob(50))
+			TakeDamage(1)
+		..()*/
+
+
+	Die()
+		src.visible_message("<b>[src]</b> ruptures and explodes!")
+		src.alive = 0
+		var/turf/T = get_turf(src.loc)
+		if(T)
+			T.hotspot_expose(700,125)
+			explosion(T, -1, -1, 2, 3)
+		del src
+
+
+	ex_act(severity)
+		src.Die()
+
+
+/obj/effect/critter/blob
+	name = "blob"
+	desc = "Some blob thing."
+	icon_state = "blob"
+	pass_flags = PASSBLOB
+	health = 20
+	max_health = 20
+	aggressive = 1
+	defensive = 0
+	wanderer = 1
+	atkcarbon = 1
+	atksilicon = 1
+	firevuln = 2
+	brutevuln = 0.5
+	melee_damage_lower = 2
+	melee_damage_upper = 8
+	angertext = "charges"
+	attacktext = "hits"
+	attack_sound = 'sound/weapons/genhit1.ogg'
+	var/obj/effect/blob/factory/factory = null
+
+	New(loc, var/obj/effect/blob/factory/linked_node)
+		if(istype(linked_node))
+			factory = linked_node
+			factory.spores += src
+		..(loc)
+		return
+
+	Die()
+		if(factory)
+			factory.spores -= src
+		..()
+		del(src)
+
+
+
+/obj/effect/critter/lizard
+	name = "Lizard"
+	desc = "A cute tiny lizard."
+	icon_state = "lizard"
+	health = 5
+	max_health = 5
+	aggressive = 0
+	defensive = 1
+	wanderer = 1
+	opensdoors = 0
+	atkcarbon = 1
+	atksilicon = 1
+	attacktext = "bites"
+
+
+
+// We can maybe make these controllable via some console or something
+/obj/effect/critter/manhack
+	name = "viscerator"
+	desc = "A small, twin-bladed machine capable of inflicting very deadly lacerations."
+	icon_state = "viscerator"
+	pass_flags = PASSTABLE
+	health = 15
+	max_health = 15
+	aggressive = 1
+	opensdoors = 1
+	defensive = 1
+	wanderer = 1
+	atkcarbon = 1
+	atksilicon = 1
+	atkmech = 1
+	firevuln = 0 // immune to fire
+	brutevuln = 1
+	ventcrawl = 1
+	melee_damage_lower = 10
+	melee_damage_upper = 15
+	attacktext = "cuts"
+	attack_sound = 'sound/weapons/bladeslice.ogg'
+	chasestate = "viscerator_attack"
+	deathtext = "is smashed into pieces!"
+
+	Die()
+		..()
+		for(var/mob/O in viewers(src, null))
+			O.show_message("\red <b>[src]</b> is smashed into pieces!", 1)
+		del(src)