--- conflicted
+++ resolved
@@ -1,71 +1,65 @@
-var/list/allEvents = typesof(/datum/event) - /datum/event
-var/list/potentialRandomEvents = typesof(/datum/event) - /datum/event
-//var/list/potentialRandomEvents = typesof(/datum/event) - /datum/event - /datum/event/spider_infestation - /datum/event/alien_infestation
-
-<<<<<<< HEAD
-var/eventTimeLower = 20000	//20 minutes
-var/eventTimeUpper = 45000	//45 minutes
-=======
-var/eventTimeLower = 15000	//15 minutes
-var/eventTimeUpper = 30000	//30 minutes
->>>>>>> b3a820aa
-
-var/scheduledEvent = null
-
-
-//Currently unused. Needs an admin panel for messing with events.
-/*/proc/addPotentialEvent(var/type)
-	potentialRandomEvents |= type
-
-/proc/removePotentialEvent(var/type)
-	potentialRandomEvents -= type*/
-
-
-/proc/checkEvent()
-	if(!scheduledEvent)
-		//more players = more time between events, less players = less time between events
-		var/playercount_modifier = 1
-		switch(player_list.len)
-			if(0 to 10)
-				playercount_modifier = 1.2
-			if(11 to 15)
-				playercount_modifier = 1.1
-			if(16 to 25)
-				playercount_modifier = 1
-			if(26 to 35)
-				playercount_modifier = 0.9
-			if(36 to 100000)
-				playercount_modifier = 0.8
-		scheduledEvent = world.timeofday + rand(eventTimeLower, eventTimeUpper) * playercount_modifier
-
-	else if(world.timeofday > scheduledEvent)
-		spawn_dynamic_event()
-
-		scheduledEvent = null
-		checkEvent()
-
-//unused, see proc/dynamic_event()
-/*
-/proc/spawnEvent()
-	if(!config.allow_random_events)
-		return
-
-	var/Type = pick(potentialRandomEvents)
-	if(!Type)
-		return
-
-	//The event will add itself to the MC's event list
-	//and start working via the constructor.
-	new Type
-*/
-
-/client/proc/forceEvent(var/type in allEvents)
-	set name = "Trigger Event (Debug Only)"
-	set category = "Debug"
-
-	if(!holder)
-		return
-
-	if(ispath(type))
-		new type
-		message_admins("[key_name_admin(usr)] has triggered an event. ([type])", 1)
+var/list/allEvents = typesof(/datum/event) - /datum/event
+var/list/potentialRandomEvents = typesof(/datum/event) - /datum/event
+//var/list/potentialRandomEvents = typesof(/datum/event) - /datum/event - /datum/event/spider_infestation - /datum/event/alien_infestation
+
+var/eventTimeLower = 15000	//15 minutes
+var/eventTimeUpper = 30000	//30 minutes
+var/scheduledEvent = null
+
+
+//Currently unused. Needs an admin panel for messing with events.
+/*/proc/addPotentialEvent(var/type)
+	potentialRandomEvents |= type
+
+/proc/removePotentialEvent(var/type)
+	potentialRandomEvents -= type*/
+
+
+/proc/checkEvent()
+	if(!scheduledEvent)
+		//more players = more time between events, less players = less time between events
+		var/playercount_modifier = 1
+		switch(player_list.len)
+			if(0 to 10)
+				playercount_modifier = 1.2
+			if(11 to 15)
+				playercount_modifier = 1.1
+			if(16 to 25)
+				playercount_modifier = 1
+			if(26 to 35)
+				playercount_modifier = 0.9
+			if(36 to 100000)
+				playercount_modifier = 0.8
+		scheduledEvent = world.timeofday + rand(eventTimeLower, eventTimeUpper) * playercount_modifier
+
+	else if(world.timeofday > scheduledEvent)
+		spawn_dynamic_event()
+
+		scheduledEvent = null
+		checkEvent()
+
+//unused, see proc/dynamic_event()
+/*
+/proc/spawnEvent()
+	if(!config.allow_random_events)
+		return
+
+	var/Type = pick(potentialRandomEvents)
+	if(!Type)
+		return
+
+	//The event will add itself to the MC's event list
+	//and start working via the constructor.
+	new Type
+*/
+
+/client/proc/forceEvent(var/type in allEvents)
+	set name = "Trigger Event (Debug Only)"
+	set category = "Debug"
+
+	if(!holder)
+		return
+
+	if(ispath(type))
+		new type
+		message_admins("[key_name_admin(usr)] has triggered an event. ([type])", 1)