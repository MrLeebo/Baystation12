<<<<<<< HEAD
/**********************Mineral processing unit console**************************/

/obj/machinery/mineral/processing_unit_console
	name = "production machine console"
	icon = 'mining_machines.dmi'
	icon_state = "console"
	density = 1
	anchored = 1
	var/id = ""
	var/obj/machinery/mineral/processing_unit/machine = null
	var/machinedir = EAST

/obj/machinery/mineral/processing_unit_console/New()
	..()
	spawn(7)
		src.machine = locate(/obj/machinery/mineral/processing_unit, get_step(src, machinedir))
		if (machine)
			machine.CONSOLE = src
		else
			del(src)

/obj/machinery/mineral/processing_unit_console/attack_hand(user as mob)

	var/dat = "<b>Smelter control console</b><br><br>"
	//iron
	if(machine.ore_iron || machine.ore_glass || machine.ore_plasma || machine.ore_uranium || machine.ore_gold || machine.ore_silver || machine.ore_diamond || machine.ore_clown || machine.ore_adamantine)
		if(machine.ore_iron)
			if (machine.selected_iron==1)
				dat += text("<A href='?src=\ref[src];sel_iron=no'><font color='green'>Smelting</font></A> ")
			else
				dat += text("<A href='?src=\ref[src];sel_iron=yes'><font color='red'>Not smelting</font></A> ")
			dat += text("Iron: [machine.ore_iron]<br>")
		else
			machine.selected_iron = 0

		//sand - glass
		if(machine.ore_glass)
			if (machine.selected_glass==1)
				dat += text("<A href='?src=\ref[src];sel_glass=no'><font color='green'>Smelting</font></A> ")
			else
				dat += text("<A href='?src=\ref[src];sel_glass=yes'><font color='red'>Not smelting</font></A> ")
			dat += text("Sand: [machine.ore_glass]<br>")
		else
			machine.selected_glass = 0

		//plasma
		if(machine.ore_plasma)
			if (machine.selected_plasma==1)
				dat += text("<A href='?src=\ref[src];sel_plasma=no'><font color='green'>Smelting</font></A> ")
			else
				dat += text("<A href='?src=\ref[src];sel_plasma=yes'><font color='red'>Not smelting</font></A> ")
			dat += text("Plasma: [machine.ore_plasma]<br>")
		else
			machine.selected_plasma = 0

		//uranium
		if(machine.ore_uranium)
			if (machine.selected_uranium==1)
				dat += text("<A href='?src=\ref[src];sel_uranium=no'><font color='green'>Smelting</font></A> ")
			else
				dat += text("<A href='?src=\ref[src];sel_uranium=yes'><font color='red'>Not smelting</font></A> ")
			dat += text("Uranium: [machine.ore_uranium]<br>")
		else
			machine.selected_uranium = 0

		//gold
		if(machine.ore_gold)
			if (machine.selected_gold==1)
				dat += text("<A href='?src=\ref[src];sel_gold=no'><font color='green'>Smelting</font></A> ")
			else
				dat += text("<A href='?src=\ref[src];sel_gold=yes'><font color='red'>Not smelting</font></A> ")
			dat += text("Gold: [machine.ore_gold]<br>")
		else
			machine.selected_gold = 0

		//silver
		if(machine.ore_silver)
			if (machine.selected_silver==1)
				dat += text("<A href='?src=\ref[src];sel_silver=no'><font color='green'>Smelting</font></A> ")
			else
				dat += text("<A href='?src=\ref[src];sel_silver=yes'><font color='red'>Not smelting</font></A> ")
			dat += text("Silver: [machine.ore_silver]<br>")
		else
			machine.selected_silver = 0

		//diamond
		if(machine.ore_diamond)
			if (machine.selected_diamond==1)
				dat += text("<A href='?src=\ref[src];sel_diamond=no'><font color='green'>Smelting</font></A> ")
			else
				dat += text("<A href='?src=\ref[src];sel_diamond=yes'><font color='red'>Not smelting</font></A> ")
			dat += text("Diamond: [machine.ore_diamond]<br>")
		else
			machine.selected_diamond = 0

		//bananium
		if(machine.ore_clown)
			if (machine.selected_clown==1)
				dat += text("<A href='?src=\ref[src];sel_clown=no'><font color='green'>Smelting</font></A> ")
			else
				dat += text("<A href='?src=\ref[src];sel_clown=yes'><font color='red'>Not smelting</font></A> ")
			dat += text("Bananium: [machine.ore_clown]<br>")
		else
			machine.selected_clown = 0


		//On or off
		dat += text("Machine is currently ")
		if (machine.on==1)
			dat += text("<A href='?src=\ref[src];set_on=off'>On</A> ")
		else
			dat += text("<A href='?src=\ref[src];set_on=on'>Off</A> ")
	else
		dat+="---No Materials Loaded---"


	user << browse("[dat]", "window=console_processing_unit")



/obj/machinery/mineral/processing_unit_console/Topic(href, href_list)
	if(..())
		return
	usr.machine = src
	src.add_fingerprint(usr)
	if(href_list["sel_iron"])
		if (href_list["sel_iron"] == "yes")
			machine.selected_iron = 1
		else
			machine.selected_iron = 0
	if(href_list["sel_glass"])
		if (href_list["sel_glass"] == "yes")
			machine.selected_glass = 1
		else
			machine.selected_glass = 0
	if(href_list["sel_plasma"])
		if (href_list["sel_plasma"] == "yes")
			machine.selected_plasma = 1
		else
			machine.selected_plasma = 0
	if(href_list["sel_uranium"])
		if (href_list["sel_uranium"] == "yes")
			machine.selected_uranium = 1
		else
			machine.selected_uranium = 0
	if(href_list["sel_gold"])
		if (href_list["sel_gold"] == "yes")
			machine.selected_gold = 1
		else
			machine.selected_gold = 0
	if(href_list["sel_silver"])
		if (href_list["sel_silver"] == "yes")
			machine.selected_silver = 1
		else
			machine.selected_silver = 0
	if(href_list["sel_diamond"])
		if (href_list["sel_diamond"] == "yes")
			machine.selected_diamond = 1
		else
			machine.selected_diamond = 0
	if(href_list["sel_clown"])
		if (href_list["sel_clown"] == "yes")
			machine.selected_clown = 1
		else
			machine.selected_clown = 0
	if(href_list["set_on"])
		if (href_list["set_on"] == "on")
			machine.on = 1
		else
			machine.on = 0
	src.updateUsrDialog()
	return

/**********************Mineral processing unit**************************/


/obj/machinery/mineral/processing_unit
	name = "furnace"
	icon = 'mining_machines.dmi'
	icon_state = "furnace"
	density = 1
	anchored = 1.0
	var/id = ""
	var/obj/machinery/mineral/input = null
	var/obj/machinery/mineral/output = null
	var/obj/machinery/mineral/CONSOLE = null
	var/ore_gold = 0;
	var/ore_silver = 0;
	var/ore_diamond = 0;
	var/ore_glass = 0;
	var/ore_plasma = 0;
	var/ore_uranium = 0;
	var/ore_iron = 0;
	var/ore_clown = 0;
	var/ore_adamantine = 0;
	var/selected_gold = 0
	var/selected_silver = 0
	var/selected_diamond = 0
	var/selected_glass = 0
	var/selected_plasma = 0
	var/selected_uranium = 0
	var/selected_iron = 0
	var/selected_clown = 0
	var/on = 0 //0 = off, 1 =... oh you know!

/obj/machinery/mineral/processing_unit/New()
	..()
	spawn( 5 )
		for (var/dir in cardinal)
			src.input = locate(/obj/machinery/mineral/input, get_step(src, dir))
			if(src.input) break
		for (var/dir in cardinal)
			src.output = locate(/obj/machinery/mineral/output, get_step(src, dir))
			if(src.output) break
		processing_objects.Add(src)
		return
	return

/obj/machinery/mineral/processing_unit/process()
	if (src.output && src.input)
		var/i
		for (i = 0; i < 10; i++)
			if (on)
				if (selected_glass == 1 && selected_gold == 0 && selected_silver == 0 && selected_diamond == 0 && selected_plasma == 0 && selected_uranium == 0 && selected_iron == 0 && selected_clown == 0)
					if (ore_glass > 0)
						ore_glass--;
						new /obj/item/stack/sheet/glass(output.loc)
					else
						on = 0
					continue
				if (selected_glass == 1 && selected_gold == 0 && selected_silver == 0 && selected_diamond == 0 && selected_plasma == 0 && selected_uranium == 0 && selected_iron == 1 && selected_clown == 0)
					if (ore_glass > 0 && ore_iron > 0)
						ore_glass--;
						ore_iron--;
						new /obj/item/stack/sheet/rglass(output.loc)
					else
						on = 0
					continue
				if (selected_glass == 0 && selected_gold == 1 && selected_silver == 0 && selected_diamond == 0 && selected_plasma == 0 && selected_uranium == 0 && selected_iron == 0 && selected_clown == 0)
					if (ore_gold > 0)
						ore_gold--;
						new /obj/item/stack/sheet/gold(output.loc)
					else
						on = 0
					continue
				if (selected_glass == 0 && selected_gold == 0 && selected_silver == 1 && selected_diamond == 0 && selected_plasma == 0 && selected_uranium == 0 && selected_iron == 0 && selected_clown == 0)
					if (ore_silver > 0)
						ore_silver--;
						new /obj/item/stack/sheet/silver(output.loc)
					else
						on = 0
					continue
				if (selected_glass == 0 && selected_gold == 0 && selected_silver == 0 && selected_diamond == 1 && selected_plasma == 0 && selected_uranium == 0 && selected_iron == 0 && selected_clown == 0)
					if (ore_diamond > 0)
						ore_diamond--;
						new /obj/item/stack/sheet/diamond(output.loc)
					else
						on = 0
					continue
				if (selected_glass == 0 && selected_gold == 0 && selected_silver == 0 && selected_diamond == 0 && selected_plasma == 1 && selected_uranium == 0 && selected_iron == 0 && selected_clown == 0)
					if (ore_plasma > 0)
						ore_plasma--;
						new /obj/item/stack/sheet/plasma(output.loc)
					else
						on = 0
					continue
				if (selected_glass == 0 && selected_gold == 0 && selected_silver == 0 && selected_diamond == 0 && selected_plasma == 0 && selected_uranium == 1 && selected_iron == 0 && selected_clown == 0)
					if (ore_uranium > 0)
						ore_uranium--;
						new /obj/item/stack/sheet/uranium(output.loc)
					else
						on = 0
					continue
				if (selected_glass == 0 && selected_gold == 0 && selected_silver == 0 && selected_diamond == 0 && selected_plasma == 0 && selected_uranium == 0 && selected_iron == 1 && selected_clown == 0)
					if (ore_iron > 0)
						ore_iron--;
						new /obj/item/stack/sheet/metal(output.loc)
					else
						on = 0
					continue
				if (selected_glass == 0 && selected_gold == 0 && selected_silver == 0 && selected_diamond == 0 && selected_plasma == 1 && selected_uranium == 0 && selected_iron == 1 && selected_clown == 0)
					if (ore_iron > 0 && ore_plasma > 0)
						ore_iron--;
						ore_plasma--;
						new /obj/item/stack/sheet/plasteel(output.loc)
					else
						on = 0
					continue
				if (selected_glass == 0 && selected_gold == 0 && selected_silver == 0 && selected_diamond == 0 && selected_plasma == 0 && selected_uranium == 0 && selected_iron == 0 && selected_clown == 1)
					if (ore_clown > 0)
						ore_clown--;
						new /obj/item/stack/sheet/clown(output.loc)
					else
						on = 0
					continue
				//THESE TWO ARE CODED FOR URIST TO USE WHEN HE GETS AROUND TO IT.
				//They were coded on 18 Feb 2012. If you're reading this in 2015, then firstly congratulations on the world not ending on 21 Dec 2012 and secondly, Urist is apparently VERY lazy. ~Errorage
				/*if (selected_glass == 0 && selected_gold == 0 && selected_silver == 0 && selected_diamond == 1 && selected_plasma == 0 && selected_uranium == 1 && selected_iron == 0 && selected_clown == 0)
					if (ore_uranium >= 2 && ore_diamond >= 1)
						ore_uranium -= 2
						ore_diamond -= 1
						new /obj/item/stack/sheet/adamantine(output.loc)
					else
						on = 0
					continue
				if (selected_glass == 0 && selected_gold == 0 && selected_silver == 1 && selected_diamond == 0 && selected_plasma == 1 && selected_uranium == 0 && selected_iron == 0 && selected_clown == 0)
					if (ore_silver >= 1 && ore_plasma >= 3)
						ore_silver -= 1
						ore_plasma -= 3
						new /obj/item/stack/sheet/mythril(output.loc)
					else
						on = 0
					continue*/


				// A non valid combination was selected
				var/b = 1 //this part checks if all required ores are available

				if (!(selected_gold || selected_silver || selected_diamond || selected_uranium || selected_plasma || selected_iron || selected_glass || selected_clown))
					b = 0
				else if (selected_gold == 1 && ore_gold <= 0)
					b = 0
				else if (selected_silver == 1 && ore_silver <= 0)
					b = 0
				else if (selected_diamond == 1 && ore_diamond <= 0)
					b = 0
				else if (selected_uranium == 1 && ore_uranium <= 0)
					b = 0
				else if (selected_plasma == 1 && ore_plasma <= 0)
					b = 0
				else if (selected_iron == 1 && ore_iron <= 0)
					b = 0
				else if (selected_glass == 1 && ore_glass <= 0)
					b = 0
				else if (selected_clown == 1 && ore_clown <= 0)
					b = 0

				if (b) //if they are, deduct one from each, produce slag and shut the machine off
					if (selected_gold == 1)
						ore_gold--
					if (selected_silver == 1)
						ore_silver--
					if (selected_diamond == 1)
						ore_diamond--
					if (selected_uranium == 1)
						ore_uranium--
					if (selected_plasma == 1)
						ore_plasma--
					if (selected_iron == 1)
						ore_iron--
					if (selected_clown == 1)
						ore_clown--
					new /obj/item/weapon/ore/slag(output.loc)

				on = 0

			else // on == 0
				break

		for (i = 0; i < 10; i++)
			var/obj/item/O
			O = locate(/obj/item, input.loc)
			if (O)
				if (istype(O,/obj/item/weapon/ore/iron))
					ore_iron = ore_iron + O:amount;
					del(O)
					continue
				if (istype(O,/obj/item/weapon/ore/glass))
					ore_glass = ore_glass + O:amount;
					del(O)
					continue
				if (istype(O,/obj/item/weapon/ore/diamond))
					ore_diamond = ore_diamond + O:amount;
					del(O)
					continue
				if (istype(O,/obj/item/weapon/ore/plasma))
					ore_plasma = ore_plasma + O:amount
					del(O)
					continue
				if (istype(O,/obj/item/weapon/ore/gold))
					ore_gold = ore_gold + O:amount
					del(O)
					continue
				if (istype(O,/obj/item/weapon/ore/silver))
					ore_silver = ore_silver + O:amount
					del(O)
					continue
				if (istype(O,/obj/item/weapon/ore/uranium))
					ore_uranium = ore_uranium + O:amount
					del(O)
					continue
				if (istype(O,/obj/item/weapon/ore/clown))
					ore_clown = ore_clown + O:amount
					del(O)
					continue
				O.loc = src.output.loc
			else
				break
=======
/**********************Mineral processing unit console**************************/

/obj/machinery/mineral/processing_unit_console
	name = "production machine console"
	icon = 'icons/obj/machines/mining_machines.dmi'
	icon_state = "console"
	density = 1
	anchored = 1
	var/obj/machinery/mineral/processing_unit/machine = null
	var/machinedir = EAST

/obj/machinery/mineral/processing_unit_console/New()
	..()
	spawn(7)
		src.machine = locate(/obj/machinery/mineral/processing_unit, get_step(src, machinedir))
		if (machine)
			machine.CONSOLE = src
		else
			del(src)

/obj/machinery/mineral/processing_unit_console/attack_hand(user as mob)

	var/dat = "<b>Smelter control console</b><br><br>"
	//iron
	if(machine.ore_iron || machine.ore_glass || machine.ore_plasma || machine.ore_uranium || machine.ore_gold || machine.ore_silver || machine.ore_diamond || machine.ore_clown || machine.ore_adamantine)
		if(machine.ore_iron)
			if (machine.selected_iron==1)
				dat += text("<A href='?src=\ref[src];sel_iron=no'><font color='green'>Smelting</font></A> ")
			else
				dat += text("<A href='?src=\ref[src];sel_iron=yes'><font color='red'>Not smelting</font></A> ")
			dat += text("Iron: [machine.ore_iron]<br>")
		else
			machine.selected_iron = 0

		//sand - glass
		if(machine.ore_glass)
			if (machine.selected_glass==1)
				dat += text("<A href='?src=\ref[src];sel_glass=no'><font color='green'>Smelting</font></A> ")
			else
				dat += text("<A href='?src=\ref[src];sel_glass=yes'><font color='red'>Not smelting</font></A> ")
			dat += text("Sand: [machine.ore_glass]<br>")
		else
			machine.selected_glass = 0

		//plasma
		if(machine.ore_plasma)
			if (machine.selected_plasma==1)
				dat += text("<A href='?src=\ref[src];sel_plasma=no'><font color='green'>Smelting</font></A> ")
			else
				dat += text("<A href='?src=\ref[src];sel_plasma=yes'><font color='red'>Not smelting</font></A> ")
			dat += text("Plasma: [machine.ore_plasma]<br>")
		else
			machine.selected_plasma = 0

		//uranium
		if(machine.ore_uranium)
			if (machine.selected_uranium==1)
				dat += text("<A href='?src=\ref[src];sel_uranium=no'><font color='green'>Smelting</font></A> ")
			else
				dat += text("<A href='?src=\ref[src];sel_uranium=yes'><font color='red'>Not smelting</font></A> ")
			dat += text("Uranium: [machine.ore_uranium]<br>")
		else
			machine.selected_uranium = 0

		//gold
		if(machine.ore_gold)
			if (machine.selected_gold==1)
				dat += text("<A href='?src=\ref[src];sel_gold=no'><font color='green'>Smelting</font></A> ")
			else
				dat += text("<A href='?src=\ref[src];sel_gold=yes'><font color='red'>Not smelting</font></A> ")
			dat += text("Gold: [machine.ore_gold]<br>")
		else
			machine.selected_gold = 0

		//silver
		if(machine.ore_silver)
			if (machine.selected_silver==1)
				dat += text("<A href='?src=\ref[src];sel_silver=no'><font color='green'>Smelting</font></A> ")
			else
				dat += text("<A href='?src=\ref[src];sel_silver=yes'><font color='red'>Not smelting</font></A> ")
			dat += text("Silver: [machine.ore_silver]<br>")
		else
			machine.selected_silver = 0

		//diamond
		if(machine.ore_diamond)
			if (machine.selected_diamond==1)
				dat += text("<A href='?src=\ref[src];sel_diamond=no'><font color='green'>Smelting</font></A> ")
			else
				dat += text("<A href='?src=\ref[src];sel_diamond=yes'><font color='red'>Not smelting</font></A> ")
			dat += text("Diamond: [machine.ore_diamond]<br>")
		else
			machine.selected_diamond = 0

		//bananium
		if(machine.ore_clown)
			if (machine.selected_clown==1)
				dat += text("<A href='?src=\ref[src];sel_clown=no'><font color='green'>Smelting</font></A> ")
			else
				dat += text("<A href='?src=\ref[src];sel_clown=yes'><font color='red'>Not smelting</font></A> ")
			dat += text("Bananium: [machine.ore_clown]<br>")
		else
			machine.selected_clown = 0


		//On or off
		dat += text("Machine is currently ")
		if (machine.on==1)
			dat += text("<A href='?src=\ref[src];set_on=off'>On</A> ")
		else
			dat += text("<A href='?src=\ref[src];set_on=on'>Off</A> ")
	else
		dat+="---No Materials Loaded---"


	user << browse("[dat]", "window=console_processing_unit")



/obj/machinery/mineral/processing_unit_console/Topic(href, href_list)
	if(..())
		return
	usr.machine = src
	src.add_fingerprint(usr)
	if(href_list["sel_iron"])
		if (href_list["sel_iron"] == "yes")
			machine.selected_iron = 1
		else
			machine.selected_iron = 0
	if(href_list["sel_glass"])
		if (href_list["sel_glass"] == "yes")
			machine.selected_glass = 1
		else
			machine.selected_glass = 0
	if(href_list["sel_plasma"])
		if (href_list["sel_plasma"] == "yes")
			machine.selected_plasma = 1
		else
			machine.selected_plasma = 0
	if(href_list["sel_uranium"])
		if (href_list["sel_uranium"] == "yes")
			machine.selected_uranium = 1
		else
			machine.selected_uranium = 0
	if(href_list["sel_gold"])
		if (href_list["sel_gold"] == "yes")
			machine.selected_gold = 1
		else
			machine.selected_gold = 0
	if(href_list["sel_silver"])
		if (href_list["sel_silver"] == "yes")
			machine.selected_silver = 1
		else
			machine.selected_silver = 0
	if(href_list["sel_diamond"])
		if (href_list["sel_diamond"] == "yes")
			machine.selected_diamond = 1
		else
			machine.selected_diamond = 0
	if(href_list["sel_clown"])
		if (href_list["sel_clown"] == "yes")
			machine.selected_clown = 1
		else
			machine.selected_clown = 0
	if(href_list["set_on"])
		if (href_list["set_on"] == "on")
			machine.on = 1
		else
			machine.on = 0
	src.updateUsrDialog()
	return

/**********************Mineral processing unit**************************/


/obj/machinery/mineral/processing_unit
	name = "furnace"
	icon = 'icons/obj/machines/mining_machines.dmi'
	icon_state = "furnace"
	density = 1
	anchored = 1.0
	var/obj/machinery/mineral/input = null
	var/obj/machinery/mineral/output = null
	var/obj/machinery/mineral/CONSOLE = null
	var/ore_gold = 0;
	var/ore_silver = 0;
	var/ore_diamond = 0;
	var/ore_glass = 0;
	var/ore_plasma = 0;
	var/ore_uranium = 0;
	var/ore_iron = 0;
	var/ore_clown = 0;
	var/ore_adamantine = 0;
	var/selected_gold = 0
	var/selected_silver = 0
	var/selected_diamond = 0
	var/selected_glass = 0
	var/selected_plasma = 0
	var/selected_uranium = 0
	var/selected_iron = 0
	var/selected_clown = 0
	var/on = 0 //0 = off, 1 =... oh you know!

/obj/machinery/mineral/processing_unit/New()
	..()
	spawn( 5 )
		for (var/dir in cardinal)
			src.input = locate(/obj/machinery/mineral/input, get_step(src, dir))
			if(src.input) break
		for (var/dir in cardinal)
			src.output = locate(/obj/machinery/mineral/output, get_step(src, dir))
			if(src.output) break
		processing_objects.Add(src)
		return
	return

/obj/machinery/mineral/processing_unit/process()
	if (src.output && src.input)
		var/i
		for (i = 0; i < 10; i++)
			if (on)
				if (selected_glass == 1 && selected_gold == 0 && selected_silver == 0 && selected_diamond == 0 && selected_plasma == 0 && selected_uranium == 0 && selected_iron == 0 && selected_clown == 0)
					if (ore_glass > 0)
						ore_glass--;
						new /obj/item/stack/sheet/glass(output.loc)
					else
						on = 0
					continue
				if (selected_glass == 1 && selected_gold == 0 && selected_silver == 0 && selected_diamond == 0 && selected_plasma == 0 && selected_uranium == 0 && selected_iron == 1 && selected_clown == 0)
					if (ore_glass > 0 && ore_iron > 0)
						ore_glass--;
						ore_iron--;
						new /obj/item/stack/sheet/rglass(output.loc)
					else
						on = 0
					continue
				if (selected_glass == 0 && selected_gold == 1 && selected_silver == 0 && selected_diamond == 0 && selected_plasma == 0 && selected_uranium == 0 && selected_iron == 0 && selected_clown == 0)
					if (ore_gold > 0)
						ore_gold--;
						new /obj/item/stack/sheet/gold(output.loc)
					else
						on = 0
					continue
				if (selected_glass == 0 && selected_gold == 0 && selected_silver == 1 && selected_diamond == 0 && selected_plasma == 0 && selected_uranium == 0 && selected_iron == 0 && selected_clown == 0)
					if (ore_silver > 0)
						ore_silver--;
						new /obj/item/stack/sheet/silver(output.loc)
					else
						on = 0
					continue
				if (selected_glass == 0 && selected_gold == 0 && selected_silver == 0 && selected_diamond == 1 && selected_plasma == 0 && selected_uranium == 0 && selected_iron == 0 && selected_clown == 0)
					if (ore_diamond > 0)
						ore_diamond--;
						new /obj/item/stack/sheet/diamond(output.loc)
					else
						on = 0
					continue
				if (selected_glass == 0 && selected_gold == 0 && selected_silver == 0 && selected_diamond == 0 && selected_plasma == 1 && selected_uranium == 0 && selected_iron == 0 && selected_clown == 0)
					if (ore_plasma > 0)
						ore_plasma--;
						new /obj/item/stack/sheet/plasma(output.loc)
					else
						on = 0
					continue
				if (selected_glass == 0 && selected_gold == 0 && selected_silver == 0 && selected_diamond == 0 && selected_plasma == 0 && selected_uranium == 1 && selected_iron == 0 && selected_clown == 0)
					if (ore_uranium > 0)
						ore_uranium--;
						new /obj/item/stack/sheet/uranium(output.loc)
					else
						on = 0
					continue
				if (selected_glass == 0 && selected_gold == 0 && selected_silver == 0 && selected_diamond == 0 && selected_plasma == 0 && selected_uranium == 0 && selected_iron == 1 && selected_clown == 0)
					if (ore_iron > 0)
						ore_iron--;
						new /obj/item/stack/sheet/metal(output.loc)
					else
						on = 0
					continue
				if (selected_glass == 0 && selected_gold == 0 && selected_silver == 0 && selected_diamond == 0 && selected_plasma == 1 && selected_uranium == 0 && selected_iron == 1 && selected_clown == 0)
					if (ore_iron > 0 && ore_plasma > 0)
						ore_iron--;
						ore_plasma--;
						new /obj/item/stack/sheet/plasteel(output.loc)
					else
						on = 0
					continue
				if (selected_glass == 0 && selected_gold == 0 && selected_silver == 0 && selected_diamond == 0 && selected_plasma == 0 && selected_uranium == 0 && selected_iron == 0 && selected_clown == 1)
					if (ore_clown > 0)
						ore_clown--;
						new /obj/item/stack/sheet/clown(output.loc)
					else
						on = 0
					continue
				//THESE TWO ARE CODED FOR URIST TO USE WHEN HE GETS AROUND TO IT.
				//They were coded on 18 Feb 2012. If you're reading this in 2015, then firstly congratulations on the world not ending on 21 Dec 2012 and secondly, Urist is apparently VERY lazy. ~Errorage
				/*if (selected_glass == 0 && selected_gold == 0 && selected_silver == 0 && selected_diamond == 1 && selected_plasma == 0 && selected_uranium == 1 && selected_iron == 0 && selected_clown == 0)
					if (ore_uranium >= 2 && ore_diamond >= 1)
						ore_uranium -= 2
						ore_diamond -= 1
						new /obj/item/stack/sheet/adamantine(output.loc)
					else
						on = 0
					continue
				if (selected_glass == 0 && selected_gold == 0 && selected_silver == 1 && selected_diamond == 0 && selected_plasma == 1 && selected_uranium == 0 && selected_iron == 0 && selected_clown == 0)
					if (ore_silver >= 1 && ore_plasma >= 3)
						ore_silver -= 1
						ore_plasma -= 3
						new /obj/item/stack/sheet/mythril(output.loc)
					else
						on = 0
					continue*/


				//if a non valid combination is selected

				var/b = 1 //this part checks if all required ores are available

				if (!(selected_gold || selected_silver ||selected_diamond || selected_uranium | selected_plasma || selected_iron || selected_iron))
					b = 0

				if (selected_gold == 1)
					if (ore_gold <= 0)
						b = 0
				if (selected_silver == 1)
					if (ore_silver <= 0)
						b = 0
				if (selected_diamond == 1)
					if (ore_diamond <= 0)
						b = 0
				if (selected_uranium == 1)
					if (ore_uranium <= 0)
						b = 0
				if (selected_plasma == 1)
					if (ore_plasma <= 0)
						b = 0
				if (selected_iron == 1)
					if (ore_iron <= 0)
						b = 0
				if (selected_glass == 1)
					if (ore_glass <= 0)
						b = 0
				if (selected_clown == 1)
					if (ore_clown <= 0)
						b = 0

				if (b) //if they are, deduct one from each, produce slag and shut the machine off
					if (selected_gold == 1)
						ore_gold--
					if (selected_silver == 1)
						ore_silver--
					if (selected_diamond == 1)
						ore_diamond--
					if (selected_uranium == 1)
						ore_uranium--
					if (selected_plasma == 1)
						ore_plasma--
					if (selected_iron == 1)
						ore_iron--
					if (selected_clown == 1)
						ore_clown--
					new /obj/item/weapon/ore/slag(output.loc)
					on = 0
				else
					on = 0
					break
				break
			else
				break
		for (i = 0; i < 10; i++)
			var/obj/item/O
			O = locate(/obj/item, input.loc)
			if (O)
				if (istype(O,/obj/item/weapon/ore/iron))
					ore_iron++;
					del(O)
					continue
				if (istype(O,/obj/item/weapon/ore/glass))
					ore_glass++;
					del(O)
					continue
				if (istype(O,/obj/item/weapon/ore/diamond))
					ore_diamond++;
					del(O)
					continue
				if (istype(O,/obj/item/weapon/ore/plasma))
					ore_plasma++
					del(O)
					continue
				if (istype(O,/obj/item/weapon/ore/gold))
					ore_gold++
					del(O)
					continue
				if (istype(O,/obj/item/weapon/ore/silver))
					ore_silver++
					del(O)
					continue
				if (istype(O,/obj/item/weapon/ore/uranium))
					ore_uranium++
					del(O)
					continue
				if (istype(O,/obj/item/weapon/ore/clown))
					ore_clown++
					del(O)
					continue
				O.loc = src.output.loc
			else
				break
>>>>>>> 44fb70ff
	return<|MERGE_RESOLUTION|>--- conflicted
+++ resolved
@@ -1,403 +1,3 @@
-<<<<<<< HEAD
-/**********************Mineral processing unit console**************************/
-
-/obj/machinery/mineral/processing_unit_console
-	name = "production machine console"
-	icon = 'mining_machines.dmi'
-	icon_state = "console"
-	density = 1
-	anchored = 1
-	var/id = ""
-	var/obj/machinery/mineral/processing_unit/machine = null
-	var/machinedir = EAST
-
-/obj/machinery/mineral/processing_unit_console/New()
-	..()
-	spawn(7)
-		src.machine = locate(/obj/machinery/mineral/processing_unit, get_step(src, machinedir))
-		if (machine)
-			machine.CONSOLE = src
-		else
-			del(src)
-
-/obj/machinery/mineral/processing_unit_console/attack_hand(user as mob)
-
-	var/dat = "<b>Smelter control console</b><br><br>"
-	//iron
-	if(machine.ore_iron || machine.ore_glass || machine.ore_plasma || machine.ore_uranium || machine.ore_gold || machine.ore_silver || machine.ore_diamond || machine.ore_clown || machine.ore_adamantine)
-		if(machine.ore_iron)
-			if (machine.selected_iron==1)
-				dat += text("<A href='?src=\ref[src];sel_iron=no'><font color='green'>Smelting</font></A> ")
-			else
-				dat += text("<A href='?src=\ref[src];sel_iron=yes'><font color='red'>Not smelting</font></A> ")
-			dat += text("Iron: [machine.ore_iron]<br>")
-		else
-			machine.selected_iron = 0
-
-		//sand - glass
-		if(machine.ore_glass)
-			if (machine.selected_glass==1)
-				dat += text("<A href='?src=\ref[src];sel_glass=no'><font color='green'>Smelting</font></A> ")
-			else
-				dat += text("<A href='?src=\ref[src];sel_glass=yes'><font color='red'>Not smelting</font></A> ")
-			dat += text("Sand: [machine.ore_glass]<br>")
-		else
-			machine.selected_glass = 0
-
-		//plasma
-		if(machine.ore_plasma)
-			if (machine.selected_plasma==1)
-				dat += text("<A href='?src=\ref[src];sel_plasma=no'><font color='green'>Smelting</font></A> ")
-			else
-				dat += text("<A href='?src=\ref[src];sel_plasma=yes'><font color='red'>Not smelting</font></A> ")
-			dat += text("Plasma: [machine.ore_plasma]<br>")
-		else
-			machine.selected_plasma = 0
-
-		//uranium
-		if(machine.ore_uranium)
-			if (machine.selected_uranium==1)
-				dat += text("<A href='?src=\ref[src];sel_uranium=no'><font color='green'>Smelting</font></A> ")
-			else
-				dat += text("<A href='?src=\ref[src];sel_uranium=yes'><font color='red'>Not smelting</font></A> ")
-			dat += text("Uranium: [machine.ore_uranium]<br>")
-		else
-			machine.selected_uranium = 0
-
-		//gold
-		if(machine.ore_gold)
-			if (machine.selected_gold==1)
-				dat += text("<A href='?src=\ref[src];sel_gold=no'><font color='green'>Smelting</font></A> ")
-			else
-				dat += text("<A href='?src=\ref[src];sel_gold=yes'><font color='red'>Not smelting</font></A> ")
-			dat += text("Gold: [machine.ore_gold]<br>")
-		else
-			machine.selected_gold = 0
-
-		//silver
-		if(machine.ore_silver)
-			if (machine.selected_silver==1)
-				dat += text("<A href='?src=\ref[src];sel_silver=no'><font color='green'>Smelting</font></A> ")
-			else
-				dat += text("<A href='?src=\ref[src];sel_silver=yes'><font color='red'>Not smelting</font></A> ")
-			dat += text("Silver: [machine.ore_silver]<br>")
-		else
-			machine.selected_silver = 0
-
-		//diamond
-		if(machine.ore_diamond)
-			if (machine.selected_diamond==1)
-				dat += text("<A href='?src=\ref[src];sel_diamond=no'><font color='green'>Smelting</font></A> ")
-			else
-				dat += text("<A href='?src=\ref[src];sel_diamond=yes'><font color='red'>Not smelting</font></A> ")
-			dat += text("Diamond: [machine.ore_diamond]<br>")
-		else
-			machine.selected_diamond = 0
-
-		//bananium
-		if(machine.ore_clown)
-			if (machine.selected_clown==1)
-				dat += text("<A href='?src=\ref[src];sel_clown=no'><font color='green'>Smelting</font></A> ")
-			else
-				dat += text("<A href='?src=\ref[src];sel_clown=yes'><font color='red'>Not smelting</font></A> ")
-			dat += text("Bananium: [machine.ore_clown]<br>")
-		else
-			machine.selected_clown = 0
-
-
-		//On or off
-		dat += text("Machine is currently ")
-		if (machine.on==1)
-			dat += text("<A href='?src=\ref[src];set_on=off'>On</A> ")
-		else
-			dat += text("<A href='?src=\ref[src];set_on=on'>Off</A> ")
-	else
-		dat+="---No Materials Loaded---"
-
-
-	user << browse("[dat]", "window=console_processing_unit")
-
-
-
-/obj/machinery/mineral/processing_unit_console/Topic(href, href_list)
-	if(..())
-		return
-	usr.machine = src
-	src.add_fingerprint(usr)
-	if(href_list["sel_iron"])
-		if (href_list["sel_iron"] == "yes")
-			machine.selected_iron = 1
-		else
-			machine.selected_iron = 0
-	if(href_list["sel_glass"])
-		if (href_list["sel_glass"] == "yes")
-			machine.selected_glass = 1
-		else
-			machine.selected_glass = 0
-	if(href_list["sel_plasma"])
-		if (href_list["sel_plasma"] == "yes")
-			machine.selected_plasma = 1
-		else
-			machine.selected_plasma = 0
-	if(href_list["sel_uranium"])
-		if (href_list["sel_uranium"] == "yes")
-			machine.selected_uranium = 1
-		else
-			machine.selected_uranium = 0
-	if(href_list["sel_gold"])
-		if (href_list["sel_gold"] == "yes")
-			machine.selected_gold = 1
-		else
-			machine.selected_gold = 0
-	if(href_list["sel_silver"])
-		if (href_list["sel_silver"] == "yes")
-			machine.selected_silver = 1
-		else
-			machine.selected_silver = 0
-	if(href_list["sel_diamond"])
-		if (href_list["sel_diamond"] == "yes")
-			machine.selected_diamond = 1
-		else
-			machine.selected_diamond = 0
-	if(href_list["sel_clown"])
-		if (href_list["sel_clown"] == "yes")
-			machine.selected_clown = 1
-		else
-			machine.selected_clown = 0
-	if(href_list["set_on"])
-		if (href_list["set_on"] == "on")
-			machine.on = 1
-		else
-			machine.on = 0
-	src.updateUsrDialog()
-	return
-
-/**********************Mineral processing unit**************************/
-
-
-/obj/machinery/mineral/processing_unit
-	name = "furnace"
-	icon = 'mining_machines.dmi'
-	icon_state = "furnace"
-	density = 1
-	anchored = 1.0
-	var/id = ""
-	var/obj/machinery/mineral/input = null
-	var/obj/machinery/mineral/output = null
-	var/obj/machinery/mineral/CONSOLE = null
-	var/ore_gold = 0;
-	var/ore_silver = 0;
-	var/ore_diamond = 0;
-	var/ore_glass = 0;
-	var/ore_plasma = 0;
-	var/ore_uranium = 0;
-	var/ore_iron = 0;
-	var/ore_clown = 0;
-	var/ore_adamantine = 0;
-	var/selected_gold = 0
-	var/selected_silver = 0
-	var/selected_diamond = 0
-	var/selected_glass = 0
-	var/selected_plasma = 0
-	var/selected_uranium = 0
-	var/selected_iron = 0
-	var/selected_clown = 0
-	var/on = 0 //0 = off, 1 =... oh you know!
-
-/obj/machinery/mineral/processing_unit/New()
-	..()
-	spawn( 5 )
-		for (var/dir in cardinal)
-			src.input = locate(/obj/machinery/mineral/input, get_step(src, dir))
-			if(src.input) break
-		for (var/dir in cardinal)
-			src.output = locate(/obj/machinery/mineral/output, get_step(src, dir))
-			if(src.output) break
-		processing_objects.Add(src)
-		return
-	return
-
-/obj/machinery/mineral/processing_unit/process()
-	if (src.output && src.input)
-		var/i
-		for (i = 0; i < 10; i++)
-			if (on)
-				if (selected_glass == 1 && selected_gold == 0 && selected_silver == 0 && selected_diamond == 0 && selected_plasma == 0 && selected_uranium == 0 && selected_iron == 0 && selected_clown == 0)
-					if (ore_glass > 0)
-						ore_glass--;
-						new /obj/item/stack/sheet/glass(output.loc)
-					else
-						on = 0
-					continue
-				if (selected_glass == 1 && selected_gold == 0 && selected_silver == 0 && selected_diamond == 0 && selected_plasma == 0 && selected_uranium == 0 && selected_iron == 1 && selected_clown == 0)
-					if (ore_glass > 0 && ore_iron > 0)
-						ore_glass--;
-						ore_iron--;
-						new /obj/item/stack/sheet/rglass(output.loc)
-					else
-						on = 0
-					continue
-				if (selected_glass == 0 && selected_gold == 1 && selected_silver == 0 && selected_diamond == 0 && selected_plasma == 0 && selected_uranium == 0 && selected_iron == 0 && selected_clown == 0)
-					if (ore_gold > 0)
-						ore_gold--;
-						new /obj/item/stack/sheet/gold(output.loc)
-					else
-						on = 0
-					continue
-				if (selected_glass == 0 && selected_gold == 0 && selected_silver == 1 && selected_diamond == 0 && selected_plasma == 0 && selected_uranium == 0 && selected_iron == 0 && selected_clown == 0)
-					if (ore_silver > 0)
-						ore_silver--;
-						new /obj/item/stack/sheet/silver(output.loc)
-					else
-						on = 0
-					continue
-				if (selected_glass == 0 && selected_gold == 0 && selected_silver == 0 && selected_diamond == 1 && selected_plasma == 0 && selected_uranium == 0 && selected_iron == 0 && selected_clown == 0)
-					if (ore_diamond > 0)
-						ore_diamond--;
-						new /obj/item/stack/sheet/diamond(output.loc)
-					else
-						on = 0
-					continue
-				if (selected_glass == 0 && selected_gold == 0 && selected_silver == 0 && selected_diamond == 0 && selected_plasma == 1 && selected_uranium == 0 && selected_iron == 0 && selected_clown == 0)
-					if (ore_plasma > 0)
-						ore_plasma--;
-						new /obj/item/stack/sheet/plasma(output.loc)
-					else
-						on = 0
-					continue
-				if (selected_glass == 0 && selected_gold == 0 && selected_silver == 0 && selected_diamond == 0 && selected_plasma == 0 && selected_uranium == 1 && selected_iron == 0 && selected_clown == 0)
-					if (ore_uranium > 0)
-						ore_uranium--;
-						new /obj/item/stack/sheet/uranium(output.loc)
-					else
-						on = 0
-					continue
-				if (selected_glass == 0 && selected_gold == 0 && selected_silver == 0 && selected_diamond == 0 && selected_plasma == 0 && selected_uranium == 0 && selected_iron == 1 && selected_clown == 0)
-					if (ore_iron > 0)
-						ore_iron--;
-						new /obj/item/stack/sheet/metal(output.loc)
-					else
-						on = 0
-					continue
-				if (selected_glass == 0 && selected_gold == 0 && selected_silver == 0 && selected_diamond == 0 && selected_plasma == 1 && selected_uranium == 0 && selected_iron == 1 && selected_clown == 0)
-					if (ore_iron > 0 && ore_plasma > 0)
-						ore_iron--;
-						ore_plasma--;
-						new /obj/item/stack/sheet/plasteel(output.loc)
-					else
-						on = 0
-					continue
-				if (selected_glass == 0 && selected_gold == 0 && selected_silver == 0 && selected_diamond == 0 && selected_plasma == 0 && selected_uranium == 0 && selected_iron == 0 && selected_clown == 1)
-					if (ore_clown > 0)
-						ore_clown--;
-						new /obj/item/stack/sheet/clown(output.loc)
-					else
-						on = 0
-					continue
-				//THESE TWO ARE CODED FOR URIST TO USE WHEN HE GETS AROUND TO IT.
-				//They were coded on 18 Feb 2012. If you're reading this in 2015, then firstly congratulations on the world not ending on 21 Dec 2012 and secondly, Urist is apparently VERY lazy. ~Errorage
-				/*if (selected_glass == 0 && selected_gold == 0 && selected_silver == 0 && selected_diamond == 1 && selected_plasma == 0 && selected_uranium == 1 && selected_iron == 0 && selected_clown == 0)
-					if (ore_uranium >= 2 && ore_diamond >= 1)
-						ore_uranium -= 2
-						ore_diamond -= 1
-						new /obj/item/stack/sheet/adamantine(output.loc)
-					else
-						on = 0
-					continue
-				if (selected_glass == 0 && selected_gold == 0 && selected_silver == 1 && selected_diamond == 0 && selected_plasma == 1 && selected_uranium == 0 && selected_iron == 0 && selected_clown == 0)
-					if (ore_silver >= 1 && ore_plasma >= 3)
-						ore_silver -= 1
-						ore_plasma -= 3
-						new /obj/item/stack/sheet/mythril(output.loc)
-					else
-						on = 0
-					continue*/
-
-
-				// A non valid combination was selected
-				var/b = 1 //this part checks if all required ores are available
-
-				if (!(selected_gold || selected_silver || selected_diamond || selected_uranium || selected_plasma || selected_iron || selected_glass || selected_clown))
-					b = 0
-				else if (selected_gold == 1 && ore_gold <= 0)
-					b = 0
-				else if (selected_silver == 1 && ore_silver <= 0)
-					b = 0
-				else if (selected_diamond == 1 && ore_diamond <= 0)
-					b = 0
-				else if (selected_uranium == 1 && ore_uranium <= 0)
-					b = 0
-				else if (selected_plasma == 1 && ore_plasma <= 0)
-					b = 0
-				else if (selected_iron == 1 && ore_iron <= 0)
-					b = 0
-				else if (selected_glass == 1 && ore_glass <= 0)
-					b = 0
-				else if (selected_clown == 1 && ore_clown <= 0)
-					b = 0
-
-				if (b) //if they are, deduct one from each, produce slag and shut the machine off
-					if (selected_gold == 1)
-						ore_gold--
-					if (selected_silver == 1)
-						ore_silver--
-					if (selected_diamond == 1)
-						ore_diamond--
-					if (selected_uranium == 1)
-						ore_uranium--
-					if (selected_plasma == 1)
-						ore_plasma--
-					if (selected_iron == 1)
-						ore_iron--
-					if (selected_clown == 1)
-						ore_clown--
-					new /obj/item/weapon/ore/slag(output.loc)
-
-				on = 0
-
-			else // on == 0
-				break
-
-		for (i = 0; i < 10; i++)
-			var/obj/item/O
-			O = locate(/obj/item, input.loc)
-			if (O)
-				if (istype(O,/obj/item/weapon/ore/iron))
-					ore_iron = ore_iron + O:amount;
-					del(O)
-					continue
-				if (istype(O,/obj/item/weapon/ore/glass))
-					ore_glass = ore_glass + O:amount;
-					del(O)
-					continue
-				if (istype(O,/obj/item/weapon/ore/diamond))
-					ore_diamond = ore_diamond + O:amount;
-					del(O)
-					continue
-				if (istype(O,/obj/item/weapon/ore/plasma))
-					ore_plasma = ore_plasma + O:amount
-					del(O)
-					continue
-				if (istype(O,/obj/item/weapon/ore/gold))
-					ore_gold = ore_gold + O:amount
-					del(O)
-					continue
-				if (istype(O,/obj/item/weapon/ore/silver))
-					ore_silver = ore_silver + O:amount
-					del(O)
-					continue
-				if (istype(O,/obj/item/weapon/ore/uranium))
-					ore_uranium = ore_uranium + O:amount
-					del(O)
-					continue
-				if (istype(O,/obj/item/weapon/ore/clown))
-					ore_clown = ore_clown + O:amount
-					del(O)
-					continue
-				O.loc = src.output.loc
-			else
-				break
-=======
 /**********************Mineral processing unit console**************************/
 
 /obj/machinery/mineral/processing_unit_console
@@ -805,5 +405,4 @@
 				O.loc = src.output.loc
 			else
 				break
->>>>>>> 44fb70ff
 	return