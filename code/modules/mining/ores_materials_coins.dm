<<<<<<< HEAD
/**********************Mineral ores**************************/

/obj/item/weapon/ore
	name = "Rock"
	icon = 'Mining.dmi'
	icon_state = "ore"
	var/amount = 1

/obj/item/weapon/ore/attackby(obj/item/weapon/W as obj, mob/user as mob)
	..()
	if (istype(W, /obj/item/weapon/satchel))
		var/obj/item/weapon/satchel/S = W
		if (S.mode == 1)
			for (var/obj/item/weapon/ore/O in locate(src.x,src.y,src.z))
				if (S.contents.len < S.capacity)
					S.contents += O;
				else
					user << "\blue The satchel is full."
					return
			user << "\blue You pick up all the ores."
		else
			if (S.contents.len < S.capacity)
				S.contents += src;
			else
				user << "\blue The satchel is full."
	return


/obj/item/weapon/ore/uranium
	name = "Uranium ore"
	icon_state = "Uranium ore"
	origin_tech = "materials=5"

/obj/item/weapon/ore/iron
	name = "Iron ore"
	icon_state = "Iron ore"
	origin_tech = "materials=1"

/obj/item/weapon/ore/glass
	name = "Sand"
	icon_state = "Glass ore"
	origin_tech = "materials=1"

	attack_self(mob/living/user as mob) //It's magic I ain't gonna explain how instant conversion with no tool works. -- Urist
		var/location = get_turf(user)
		for(var/obj/item/weapon/ore/glass/sandToConvert in location)
			new /obj/item/stack/sheet/sandstone(location)
			del(sandToConvert)
		new /obj/item/stack/sheet/sandstone(location)
		del(src)

/obj/item/weapon/ore/plasma
	name = "Plasma ore"
	icon_state = "Plasma ore"
	origin_tech = "materials=2"

/obj/item/weapon/ore/silver
	name = "Silver ore"
	icon_state = "Silver ore"
	origin_tech = "materials=3"

/obj/item/weapon/ore/gold
	name = "Gold ore"
	icon_state = "Gold ore"
	origin_tech = "materials=4"

/obj/item/weapon/ore/diamond
	name = "Diamond ore"
	icon_state = "Diamond ore"
	origin_tech = "materials=6"

/obj/item/weapon/ore/clown
	name = "Bananium ore"
	icon_state = "Clown ore"
	origin_tech = "materials=4"

/obj/item/weapon/ore/slag
	name = "Slag"
	desc = "Completely useless"
	icon_state = "slag"

/obj/item/weapon/ore/strangerock		//see artifact_archaeo.dm in modules/research for more info
	name = "Strange rock"
	desc = "Seems to have some unusal strata evident throughout it."
	icon_state = "strange"
	var/obj/inside
	var/method // 0 = fire, 1+ = acid
	origin_tech = "materials=5"


/obj/item/weapon/ore/New()
	pixel_x = rand(0,16)-8
	pixel_y = rand(0,8)-8


/*****************************Coin********************************/

/obj/item/weapon/coin
	icon = 'items.dmi'
	name = "Coin"
	icon_state = "coin"
	flags = FPRINT | TABLEPASS| CONDUCT
	force = 0.0
	throwforce = 0.0
	w_class = 1.0
	var/string_attached

/obj/item/weapon/coin/New()
	pixel_x = rand(0,16)-8
	pixel_y = rand(0,8)-8

/obj/item/weapon/coin/gold
	name = "Gold coin"
	icon_state = "coin_gold"

/obj/item/weapon/coin/silver
	name = "Silver coin"
	icon_state = "coin_silver"

/obj/item/weapon/coin/diamond
	name = "Diamond coin"
	icon_state = "coin_diamond"

/obj/item/weapon/coin/iron
	name = "Iron coin"
	icon_state = "coin_iron"

/obj/item/weapon/coin/plasma
	name = "Solid plasma coin"
	icon_state = "coin_plasma"

/obj/item/weapon/coin/uranium
	name = "Uranium coin"
	icon_state = "coin_uranium"

/obj/item/weapon/coin/clown
	name = "Bananaium coin"
	icon_state = "coin_clown"

/obj/item/weapon/coin/adamantine
	name = "Adamantine coin"
	icon_state = "coin_adamantine"

/obj/item/weapon/coin/mythril
	name = "Mythril coin"
	icon_state = "coin_mythril"

/obj/item/weapon/coin/attackby(obj/item/weapon/W as obj, mob/user as mob)
	if(istype(W,/obj/item/weapon/cable_coil) )
		var/obj/item/weapon/cable_coil/CC = W
		if(string_attached)
			user << "\blue There already is a string attached to this coin."
			return

		if(CC.amount <= 0)
			user << "\blue This cable coil appears to be empty."
			del(CC)
			return

		overlays += image('items.dmi',"coin_string_overlay")
		string_attached = 1
		user << "\blue You attach a string to the coin."
		CC.use(1)
	else if(istype(W,/obj/item/weapon/wirecutters) )
		if(!string_attached)
			..()
			return

		var/obj/item/weapon/cable_coil/CC = new/obj/item/weapon/cable_coil(user.loc)
		CC.amount = 1
		CC.updateicon()
		overlays = list()
		string_attached = null
		user << "\blue You detach the string from the coin."
	else ..()

/******************************Materials****************************/

/obj/item/stack/sheet/gold
	name = "gold"
	icon_state = "sheet-gold"
	force = 5.0
	throwforce = 5
	w_class = 3.0
	throw_speed = 3
	throw_range = 3
	origin_tech = "materials=4"
	perunit = 2000

/obj/item/stack/sheet/gold/New(loc,amount)
	..()
	pixel_x = rand(0,4)-4
	pixel_y = rand(0,4)-4
/*	recipes = gold_recipes          //Commenting out until there's a proper sprite. The golden plaque is supposed to be a special item dedicated to a really good player. -Agouri

	var/global/list/datum/stack_recipe/gold_recipes = list ( \
	new/datum/stack_recipe("Plaque", /obj/item/weapon/plaque_assembly, 2), \
	)*/


/obj/item/stack/sheet/silver
	name = "silver"
	icon_state = "sheet-silver"
	force = 5.0
	throwforce = 5
	w_class = 3.0
	throw_speed = 3
	throw_range = 3
	origin_tech = "materials=3"
	perunit = 2000

/obj/item/stack/sheet/silver/New(loc,amount)
	..()
	pixel_x = rand(0,4)-4
	pixel_y = rand(0,4)-4

/obj/item/stack/sheet/diamond
	name = "diamond"
	icon_state = "sheet-diamond"
	force = 5.0
	throwforce = 5
	w_class = 3.0
	throw_range = 3
	origin_tech = "materials=6"
	perunit = 3750

/obj/item/stack/sheet/diamond/New(loc,amount)
	..()
	pixel_x = rand(0,4)-4
	pixel_y = rand(0,4)-4

/obj/item/stack/sheet/uranium
	name = "uranium"
	icon_state = "sheet-uranium"
	force = 5.0
	throwforce = 5
	w_class = 3.0
	throw_speed = 3
	throw_range = 3
	origin_tech = "materials=5"
	perunit = 2000

/obj/item/stack/sheet/enruranium
	name = "enriched uranium"
	icon_state = "sheet-enruranium"
	force = 5.0
	throwforce = 5
	w_class = 3.0
	throw_speed = 3
	throw_range = 3
	origin_tech = "materials=5"
	perunit = 1000

/obj/item/stack/sheet/plasma
	name = "solid plasma"
	icon_state = "sheet-plasma"
	force = 5.0
	throwforce = 5
	w_class = 3.0
	throw_speed = 3
	throw_range = 3
	origin_tech = "plasmatech=2;materials=2"
	perunit = 2000

/obj/item/stack/sheet/adamantine
	name = "adamantine"
	icon_state = "sheet-adamantine"
	force = 5.0
	throwforce = 5
	w_class = 3.0
	throw_speed = 3
	throw_range = 3
	origin_tech = "materials=4"
	perunit = 2000

/obj/item/stack/sheet/mythril
	name = "mythril"
	icon_state = "sheet-mythril"
	force = 5.0
	throwforce = 5
	w_class = 3.0
	throw_speed = 3
	throw_range = 3
	origin_tech = "materials=4"
	perunit = 2000

/obj/item/stack/sheet/clown
	name = "bananium"
	icon_state = "sheet-clown"
	force = 5.0
	throwforce = 5
	w_class = 3.0
	throw_speed = 3
	throw_range = 3
	origin_tech = "materials=4"
	perunit = 2000

/obj/item/stack/sheet/clown/New(loc,amount)
	..()
	pixel_x = rand(0,4)-4
=======
/**********************Mineral ores**************************/

/obj/item/weapon/ore
	name = "Rock"
	icon = 'icons/obj/mining.dmi'
	icon_state = "ore"


/obj/item/weapon/ore/uranium
	name = "Uranium ore"
	icon_state = "Uranium ore"
	origin_tech = "materials=5"

/obj/item/weapon/ore/iron
	name = "Iron ore"
	icon_state = "Iron ore"
	origin_tech = "materials=1"

/obj/item/weapon/ore/glass
	name = "Sand"
	icon_state = "Glass ore"
	origin_tech = "materials=1"

	attack_self(mob/living/user as mob) //It's magic I ain't gonna explain how instant conversion with no tool works. -- Urist
		var/location = get_turf(user)
		for(var/obj/item/weapon/ore/glass/sandToConvert in location)
			new /obj/item/stack/sheet/sandstone(location)
			del(sandToConvert)
		new /obj/item/stack/sheet/sandstone(location)
		del(src)

/obj/item/weapon/ore/plasma
	name = "Plasma ore"
	icon_state = "Plasma ore"
	origin_tech = "materials=2"

/obj/item/weapon/ore/silver
	name = "Silver ore"
	icon_state = "Silver ore"
	origin_tech = "materials=3"

/obj/item/weapon/ore/gold
	name = "Gold ore"
	icon_state = "Gold ore"
	origin_tech = "materials=4"

/obj/item/weapon/ore/diamond
	name = "Diamond ore"
	icon_state = "Diamond ore"
	origin_tech = "materials=6"

/obj/item/weapon/ore/clown
	name = "Bananium ore"
	icon_state = "Clown ore"
	origin_tech = "materials=4"

/obj/item/weapon/ore/slag
	name = "Slag"
	desc = "Completely useless"
	icon_state = "slag"

/obj/item/weapon/ore/New()
	pixel_x = rand(0,16)-8
	pixel_y = rand(0,8)-8


/*****************************Coin********************************/

/obj/item/weapon/coin
	icon = 'icons/obj/items.dmi'
	name = "Coin"
	icon_state = "coin"
	flags = FPRINT | TABLEPASS| CONDUCT
	force = 0.0
	throwforce = 0.0
	w_class = 1.0
	var/string_attached

/obj/item/weapon/coin/New()
	pixel_x = rand(0,16)-8
	pixel_y = rand(0,8)-8

/obj/item/weapon/coin/gold
	name = "Gold coin"
	icon_state = "coin_gold"

/obj/item/weapon/coin/silver
	name = "Silver coin"
	icon_state = "coin_silver"

/obj/item/weapon/coin/diamond
	name = "Diamond coin"
	icon_state = "coin_diamond"

/obj/item/weapon/coin/iron
	name = "Iron coin"
	icon_state = "coin_iron"

/obj/item/weapon/coin/plasma
	name = "Solid plasma coin"
	icon_state = "coin_plasma"

/obj/item/weapon/coin/uranium
	name = "Uranium coin"
	icon_state = "coin_uranium"

/obj/item/weapon/coin/clown
	name = "Bananaium coin"
	icon_state = "coin_clown"

/obj/item/weapon/coin/adamantine
	name = "Adamantine coin"
	icon_state = "coin_adamantine"

/obj/item/weapon/coin/mythril
	name = "Mythril coin"
	icon_state = "coin_mythril"

/obj/item/weapon/coin/attackby(obj/item/weapon/W as obj, mob/user as mob)
	if(istype(W,/obj/item/weapon/cable_coil) )
		var/obj/item/weapon/cable_coil/CC = W
		if(string_attached)
			user << "\blue There already is a string attached to this coin."
			return

		if(CC.amount <= 0)
			user << "\blue This cable coil appears to be empty."
			del(CC)
			return

		overlays += image('icons/obj/items.dmi',"coin_string_overlay")
		string_attached = 1
		user << "\blue You attach a string to the coin."
		CC.use(1)
	else if(istype(W,/obj/item/weapon/wirecutters) )
		if(!string_attached)
			..()
			return

		var/obj/item/weapon/cable_coil/CC = new/obj/item/weapon/cable_coil(user.loc)
		CC.amount = 1
		CC.updateicon()
		overlays = list()
		string_attached = null
		user << "\blue You detach the string from the coin."
	else ..()

/******************************Materials****************************/

/obj/item/stack/sheet/gold
	name = "gold"
	icon_state = "sheet-gold"
	force = 5.0
	throwforce = 5
	w_class = 3.0
	throw_speed = 3
	throw_range = 3
	origin_tech = "materials=4"
	perunit = 2000

/obj/item/stack/sheet/gold/New(loc,amount)
	..()
	pixel_x = rand(0,4)-4
	pixel_y = rand(0,4)-4
/*	recipes = gold_recipes          //Commenting out until there's a proper sprite. The golden plaque is supposed to be a special item dedicated to a really good player. -Agouri

	var/global/list/datum/stack_recipe/gold_recipes = list ( \
	new/datum/stack_recipe("Plaque", /obj/item/weapon/plaque_assembly, 2), \
	)*/


/obj/item/stack/sheet/silver
	name = "silver"
	icon_state = "sheet-silver"
	force = 5.0
	throwforce = 5
	w_class = 3.0
	throw_speed = 3
	throw_range = 3
	origin_tech = "materials=3"
	perunit = 2000

/obj/item/stack/sheet/silver/New(loc,amount)
	..()
	pixel_x = rand(0,4)-4
	pixel_y = rand(0,4)-4

/obj/item/stack/sheet/diamond
	name = "diamond"
	icon_state = "sheet-diamond"
	force = 5.0
	throwforce = 5
	w_class = 3.0
	throw_range = 3
	origin_tech = "materials=6"
	perunit = 3750

/obj/item/stack/sheet/diamond/New(loc,amount)
	..()
	pixel_x = rand(0,4)-4
	pixel_y = rand(0,4)-4

/obj/item/stack/sheet/uranium
	name = "uranium"
	icon_state = "sheet-uranium"
	force = 5.0
	throwforce = 5
	w_class = 3.0
	throw_speed = 3
	throw_range = 3
	origin_tech = "materials=5"
	perunit = 2000

/obj/item/stack/sheet/enruranium
	name = "enriched uranium"
	icon_state = "sheet-enruranium"
	force = 5.0
	throwforce = 5
	w_class = 3.0
	throw_speed = 3
	throw_range = 3
	origin_tech = "materials=5"
	perunit = 1000

/obj/item/stack/sheet/plasma
	name = "solid plasma"
	icon_state = "sheet-plasma"
	force = 5.0
	throwforce = 5
	w_class = 3.0
	throw_speed = 3
	throw_range = 3
	origin_tech = "plasmatech=2;materials=2"
	perunit = 2000

/obj/item/stack/sheet/adamantine
	name = "adamantine"
	icon_state = "sheet-adamantine"
	force = 5.0
	throwforce = 5
	w_class = 3.0
	throw_speed = 3
	throw_range = 3
	origin_tech = "materials=4"
	perunit = 2000

/obj/item/stack/sheet/mythril
	name = "mythril"
	icon_state = "sheet-mythril"
	force = 5.0
	throwforce = 5
	w_class = 3.0
	throw_speed = 3
	throw_range = 3
	origin_tech = "materials=4"
	perunit = 2000

/obj/item/stack/sheet/clown
	name = "bananium"
	icon_state = "sheet-clown"
	force = 5.0
	throwforce = 5
	w_class = 3.0
	throw_speed = 3
	throw_range = 3
	origin_tech = "materials=4"
	perunit = 2000

/obj/item/stack/sheet/clown/New(loc,amount)
	..()
	pixel_x = rand(0,4)-4
>>>>>>> 44fb70ff
	pixel_y = rand(0,4)-4<|MERGE_RESOLUTION|>--- conflicted
+++ resolved
@@ -1,305 +1,3 @@
-<<<<<<< HEAD
-/**********************Mineral ores**************************/
-
-/obj/item/weapon/ore
-	name = "Rock"
-	icon = 'Mining.dmi'
-	icon_state = "ore"
-	var/amount = 1
-
-/obj/item/weapon/ore/attackby(obj/item/weapon/W as obj, mob/user as mob)
-	..()
-	if (istype(W, /obj/item/weapon/satchel))
-		var/obj/item/weapon/satchel/S = W
-		if (S.mode == 1)
-			for (var/obj/item/weapon/ore/O in locate(src.x,src.y,src.z))
-				if (S.contents.len < S.capacity)
-					S.contents += O;
-				else
-					user << "\blue The satchel is full."
-					return
-			user << "\blue You pick up all the ores."
-		else
-			if (S.contents.len < S.capacity)
-				S.contents += src;
-			else
-				user << "\blue The satchel is full."
-	return
-
-
-/obj/item/weapon/ore/uranium
-	name = "Uranium ore"
-	icon_state = "Uranium ore"
-	origin_tech = "materials=5"
-
-/obj/item/weapon/ore/iron
-	name = "Iron ore"
-	icon_state = "Iron ore"
-	origin_tech = "materials=1"
-
-/obj/item/weapon/ore/glass
-	name = "Sand"
-	icon_state = "Glass ore"
-	origin_tech = "materials=1"
-
-	attack_self(mob/living/user as mob) //It's magic I ain't gonna explain how instant conversion with no tool works. -- Urist
-		var/location = get_turf(user)
-		for(var/obj/item/weapon/ore/glass/sandToConvert in location)
-			new /obj/item/stack/sheet/sandstone(location)
-			del(sandToConvert)
-		new /obj/item/stack/sheet/sandstone(location)
-		del(src)
-
-/obj/item/weapon/ore/plasma
-	name = "Plasma ore"
-	icon_state = "Plasma ore"
-	origin_tech = "materials=2"
-
-/obj/item/weapon/ore/silver
-	name = "Silver ore"
-	icon_state = "Silver ore"
-	origin_tech = "materials=3"
-
-/obj/item/weapon/ore/gold
-	name = "Gold ore"
-	icon_state = "Gold ore"
-	origin_tech = "materials=4"
-
-/obj/item/weapon/ore/diamond
-	name = "Diamond ore"
-	icon_state = "Diamond ore"
-	origin_tech = "materials=6"
-
-/obj/item/weapon/ore/clown
-	name = "Bananium ore"
-	icon_state = "Clown ore"
-	origin_tech = "materials=4"
-
-/obj/item/weapon/ore/slag
-	name = "Slag"
-	desc = "Completely useless"
-	icon_state = "slag"
-
-/obj/item/weapon/ore/strangerock		//see artifact_archaeo.dm in modules/research for more info
-	name = "Strange rock"
-	desc = "Seems to have some unusal strata evident throughout it."
-	icon_state = "strange"
-	var/obj/inside
-	var/method // 0 = fire, 1+ = acid
-	origin_tech = "materials=5"
-
-
-/obj/item/weapon/ore/New()
-	pixel_x = rand(0,16)-8
-	pixel_y = rand(0,8)-8
-
-
-/*****************************Coin********************************/
-
-/obj/item/weapon/coin
-	icon = 'items.dmi'
-	name = "Coin"
-	icon_state = "coin"
-	flags = FPRINT | TABLEPASS| CONDUCT
-	force = 0.0
-	throwforce = 0.0
-	w_class = 1.0
-	var/string_attached
-
-/obj/item/weapon/coin/New()
-	pixel_x = rand(0,16)-8
-	pixel_y = rand(0,8)-8
-
-/obj/item/weapon/coin/gold
-	name = "Gold coin"
-	icon_state = "coin_gold"
-
-/obj/item/weapon/coin/silver
-	name = "Silver coin"
-	icon_state = "coin_silver"
-
-/obj/item/weapon/coin/diamond
-	name = "Diamond coin"
-	icon_state = "coin_diamond"
-
-/obj/item/weapon/coin/iron
-	name = "Iron coin"
-	icon_state = "coin_iron"
-
-/obj/item/weapon/coin/plasma
-	name = "Solid plasma coin"
-	icon_state = "coin_plasma"
-
-/obj/item/weapon/coin/uranium
-	name = "Uranium coin"
-	icon_state = "coin_uranium"
-
-/obj/item/weapon/coin/clown
-	name = "Bananaium coin"
-	icon_state = "coin_clown"
-
-/obj/item/weapon/coin/adamantine
-	name = "Adamantine coin"
-	icon_state = "coin_adamantine"
-
-/obj/item/weapon/coin/mythril
-	name = "Mythril coin"
-	icon_state = "coin_mythril"
-
-/obj/item/weapon/coin/attackby(obj/item/weapon/W as obj, mob/user as mob)
-	if(istype(W,/obj/item/weapon/cable_coil) )
-		var/obj/item/weapon/cable_coil/CC = W
-		if(string_attached)
-			user << "\blue There already is a string attached to this coin."
-			return
-
-		if(CC.amount <= 0)
-			user << "\blue This cable coil appears to be empty."
-			del(CC)
-			return
-
-		overlays += image('items.dmi',"coin_string_overlay")
-		string_attached = 1
-		user << "\blue You attach a string to the coin."
-		CC.use(1)
-	else if(istype(W,/obj/item/weapon/wirecutters) )
-		if(!string_attached)
-			..()
-			return
-
-		var/obj/item/weapon/cable_coil/CC = new/obj/item/weapon/cable_coil(user.loc)
-		CC.amount = 1
-		CC.updateicon()
-		overlays = list()
-		string_attached = null
-		user << "\blue You detach the string from the coin."
-	else ..()
-
-/******************************Materials****************************/
-
-/obj/item/stack/sheet/gold
-	name = "gold"
-	icon_state = "sheet-gold"
-	force = 5.0
-	throwforce = 5
-	w_class = 3.0
-	throw_speed = 3
-	throw_range = 3
-	origin_tech = "materials=4"
-	perunit = 2000
-
-/obj/item/stack/sheet/gold/New(loc,amount)
-	..()
-	pixel_x = rand(0,4)-4
-	pixel_y = rand(0,4)-4
-/*	recipes = gold_recipes          //Commenting out until there's a proper sprite. The golden plaque is supposed to be a special item dedicated to a really good player. -Agouri
-
-	var/global/list/datum/stack_recipe/gold_recipes = list ( \
-	new/datum/stack_recipe("Plaque", /obj/item/weapon/plaque_assembly, 2), \
-	)*/
-
-
-/obj/item/stack/sheet/silver
-	name = "silver"
-	icon_state = "sheet-silver"
-	force = 5.0
-	throwforce = 5
-	w_class = 3.0
-	throw_speed = 3
-	throw_range = 3
-	origin_tech = "materials=3"
-	perunit = 2000
-
-/obj/item/stack/sheet/silver/New(loc,amount)
-	..()
-	pixel_x = rand(0,4)-4
-	pixel_y = rand(0,4)-4
-
-/obj/item/stack/sheet/diamond
-	name = "diamond"
-	icon_state = "sheet-diamond"
-	force = 5.0
-	throwforce = 5
-	w_class = 3.0
-	throw_range = 3
-	origin_tech = "materials=6"
-	perunit = 3750
-
-/obj/item/stack/sheet/diamond/New(loc,amount)
-	..()
-	pixel_x = rand(0,4)-4
-	pixel_y = rand(0,4)-4
-
-/obj/item/stack/sheet/uranium
-	name = "uranium"
-	icon_state = "sheet-uranium"
-	force = 5.0
-	throwforce = 5
-	w_class = 3.0
-	throw_speed = 3
-	throw_range = 3
-	origin_tech = "materials=5"
-	perunit = 2000
-
-/obj/item/stack/sheet/enruranium
-	name = "enriched uranium"
-	icon_state = "sheet-enruranium"
-	force = 5.0
-	throwforce = 5
-	w_class = 3.0
-	throw_speed = 3
-	throw_range = 3
-	origin_tech = "materials=5"
-	perunit = 1000
-
-/obj/item/stack/sheet/plasma
-	name = "solid plasma"
-	icon_state = "sheet-plasma"
-	force = 5.0
-	throwforce = 5
-	w_class = 3.0
-	throw_speed = 3
-	throw_range = 3
-	origin_tech = "plasmatech=2;materials=2"
-	perunit = 2000
-
-/obj/item/stack/sheet/adamantine
-	name = "adamantine"
-	icon_state = "sheet-adamantine"
-	force = 5.0
-	throwforce = 5
-	w_class = 3.0
-	throw_speed = 3
-	throw_range = 3
-	origin_tech = "materials=4"
-	perunit = 2000
-
-/obj/item/stack/sheet/mythril
-	name = "mythril"
-	icon_state = "sheet-mythril"
-	force = 5.0
-	throwforce = 5
-	w_class = 3.0
-	throw_speed = 3
-	throw_range = 3
-	origin_tech = "materials=4"
-	perunit = 2000
-
-/obj/item/stack/sheet/clown
-	name = "bananium"
-	icon_state = "sheet-clown"
-	force = 5.0
-	throwforce = 5
-	w_class = 3.0
-	throw_speed = 3
-	throw_range = 3
-	origin_tech = "materials=4"
-	perunit = 2000
-
-/obj/item/stack/sheet/clown/New(loc,amount)
-	..()
-	pixel_x = rand(0,4)-4
-=======
 /**********************Mineral ores**************************/
 
 /obj/item/weapon/ore
@@ -571,5 +269,4 @@
 /obj/item/stack/sheet/clown/New(loc,amount)
 	..()
 	pixel_x = rand(0,4)-4
->>>>>>> 44fb70ff
 	pixel_y = rand(0,4)-4