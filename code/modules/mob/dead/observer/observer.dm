/mob/dead/observer/New(mob/body)
	invisibility = INVISIBILITY_OBSERVER
	sight |= SEE_TURFS | SEE_MOBS | SEE_OBJS | SEE_SELF
	see_invisible = SEE_INVISIBLE_OBSERVER
	see_in_dark = 100
	verbs += /mob/dead/observer/proc/dead_tele
<<<<<<< HEAD
	verbs += /mob/dead/observer/proc/become_mouse
	taj_talk_understand = 1

	if(body)
		var/turf/location = get_turf(body)//Where is the mob located?
		if(location)//Found turf.
			loc = location
		else//Safety, in case a turf cannot be found.
			loc = pick(latejoin)
		if(!istype(body,/mob))	return//This needs to be recoded sometime so it has loc as its first arg
		real_name = body.name
		if(!body.original_name)
			body.original_name = real_name
		original_name = body.original_name
		//name = body.original_name		//original
		if(issimpleanimal(body))
			name = original_name
		else
			name = body.name
		real_name = body.real_name

		if(!name)
			name = capitalize(pick(first_names_male) + " " + capitalize(pick(last_names)))
			real_name = name

		if( original_name != real_name )
			name = name + " (died as [src.real_name])"

		if(!safety)
			corpse = body
			verbs += /mob/dead/observer/proc/reenter_corpse
		return
=======
	stat = DEAD

	dead_mob_list += src
	add_to_mob_list(src)
	var/turf/T

	if(ismob(body))
		T = get_turf(body)				//Where is the body located?
		attack_log = body.attack_log	//preserve our attack logs by copying them to our ghost

		gender = body.gender
		if(body.mind && body.mind.name)
			name = body.mind.name
		else
			if(body.real_name)
				name = body.real_name
			else
				if(gender == MALE)
					name = capitalize(pick(first_names_male)) + " " + capitalize(pick(last_names))
				else
					name = capitalize(pick(first_names_female)) + " " + capitalize(pick(last_names))

		mind = body.mind	//we don't transfer the mind but we keep a reference to it.

	if(!T)	T = pick(latejoin)			//Safety in case we cannot find the body's position
	loc = T

	if(!name)							//To prevent nameless ghosts
		name = capitalize(pick(first_names_male)) + " " + capitalize(pick(last_names))
	real_name = name
	return
>>>>>>> 44fb70ff

/mob/dead/CanPass(atom/movable/mover, turf/target, height=0, air_group=0)
	return 1
/*
Transfer_mind is there to check if mob is being deleted/not going to have a body.
Works together with spawning an observer, noted above.
*/

/mob/proc/ghostize(var/can_reenter_corpse = 1)
	if(key)
		var/mob/dead/observer/ghost = new(src)	//Transfer safety to observer spawning proc.
		ghost.can_reenter_corpse = can_reenter_corpse
		ghost.key = key
		return ghost

/*
This is the proc mobs get to turn into a ghost. Forked from ghostize due to compatibility issues.
*/
/mob/living/verb/ghost()
	set category = "OOC"
	set name = "Ghost"
<<<<<<< HEAD

	/*if(stat != 2) //this check causes nothing but troubles. Commented out for Nar-Sie's sake. --rastaf0
		src << "Only dead people and admins get to ghost, and admins don't use this verb to ghost while alive."
		return*/
	if(key)
		var/mob/dead/observer/ghost = new(src)
		ghost.key = key
		if(timeofdeath)
			ghost.timeofdeath = timeofdeath
		verbs -= /mob/proc/ghost
		if (ghost.client)
			ghost.client.eye = ghost
		/*if(issimpleanimal(src))
			ghost.name = src.name + " ([src.real_name])"
			ghost.voice_name = src.name + " ([src.real_name])"*/
=======
	set desc = "Relinquish your life and enter the land of the dead."

	if(stat == DEAD)
		ghostize(1)
	else
		var/response = alert(src, "Are you -sure- you want to ghost?\n(You are alive. If you ghost whilst still alive you may not play again this round! You can't change your mind so choose wisely!!)","Are you sure you want to ghost?","Ghost","Stay in body")
		if(response != "Ghost")	return	//didn't want to ghost after-all
		ghostize(0)						//0 parameter is so we can never re-enter our body, "Charlie, you can never come baaaack~" :3
>>>>>>> 44fb70ff
	return


/mob/dead/observer/Move(NewLoc, direct)
	if(NewLoc)
		loc = NewLoc
		for(var/obj/effect/step_trigger/S in NewLoc)
			S.HasEntered(src)

		return
	loc = get_turf(src) //Get out of closets and such as a ghost
	if((direct & NORTH) && y < world.maxy)
		y++
	else if((direct & SOUTH) && y > 1)
		y--
	if((direct & EAST) && x < world.maxx)
		x++
	else if((direct & WEST) && x > 1)
		x--

<<<<<<< HEAD
	for(var/obj/effect/step_trigger/S in locate(x, y, z))
=======
	for(var/obj/effect/step_trigger/S in locate(x, y, z))	//<-- this is dumb
>>>>>>> 44fb70ff
		S.HasEntered(src)

/mob/dead/observer/examine()
	if(usr)
		usr << desc

/mob/dead/observer/can_use_hands()	return 0
/mob/dead/observer/is_active()		return 0

/mob/dead/observer/Stat()
	..()
	statpanel("Status")
	if (client.statpanel == "Status")
		stat(null, "Station Time: [worldtime2text()]")
		if(ticker)
			if(ticker.mode)
				//world << "DEBUG: ticker not null"
				if(ticker.mode.name == "AI malfunction")
					//world << "DEBUG: malf mode ticker test"
					if(ticker.mode:malf_mode_declared)
						stat(null, "Time left: [max(ticker.mode:AI_win_timeleft/(ticker.mode:apcs/3), 0)]")
		if(emergency_shuttle)
			if(emergency_shuttle.online && emergency_shuttle.location < 2)
				var/timeleft = emergency_shuttle.timeleft()
				if (timeleft)
					stat(null, "ETA-[(timeleft / 60) % 60]:[add_zero(num2text(timeleft % 60), 2)]")

/mob/dead/observer/verb/reenter_corpse()
	set category = "Ghost"
	set name = "Re-enter Corpse"
	if(!client)	return
	if(!(mind && mind.current && can_reenter_corpse))
		src << "<span class='warning'>You have no body.</span>"
		return
	if(mind.current.key)	//makes sure we don't accidentally kick any clients
		usr << "<span class='warning'>Another consciousness is in your body...It is resisting you.</span>"
		return
	if(mind.current.ajourn && mind.current.stat != DEAD) 	//check if the corpse is astral-journeying (it's client ghosted using a cultist rune).
		var/obj/effect/rune/R = locate() in mind.current.loc	//whilst corpse is alive, we can only reenter the body if it's on the rune
		if(!(R && R.word1 == wordhell && R.word2 == wordtravel && R.word3 == wordself))	//astral journeying rune
			usr << "<span class='warning'>The astral cord that ties your body and your spirit has been severed. You are likely to wander the realm beyond until your body is finally dead and thus reunited with you.</span>"
			return
	mind.current.ajourn=0
	if(client.holder && client.holder.state == 2)	//TODO: should be handled by Login/Logout ~Carn
		var/rank = client.holder.rank
		client.clear_admin_verbs()
		client.holder.state = 1
		client.update_admins(rank)
<<<<<<< HEAD
	if(iscultist(corpse) && corpse.ajourn==1 && corpse.stat!=2) //checks if it's an astral-journeying cultistm if it is and he's not on an astral journey rune, re-entering won't work
		var/S=0
		for(var/obj/effect/rune/R in world)
			if(corpse.loc==R.loc && R.word1 == wordhell && R.word2 == wordtravel && R.word3 == wordself)
				S=1
		if(!S)
			usr << "\red The astral cord that ties your body and your spirit has been severed. You are likely to wander the realm beyond until your body is finally dead and thus reunited with you."
			return
	if(corpse.ajourn)
		corpse.ajourn=0
	client.mob = corpse
	if (corpse.stat==2 || istype(corpse, /mob/living/simple_animal/mouse ))
		corpse.verbs += /mob/proc/ghost
	del(src)
=======

	mind.current.key = key
>>>>>>> 44fb70ff

/mob/dead/observer/proc/become_mouse()
	set category = "Ghost"
	set name = "Become mouse"

	//locate an empty mouse
	var/list/eligible_targets = new()
	for(var/mob/living/simple_animal/mouse/M in world)
		if(!M.ckey && !M.stat)
			eligible_targets.Add(M)

	var/mob/living/simple_animal/mouse/target_mouse
	if(ticker.spawn_vermin)
		if(eligible_targets.len)
			//grab a random existing one
			target_mouse = pick(eligible_targets)
		else
			//make a new mouse
			target_mouse = new(pick(ticker.vermin_spawn_turfs))

	if(target_mouse)
		//move player into mouse
		//the mouse ai will deactivate itself
		client.mob = target_mouse
		target_mouse.original_name = src.original_name

		//reset admin verbs
		if(client && client.holder && client.holder.state == 2)
			var/rank = client.holder.rank
			client.clear_admin_verbs()
			client.holder.state = 1
			client.update_admins(rank)

		//update allowed verbs
		target_mouse.verbs += /mob/proc/ghost
		target_mouse.verbs -= /mob/verb/observe
		target_mouse.verbs -= /client/verb/toggle_ghost_ears
		target_mouse.verbs -= /client/verb/toggle_ghost_sight

		del(src)

	else
		client << "\red Unable to become a mouse!"

/mob/dead/observer/proc/dead_tele()
	set category = "Ghost"
	set name = "Teleport"
	set desc= "Teleport to a location"
<<<<<<< HEAD
	if((usr.stat != 2) || !istype(usr, /mob/dead/observer))
=======
	if(!istype(usr, /mob/dead/observer))
>>>>>>> 44fb70ff
		usr << "Not when you're not dead!"
		return
	usr.verbs -= /mob/dead/observer/proc/dead_tele
	spawn(30)
		usr.verbs += /mob/dead/observer/proc/dead_tele
	var/A
	A = input("Area to jump to", "BOOYEA", A) as null|anything in ghostteleportlocs
	var/area/thearea = ghostteleportlocs[A]
	if(!thearea)	return

	var/list/L = list()
	for(var/turf/T in get_area_turfs(thearea.type))
		L+=T
	usr.loc = pick(L)

<<<<<<< HEAD
=======

>>>>>>> 44fb70ff
/mob/dead/observer/verb/jumptomob() //Moves the ghost instead of just changing the ghosts's eye -Nodrak
	set category = "Ghost"
	set name = "Jump to Mob"
	set desc = "Teleport to a mob"

	if(istype(usr, /mob/dead/observer)) //Make sure they're an observer!


		var/list/dest = list() //List of possible destinations (mobs)
		var/target = null	   //Chosen target.

		dest += getmobs() //Fill list, prompt user with list
<<<<<<< HEAD
		target = input("Please, select a player!", "Jump to Mob", null, null) as null|anything in dest
=======
		target = input("Please, select a player!", "Jump to Mob", null, null) as null|anything in sortList(dest)
>>>>>>> 44fb70ff

		if (!target)//Make sure we actually have a target
			return
		else
			var/mob/M = dest[target] //Destination mob
			var/mob/A = src			 //Source mob
			var/turf/T = get_turf(M) //Turf of the destination mob

			if(T && isturf(T))	//Make sure the turf exists, then move the source to that destination.
				A.loc = T
			else
				A << "This mob is not located in the game world."

<<<<<<< HEAD
=======
/mob/dead/observer/verb/boo()
	set category = "Ghost"
	set name = "Boo!"
	set desc= "Scare your crew members because of boredom!"

	if(bootime > world.time) return
	var/obj/machinery/light/L = locate(/obj/machinery/light) in view(1, src)
	if(L)
		L.flicker()
		bootime = world.time + 600
		return
	//Maybe in the future we can add more <i>spooky</i> code here!
	return
>>>>>>> 44fb70ff

/mob/dead/observer/verb/toggle_alien_candidate()
	set name = "Toggle Be Alien Candidate"
	set category = "Ghost"
	set desc = "Determines whether you will or will not be an alien candidate when someone bursts."
	if(client.be_alien)
		client.be_alien = 0
		src << "You are now excluded from alien candidate lists until end of round."
	else if(!client.be_alien)
		client.be_alien = 1
		src << "You are now included in alien candidate lists until end of round."

/mob/dead/observer/verb/toggle_pai_candidate()
	set name = "Toggle Be pAI Candidate"
	set category = "Ghost"
	set desc = "Receive a pop-up request when a pAI device requests a new personality. (toggle)"
	if(client.be_pai)
		client.be_pai = 0
		src << "You will no longer receive pAI recruitment pop-ups this round."
	else
		client.be_pai = 1
		src << "You will now be considered a viable candidate when a pAI device requests a new personality, effective until the end of this round."

/mob/dead/observer/memory()
	set hidden = 1
	src << "\red You are dead! You have no mind to store memory!"

/mob/dead/observer/add_memory()
	set hidden = 1
	src << "\red You are dead! You have no mind to store memory!"

/mob/dead/observer/verb/toggle_darkness()
	set name = "Toggle Darkness"
	set category = "Ghost"

	if (see_invisible == SEE_INVISIBLE_OBSERVER_NOLIGHTING)
		see_invisible = SEE_INVISIBLE_OBSERVER
	else
		see_invisible = SEE_INVISIBLE_OBSERVER_NOLIGHTING<|MERGE_RESOLUTION|>--- conflicted
+++ resolved
@@ -1,368 +1,237 @@
-/mob/dead/observer/New(mob/body)
-	invisibility = INVISIBILITY_OBSERVER
-	sight |= SEE_TURFS | SEE_MOBS | SEE_OBJS | SEE_SELF
-	see_invisible = SEE_INVISIBLE_OBSERVER
-	see_in_dark = 100
-	verbs += /mob/dead/observer/proc/dead_tele
-<<<<<<< HEAD
-	verbs += /mob/dead/observer/proc/become_mouse
-	taj_talk_understand = 1
-
-	if(body)
-		var/turf/location = get_turf(body)//Where is the mob located?
-		if(location)//Found turf.
-			loc = location
-		else//Safety, in case a turf cannot be found.
-			loc = pick(latejoin)
-		if(!istype(body,/mob))	return//This needs to be recoded sometime so it has loc as its first arg
-		real_name = body.name
-		if(!body.original_name)
-			body.original_name = real_name
-		original_name = body.original_name
-		//name = body.original_name		//original
-		if(issimpleanimal(body))
-			name = original_name
-		else
-			name = body.name
-		real_name = body.real_name
-
-		if(!name)
-			name = capitalize(pick(first_names_male) + " " + capitalize(pick(last_names)))
-			real_name = name
-
-		if( original_name != real_name )
-			name = name + " (died as [src.real_name])"
-
-		if(!safety)
-			corpse = body
-			verbs += /mob/dead/observer/proc/reenter_corpse
-		return
-=======
-	stat = DEAD
-
-	dead_mob_list += src
-	add_to_mob_list(src)
-	var/turf/T
-
-	if(ismob(body))
-		T = get_turf(body)				//Where is the body located?
-		attack_log = body.attack_log	//preserve our attack logs by copying them to our ghost
-
-		gender = body.gender
-		if(body.mind && body.mind.name)
-			name = body.mind.name
-		else
-			if(body.real_name)
-				name = body.real_name
-			else
-				if(gender == MALE)
-					name = capitalize(pick(first_names_male)) + " " + capitalize(pick(last_names))
-				else
-					name = capitalize(pick(first_names_female)) + " " + capitalize(pick(last_names))
-
-		mind = body.mind	//we don't transfer the mind but we keep a reference to it.
-
-	if(!T)	T = pick(latejoin)			//Safety in case we cannot find the body's position
-	loc = T
-
-	if(!name)							//To prevent nameless ghosts
-		name = capitalize(pick(first_names_male)) + " " + capitalize(pick(last_names))
-	real_name = name
-	return
->>>>>>> 44fb70ff
-
-/mob/dead/CanPass(atom/movable/mover, turf/target, height=0, air_group=0)
-	return 1
-/*
-Transfer_mind is there to check if mob is being deleted/not going to have a body.
-Works together with spawning an observer, noted above.
-*/
-
-/mob/proc/ghostize(var/can_reenter_corpse = 1)
-	if(key)
-		var/mob/dead/observer/ghost = new(src)	//Transfer safety to observer spawning proc.
-		ghost.can_reenter_corpse = can_reenter_corpse
-		ghost.key = key
-		return ghost
-
-/*
-This is the proc mobs get to turn into a ghost. Forked from ghostize due to compatibility issues.
-*/
-/mob/living/verb/ghost()
-	set category = "OOC"
-	set name = "Ghost"
-<<<<<<< HEAD
-
-	/*if(stat != 2) //this check causes nothing but troubles. Commented out for Nar-Sie's sake. --rastaf0
-		src << "Only dead people and admins get to ghost, and admins don't use this verb to ghost while alive."
-		return*/
-	if(key)
-		var/mob/dead/observer/ghost = new(src)
-		ghost.key = key
-		if(timeofdeath)
-			ghost.timeofdeath = timeofdeath
-		verbs -= /mob/proc/ghost
-		if (ghost.client)
-			ghost.client.eye = ghost
-		/*if(issimpleanimal(src))
-			ghost.name = src.name + " ([src.real_name])"
-			ghost.voice_name = src.name + " ([src.real_name])"*/
-=======
-	set desc = "Relinquish your life and enter the land of the dead."
-
-	if(stat == DEAD)
-		ghostize(1)
-	else
-		var/response = alert(src, "Are you -sure- you want to ghost?\n(You are alive. If you ghost whilst still alive you may not play again this round! You can't change your mind so choose wisely!!)","Are you sure you want to ghost?","Ghost","Stay in body")
-		if(response != "Ghost")	return	//didn't want to ghost after-all
-		ghostize(0)						//0 parameter is so we can never re-enter our body, "Charlie, you can never come baaaack~" :3
->>>>>>> 44fb70ff
-	return
-
-
-/mob/dead/observer/Move(NewLoc, direct)
-	if(NewLoc)
-		loc = NewLoc
-		for(var/obj/effect/step_trigger/S in NewLoc)
-			S.HasEntered(src)
-
-		return
-	loc = get_turf(src) //Get out of closets and such as a ghost
-	if((direct & NORTH) && y < world.maxy)
-		y++
-	else if((direct & SOUTH) && y > 1)
-		y--
-	if((direct & EAST) && x < world.maxx)
-		x++
-	else if((direct & WEST) && x > 1)
-		x--
-
-<<<<<<< HEAD
-	for(var/obj/effect/step_trigger/S in locate(x, y, z))
-=======
-	for(var/obj/effect/step_trigger/S in locate(x, y, z))	//<-- this is dumb
->>>>>>> 44fb70ff
-		S.HasEntered(src)
-
-/mob/dead/observer/examine()
-	if(usr)
-		usr << desc
-
-/mob/dead/observer/can_use_hands()	return 0
-/mob/dead/observer/is_active()		return 0
-
-/mob/dead/observer/Stat()
-	..()
-	statpanel("Status")
-	if (client.statpanel == "Status")
-		stat(null, "Station Time: [worldtime2text()]")
-		if(ticker)
-			if(ticker.mode)
-				//world << "DEBUG: ticker not null"
-				if(ticker.mode.name == "AI malfunction")
-					//world << "DEBUG: malf mode ticker test"
-					if(ticker.mode:malf_mode_declared)
-						stat(null, "Time left: [max(ticker.mode:AI_win_timeleft/(ticker.mode:apcs/3), 0)]")
-		if(emergency_shuttle)
-			if(emergency_shuttle.online && emergency_shuttle.location < 2)
-				var/timeleft = emergency_shuttle.timeleft()
-				if (timeleft)
-					stat(null, "ETA-[(timeleft / 60) % 60]:[add_zero(num2text(timeleft % 60), 2)]")
-
-/mob/dead/observer/verb/reenter_corpse()
-	set category = "Ghost"
-	set name = "Re-enter Corpse"
-	if(!client)	return
-	if(!(mind && mind.current && can_reenter_corpse))
-		src << "<span class='warning'>You have no body.</span>"
-		return
-	if(mind.current.key)	//makes sure we don't accidentally kick any clients
-		usr << "<span class='warning'>Another consciousness is in your body...It is resisting you.</span>"
-		return
-	if(mind.current.ajourn && mind.current.stat != DEAD) 	//check if the corpse is astral-journeying (it's client ghosted using a cultist rune).
-		var/obj/effect/rune/R = locate() in mind.current.loc	//whilst corpse is alive, we can only reenter the body if it's on the rune
-		if(!(R && R.word1 == wordhell && R.word2 == wordtravel && R.word3 == wordself))	//astral journeying rune
-			usr << "<span class='warning'>The astral cord that ties your body and your spirit has been severed. You are likely to wander the realm beyond until your body is finally dead and thus reunited with you.</span>"
-			return
-	mind.current.ajourn=0
-	if(client.holder && client.holder.state == 2)	//TODO: should be handled by Login/Logout ~Carn
-		var/rank = client.holder.rank
-		client.clear_admin_verbs()
-		client.holder.state = 1
-		client.update_admins(rank)
-<<<<<<< HEAD
-	if(iscultist(corpse) && corpse.ajourn==1 && corpse.stat!=2) //checks if it's an astral-journeying cultistm if it is and he's not on an astral journey rune, re-entering won't work
-		var/S=0
-		for(var/obj/effect/rune/R in world)
-			if(corpse.loc==R.loc && R.word1 == wordhell && R.word2 == wordtravel && R.word3 == wordself)
-				S=1
-		if(!S)
-			usr << "\red The astral cord that ties your body and your spirit has been severed. You are likely to wander the realm beyond until your body is finally dead and thus reunited with you."
-			return
-	if(corpse.ajourn)
-		corpse.ajourn=0
-	client.mob = corpse
-	if (corpse.stat==2 || istype(corpse, /mob/living/simple_animal/mouse ))
-		corpse.verbs += /mob/proc/ghost
-	del(src)
-=======
-
-	mind.current.key = key
->>>>>>> 44fb70ff
-
-/mob/dead/observer/proc/become_mouse()
-	set category = "Ghost"
-	set name = "Become mouse"
-
-	//locate an empty mouse
-	var/list/eligible_targets = new()
-	for(var/mob/living/simple_animal/mouse/M in world)
-		if(!M.ckey && !M.stat)
-			eligible_targets.Add(M)
-
-	var/mob/living/simple_animal/mouse/target_mouse
-	if(ticker.spawn_vermin)
-		if(eligible_targets.len)
-			//grab a random existing one
-			target_mouse = pick(eligible_targets)
-		else
-			//make a new mouse
-			target_mouse = new(pick(ticker.vermin_spawn_turfs))
-
-	if(target_mouse)
-		//move player into mouse
-		//the mouse ai will deactivate itself
-		client.mob = target_mouse
-		target_mouse.original_name = src.original_name
-
-		//reset admin verbs
-		if(client && client.holder && client.holder.state == 2)
-			var/rank = client.holder.rank
-			client.clear_admin_verbs()
-			client.holder.state = 1
-			client.update_admins(rank)
-
-		//update allowed verbs
-		target_mouse.verbs += /mob/proc/ghost
-		target_mouse.verbs -= /mob/verb/observe
-		target_mouse.verbs -= /client/verb/toggle_ghost_ears
-		target_mouse.verbs -= /client/verb/toggle_ghost_sight
-
-		del(src)
-
-	else
-		client << "\red Unable to become a mouse!"
-
-/mob/dead/observer/proc/dead_tele()
-	set category = "Ghost"
-	set name = "Teleport"
-	set desc= "Teleport to a location"
-<<<<<<< HEAD
-	if((usr.stat != 2) || !istype(usr, /mob/dead/observer))
-=======
-	if(!istype(usr, /mob/dead/observer))
->>>>>>> 44fb70ff
-		usr << "Not when you're not dead!"
-		return
-	usr.verbs -= /mob/dead/observer/proc/dead_tele
-	spawn(30)
-		usr.verbs += /mob/dead/observer/proc/dead_tele
-	var/A
-	A = input("Area to jump to", "BOOYEA", A) as null|anything in ghostteleportlocs
-	var/area/thearea = ghostteleportlocs[A]
-	if(!thearea)	return
-
-	var/list/L = list()
-	for(var/turf/T in get_area_turfs(thearea.type))
-		L+=T
-	usr.loc = pick(L)
-
-<<<<<<< HEAD
-=======
-
->>>>>>> 44fb70ff
-/mob/dead/observer/verb/jumptomob() //Moves the ghost instead of just changing the ghosts's eye -Nodrak
-	set category = "Ghost"
-	set name = "Jump to Mob"
-	set desc = "Teleport to a mob"
-
-	if(istype(usr, /mob/dead/observer)) //Make sure they're an observer!
-
-
-		var/list/dest = list() //List of possible destinations (mobs)
-		var/target = null	   //Chosen target.
-
-		dest += getmobs() //Fill list, prompt user with list
-<<<<<<< HEAD
-		target = input("Please, select a player!", "Jump to Mob", null, null) as null|anything in dest
-=======
-		target = input("Please, select a player!", "Jump to Mob", null, null) as null|anything in sortList(dest)
->>>>>>> 44fb70ff
-
-		if (!target)//Make sure we actually have a target
-			return
-		else
-			var/mob/M = dest[target] //Destination mob
-			var/mob/A = src			 //Source mob
-			var/turf/T = get_turf(M) //Turf of the destination mob
-
-			if(T && isturf(T))	//Make sure the turf exists, then move the source to that destination.
-				A.loc = T
-			else
-				A << "This mob is not located in the game world."
-
-<<<<<<< HEAD
-=======
-/mob/dead/observer/verb/boo()
-	set category = "Ghost"
-	set name = "Boo!"
-	set desc= "Scare your crew members because of boredom!"
-
-	if(bootime > world.time) return
-	var/obj/machinery/light/L = locate(/obj/machinery/light) in view(1, src)
-	if(L)
-		L.flicker()
-		bootime = world.time + 600
-		return
-	//Maybe in the future we can add more <i>spooky</i> code here!
-	return
->>>>>>> 44fb70ff
-
-/mob/dead/observer/verb/toggle_alien_candidate()
-	set name = "Toggle Be Alien Candidate"
-	set category = "Ghost"
-	set desc = "Determines whether you will or will not be an alien candidate when someone bursts."
-	if(client.be_alien)
-		client.be_alien = 0
-		src << "You are now excluded from alien candidate lists until end of round."
-	else if(!client.be_alien)
-		client.be_alien = 1
-		src << "You are now included in alien candidate lists until end of round."
-
-/mob/dead/observer/verb/toggle_pai_candidate()
-	set name = "Toggle Be pAI Candidate"
-	set category = "Ghost"
-	set desc = "Receive a pop-up request when a pAI device requests a new personality. (toggle)"
-	if(client.be_pai)
-		client.be_pai = 0
-		src << "You will no longer receive pAI recruitment pop-ups this round."
-	else
-		client.be_pai = 1
-		src << "You will now be considered a viable candidate when a pAI device requests a new personality, effective until the end of this round."
-
-/mob/dead/observer/memory()
-	set hidden = 1
-	src << "\red You are dead! You have no mind to store memory!"
-
-/mob/dead/observer/add_memory()
-	set hidden = 1
-	src << "\red You are dead! You have no mind to store memory!"
-
-/mob/dead/observer/verb/toggle_darkness()
-	set name = "Toggle Darkness"
-	set category = "Ghost"
-
-	if (see_invisible == SEE_INVISIBLE_OBSERVER_NOLIGHTING)
-		see_invisible = SEE_INVISIBLE_OBSERVER
-	else
+/mob/dead/observer/New(mob/body)
+	invisibility = INVISIBILITY_OBSERVER
+	sight |= SEE_TURFS | SEE_MOBS | SEE_OBJS | SEE_SELF
+	see_invisible = SEE_INVISIBLE_OBSERVER
+	see_in_dark = 100
+	verbs += /mob/dead/observer/proc/dead_tele
+	stat = DEAD
+
+	dead_mob_list += src
+	add_to_mob_list(src)
+	var/turf/T
+
+	if(ismob(body))
+		T = get_turf(body)				//Where is the body located?
+		attack_log = body.attack_log	//preserve our attack logs by copying them to our ghost
+
+		gender = body.gender
+		if(body.mind && body.mind.name)
+			name = body.mind.name
+		else
+			if(body.real_name)
+				name = body.real_name
+			else
+				if(gender == MALE)
+					name = capitalize(pick(first_names_male)) + " " + capitalize(pick(last_names))
+				else
+					name = capitalize(pick(first_names_female)) + " " + capitalize(pick(last_names))
+
+		mind = body.mind	//we don't transfer the mind but we keep a reference to it.
+
+	if(!T)	T = pick(latejoin)			//Safety in case we cannot find the body's position
+	loc = T
+
+	if(!name)							//To prevent nameless ghosts
+		name = capitalize(pick(first_names_male)) + " " + capitalize(pick(last_names))
+	real_name = name
+	return
+
+/mob/dead/CanPass(atom/movable/mover, turf/target, height=0, air_group=0)
+	return 1
+/*
+Transfer_mind is there to check if mob is being deleted/not going to have a body.
+Works together with spawning an observer, noted above.
+*/
+
+/mob/proc/ghostize(var/can_reenter_corpse = 1)
+	if(key)
+		var/mob/dead/observer/ghost = new(src)	//Transfer safety to observer spawning proc.
+		ghost.can_reenter_corpse = can_reenter_corpse
+		ghost.key = key
+		return ghost
+
+/*
+This is the proc mobs get to turn into a ghost. Forked from ghostize due to compatibility issues.
+*/
+/mob/living/verb/ghost()
+	set category = "OOC"
+	set name = "Ghost"
+	set desc = "Relinquish your life and enter the land of the dead."
+
+	if(stat == DEAD)
+		ghostize(1)
+	else
+		var/response = alert(src, "Are you -sure- you want to ghost?\n(You are alive. If you ghost whilst still alive you may not play again this round! You can't change your mind so choose wisely!!)","Are you sure you want to ghost?","Ghost","Stay in body")
+		if(response != "Ghost")	return	//didn't want to ghost after-all
+		ghostize(0)						//0 parameter is so we can never re-enter our body, "Charlie, you can never come baaaack~" :3
+	return
+
+
+/mob/dead/observer/Move(NewLoc, direct)
+	if(NewLoc)
+		loc = NewLoc
+		for(var/obj/effect/step_trigger/S in NewLoc)
+			S.HasEntered(src)
+
+		return
+	loc = get_turf(src) //Get out of closets and such as a ghost
+	if((direct & NORTH) && y < world.maxy)
+		y++
+	else if((direct & SOUTH) && y > 1)
+		y--
+	if((direct & EAST) && x < world.maxx)
+		x++
+	else if((direct & WEST) && x > 1)
+		x--
+
+	for(var/obj/effect/step_trigger/S in locate(x, y, z))	//<-- this is dumb
+		S.HasEntered(src)
+
+/mob/dead/observer/examine()
+	if(usr)
+		usr << desc
+
+/mob/dead/observer/can_use_hands()	return 0
+/mob/dead/observer/is_active()		return 0
+
+/mob/dead/observer/Stat()
+	..()
+	statpanel("Status")
+	if (client.statpanel == "Status")
+		stat(null, "Station Time: [worldtime2text()]")
+		if(ticker)
+			if(ticker.mode)
+				//world << "DEBUG: ticker not null"
+				if(ticker.mode.name == "AI malfunction")
+					//world << "DEBUG: malf mode ticker test"
+					if(ticker.mode:malf_mode_declared)
+						stat(null, "Time left: [max(ticker.mode:AI_win_timeleft/(ticker.mode:apcs/3), 0)]")
+		if(emergency_shuttle)
+			if(emergency_shuttle.online && emergency_shuttle.location < 2)
+				var/timeleft = emergency_shuttle.timeleft()
+				if (timeleft)
+					stat(null, "ETA-[(timeleft / 60) % 60]:[add_zero(num2text(timeleft % 60), 2)]")
+
+/mob/dead/observer/verb/reenter_corpse()
+	set category = "Ghost"
+	set name = "Re-enter Corpse"
+	if(!client)	return
+	if(!(mind && mind.current && can_reenter_corpse))
+		src << "<span class='warning'>You have no body.</span>"
+		return
+	if(mind.current.key)	//makes sure we don't accidentally kick any clients
+		usr << "<span class='warning'>Another consciousness is in your body...It is resisting you.</span>"
+		return
+	if(mind.current.ajourn && mind.current.stat != DEAD) 	//check if the corpse is astral-journeying (it's client ghosted using a cultist rune).
+		var/obj/effect/rune/R = locate() in mind.current.loc	//whilst corpse is alive, we can only reenter the body if it's on the rune
+		if(!(R && R.word1 == wordhell && R.word2 == wordtravel && R.word3 == wordself))	//astral journeying rune
+			usr << "<span class='warning'>The astral cord that ties your body and your spirit has been severed. You are likely to wander the realm beyond until your body is finally dead and thus reunited with you.</span>"
+			return
+	mind.current.ajourn=0
+	if(client.holder && client.holder.state == 2)	//TODO: should be handled by Login/Logout ~Carn
+		var/rank = client.holder.rank
+		client.clear_admin_verbs()
+		client.holder.state = 1
+		client.update_admins(rank)
+
+	mind.current.key = key
+
+/mob/dead/observer/proc/dead_tele()
+	set category = "Ghost"
+	set name = "Teleport"
+	set desc= "Teleport to a location"
+	if(!istype(usr, /mob/dead/observer))
+		usr << "Not when you're not dead!"
+		return
+	usr.verbs -= /mob/dead/observer/proc/dead_tele
+	spawn(30)
+		usr.verbs += /mob/dead/observer/proc/dead_tele
+	var/A
+	A = input("Area to jump to", "BOOYEA", A) as null|anything in ghostteleportlocs
+	var/area/thearea = ghostteleportlocs[A]
+	if(!thearea)	return
+
+	var/list/L = list()
+	for(var/turf/T in get_area_turfs(thearea.type))
+		L+=T
+	usr.loc = pick(L)
+
+
+/mob/dead/observer/verb/jumptomob() //Moves the ghost instead of just changing the ghosts's eye -Nodrak
+	set category = "Ghost"
+	set name = "Jump to Mob"
+	set desc = "Teleport to a mob"
+
+	if(istype(usr, /mob/dead/observer)) //Make sure they're an observer!
+
+
+		var/list/dest = list() //List of possible destinations (mobs)
+		var/target = null	   //Chosen target.
+
+		dest += getmobs() //Fill list, prompt user with list
+		target = input("Please, select a player!", "Jump to Mob", null, null) as null|anything in sortList(dest)
+
+		if (!target)//Make sure we actually have a target
+			return
+		else
+			var/mob/M = dest[target] //Destination mob
+			var/mob/A = src			 //Source mob
+			var/turf/T = get_turf(M) //Turf of the destination mob
+
+			if(T && isturf(T))	//Make sure the turf exists, then move the source to that destination.
+				A.loc = T
+			else
+				A << "This mob is not located in the game world."
+
+/mob/dead/observer/verb/boo()
+	set category = "Ghost"
+	set name = "Boo!"
+	set desc= "Scare your crew members because of boredom!"
+
+	if(bootime > world.time) return
+	var/obj/machinery/light/L = locate(/obj/machinery/light) in view(1, src)
+	if(L)
+		L.flicker()
+		bootime = world.time + 600
+		return
+	//Maybe in the future we can add more <i>spooky</i> code here!
+	return
+
+/mob/dead/observer/verb/toggle_alien_candidate()
+	set name = "Toggle Be Alien Candidate"
+	set category = "Ghost"
+	set desc = "Determines whether you will or will not be an alien candidate when someone bursts."
+	if(client.be_alien)
+		client.be_alien = 0
+		src << "You are now excluded from alien candidate lists until end of round."
+	else if(!client.be_alien)
+		client.be_alien = 1
+		src << "You are now included in alien candidate lists until end of round."
+
+/mob/dead/observer/verb/toggle_pai_candidate()
+	set name = "Toggle Be pAI Candidate"
+	set category = "Ghost"
+	set desc = "Receive a pop-up request when a pAI device requests a new personality. (toggle)"
+	if(client.be_pai)
+		client.be_pai = 0
+		src << "You will no longer receive pAI recruitment pop-ups this round."
+	else
+		client.be_pai = 1
+		src << "You will now be considered a viable candidate when a pAI device requests a new personality, effective until the end of this round."
+
+/mob/dead/observer/memory()
+	set hidden = 1
+	src << "\red You are dead! You have no mind to store memory!"
+
+/mob/dead/observer/add_memory()
+	set hidden = 1
+	src << "\red You are dead! You have no mind to store memory!"
+
+/mob/dead/observer/verb/toggle_darkness()
+	set name = "Toggle Darkness"
+	set category = "Ghost"
+
+	if (see_invisible == SEE_INVISIBLE_OBSERVER_NOLIGHTING)
+		see_invisible = SEE_INVISIBLE_OBSERVER
+	else
 		see_invisible = SEE_INVISIBLE_OBSERVER_NOLIGHTING