/mob/living/carbon/alien/adjustToxLoss(amount)
	storedPlasma = min(max(storedPlasma + amount,0),max_plasma) //upper limit of max_plasma, lower limit of 0
	return

/mob/living/carbon/alien/proc/getPlasma()
	return storedPlasma

/mob/living/carbon/alien/eyecheck()
	return 2

/mob/living/carbon/alien/New()
	..()

	for(var/obj/item/clothing/mask/facehugger/facehugger in world)
		if(facehugger.stat == CONSCIOUS)
			var/image/activeIndicator = image('icons/mob/alien.dmi', loc = facehugger, icon_state = "facehugger_active")
			activeIndicator.override = 1
			if(client)
				client.images += activeIndicator

/mob/living/carbon/alien/IsAdvancedToolUser()
<<<<<<< HEAD
	return has_fine_manipulation
=======
	return has_fine_manipulation


/mob/living/carbon/alien/Stun(amount)
	if(status_flags & CANSTUN)
		stunned = max(max(stunned,amount),0) //can't go below 0, getting a low amount of stun doesn't lower your current stun
	else
		// add some movement delay
		move_delay_add = min(move_delay_add + round(amount / 2), 10) // a maximum delay of 10
	return
>>>>>>> 44fb70ff
<|MERGE_RESOLUTION|>--- conflicted
+++ resolved
@@ -1,35 +1,31 @@
-/mob/living/carbon/alien/adjustToxLoss(amount)
-	storedPlasma = min(max(storedPlasma + amount,0),max_plasma) //upper limit of max_plasma, lower limit of 0
-	return
-
-/mob/living/carbon/alien/proc/getPlasma()
-	return storedPlasma
-
-/mob/living/carbon/alien/eyecheck()
-	return 2
-
-/mob/living/carbon/alien/New()
-	..()
-
-	for(var/obj/item/clothing/mask/facehugger/facehugger in world)
-		if(facehugger.stat == CONSCIOUS)
-			var/image/activeIndicator = image('icons/mob/alien.dmi', loc = facehugger, icon_state = "facehugger_active")
-			activeIndicator.override = 1
-			if(client)
-				client.images += activeIndicator
-
-/mob/living/carbon/alien/IsAdvancedToolUser()
-<<<<<<< HEAD
-	return has_fine_manipulation
-=======
-	return has_fine_manipulation
-
-
-/mob/living/carbon/alien/Stun(amount)
-	if(status_flags & CANSTUN)
-		stunned = max(max(stunned,amount),0) //can't go below 0, getting a low amount of stun doesn't lower your current stun
-	else
-		// add some movement delay
-		move_delay_add = min(move_delay_add + round(amount / 2), 10) // a maximum delay of 10
-	return
->>>>>>> 44fb70ff
+/mob/living/carbon/alien/adjustToxLoss(amount)
+	storedPlasma = min(max(storedPlasma + amount,0),max_plasma) //upper limit of max_plasma, lower limit of 0
+	return
+
+/mob/living/carbon/alien/proc/getPlasma()
+	return storedPlasma
+
+/mob/living/carbon/alien/eyecheck()
+	return 2
+
+/mob/living/carbon/alien/New()
+	..()
+
+	for(var/obj/item/clothing/mask/facehugger/facehugger in world)
+		if(facehugger.stat == CONSCIOUS)
+			var/image/activeIndicator = image('icons/mob/alien.dmi', loc = facehugger, icon_state = "facehugger_active")
+			activeIndicator.override = 1
+			if(client)
+				client.images += activeIndicator
+
+/mob/living/carbon/alien/IsAdvancedToolUser()
+	return has_fine_manipulation
+
+
+/mob/living/carbon/alien/Stun(amount)
+	if(status_flags & CANSTUN)
+		stunned = max(max(stunned,amount),0) //can't go below 0, getting a low amount of stun doesn't lower your current stun
+	else
+		// add some movement delay
+		move_delay_add = min(move_delay_add + round(amount / 2), 10) // a maximum delay of 10
+	return