/mob/living/carbon/alien/humanoid/drone/New()
	var/datum/reagents/R = new/datum/reagents(100)
	reagents = R
	R.my_atom = src
	if(src.name == "alien drone")
		src.name = text("alien drone ([rand(1, 1000)])")
	src.real_name = src.name
<<<<<<< HEAD
	spawn (1)
//		src.verbs += /mob/living/carbon/alien/humanoid/proc/corrode
		src.verbs -= /mob/living/carbon/alien/humanoid/verb/ActivateHuggers
		src.stand_icon = new /icon('alien.dmi', "aliend_s")
		src.lying_icon = new /icon('alien.dmi', "aliend_l")
		src.resting_icon = new /icon('alien.dmi', "aliend_sleep")
		src.running_icon = new /icon('alien.dmi', "aliend_running")
		src.icon = src.stand_icon
		rebuild_appearance()
		src << "\blue Your icons have been generated!"

=======
	verbs.Add(/mob/living/carbon/alien/humanoid/proc/resin,/mob/living/carbon/alien/humanoid/proc/corrosive_acid)
	verbs -= /mob/living/carbon/alien/humanoid/verb/ActivateHuggers	//<-- pointless
	add_to_mob_list(src)
>>>>>>> 44fb70ff
//Drones use the same base as generic humanoids.
//Drone verbs

/mob/living/carbon/alien/humanoid/drone/verb/evolve() // -- TLE
	set name = "Evolve (500)"
	set desc = "Produce an interal egg sac capable of spawning children"
	set category = "Alien"

	if(powerc(500))
		adjustToxLoss(-500)
		src << "\green You begin to evolve!"
		for(var/mob/O in viewers(src, null))
			O.show_message(text("\green <B>[src] begins to twist and contort!</B>"), 1)
		var/mob/living/carbon/alien/humanoid/queen/new_xeno = new (loc)
		new_xeno.UI = UI
		mind.transfer_to(new_xeno)
		del(src)
	return<|MERGE_RESOLUTION|>--- conflicted
+++ resolved
@@ -1,42 +1,28 @@
-/mob/living/carbon/alien/humanoid/drone/New()
-	var/datum/reagents/R = new/datum/reagents(100)
-	reagents = R
-	R.my_atom = src
-	if(src.name == "alien drone")
-		src.name = text("alien drone ([rand(1, 1000)])")
-	src.real_name = src.name
-<<<<<<< HEAD
-	spawn (1)
-//		src.verbs += /mob/living/carbon/alien/humanoid/proc/corrode
-		src.verbs -= /mob/living/carbon/alien/humanoid/verb/ActivateHuggers
-		src.stand_icon = new /icon('alien.dmi', "aliend_s")
-		src.lying_icon = new /icon('alien.dmi', "aliend_l")
-		src.resting_icon = new /icon('alien.dmi', "aliend_sleep")
-		src.running_icon = new /icon('alien.dmi', "aliend_running")
-		src.icon = src.stand_icon
-		rebuild_appearance()
-		src << "\blue Your icons have been generated!"
-
-=======
-	verbs.Add(/mob/living/carbon/alien/humanoid/proc/resin,/mob/living/carbon/alien/humanoid/proc/corrosive_acid)
-	verbs -= /mob/living/carbon/alien/humanoid/verb/ActivateHuggers	//<-- pointless
-	add_to_mob_list(src)
->>>>>>> 44fb70ff
-//Drones use the same base as generic humanoids.
-//Drone verbs
-
-/mob/living/carbon/alien/humanoid/drone/verb/evolve() // -- TLE
-	set name = "Evolve (500)"
-	set desc = "Produce an interal egg sac capable of spawning children"
-	set category = "Alien"
-
-	if(powerc(500))
-		adjustToxLoss(-500)
-		src << "\green You begin to evolve!"
-		for(var/mob/O in viewers(src, null))
-			O.show_message(text("\green <B>[src] begins to twist and contort!</B>"), 1)
-		var/mob/living/carbon/alien/humanoid/queen/new_xeno = new (loc)
-		new_xeno.UI = UI
-		mind.transfer_to(new_xeno)
-		del(src)
+/mob/living/carbon/alien/humanoid/drone/New()
+	var/datum/reagents/R = new/datum/reagents(100)
+	reagents = R
+	R.my_atom = src
+	if(src.name == "alien drone")
+		src.name = text("alien drone ([rand(1, 1000)])")
+	src.real_name = src.name
+	verbs.Add(/mob/living/carbon/alien/humanoid/proc/resin,/mob/living/carbon/alien/humanoid/proc/corrosive_acid)
+	verbs -= /mob/living/carbon/alien/humanoid/verb/ActivateHuggers	//<-- pointless
+	add_to_mob_list(src)
+//Drones use the same base as generic humanoids.
+//Drone verbs
+
+/mob/living/carbon/alien/humanoid/drone/verb/evolve() // -- TLE
+	set name = "Evolve (500)"
+	set desc = "Produce an interal egg sac capable of spawning children"
+	set category = "Alien"
+
+	if(powerc(500))
+		adjustToxLoss(-500)
+		src << "\green You begin to evolve!"
+		for(var/mob/O in viewers(src, null))
+			O.show_message(text("\green <B>[src] begins to twist and contort!</B>"), 1)
+		var/mob/living/carbon/alien/humanoid/queen/new_xeno = new (loc)
+		new_xeno.UI = UI
+		mind.transfer_to(new_xeno)
+		del(src)
 	return