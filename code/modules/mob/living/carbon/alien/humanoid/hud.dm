/obj/hud/proc/alien_hud()

	src.adding = list(  )
	src.other = list(  )
	src.vimpaired = list(  )
	src.darkMask = list(  )
	src.intent_small_hud_objects = list(  )

	src.g_dither = new src.h_type( src )
	src.g_dither.screen_loc = "WEST,SOUTH to EAST,NORTH"
	src.g_dither.name = "Mask"
	src.g_dither.icon_state = "dither12g"
	src.g_dither.layer = 18
	src.g_dither.mouse_opacity = 0

	src.alien_view = new src.h_type(src)
	src.alien_view.screen_loc = "WEST,SOUTH to EAST,NORTH"
	src.alien_view.name = "Alien"
	src.alien_view.icon_state = "alien"
	src.alien_view.layer = 18
	src.alien_view.mouse_opacity = 0

	src.blurry = new src.h_type( src )
	src.blurry.screen_loc = "WEST,SOUTH to EAST,NORTH"
	src.blurry.name = "Blurry"
	src.blurry.icon_state = "blurry"
	src.blurry.layer = 17
	src.blurry.mouse_opacity = 0

	src.druggy = new src.h_type( src )
	src.druggy.screen_loc = "WEST,SOUTH to EAST,NORTH"
	src.druggy.name = "Druggy"
	src.druggy.icon_state = "druggy"
	src.druggy.layer = 17
	src.druggy.mouse_opacity = 0

	var/obj/screen/using
	var/obj/screen/inventory/inv_box

	using = new src.h_type( src )
	using.name = "act_intent"
	using.dir = SOUTHWEST
	using.icon = 'icons/mob/screen1_alien.dmi'
	using.icon_state = (mymob.a_intent == "hurt" ? "harm" : mymob.a_intent)
	using.screen_loc = ui_acti
	using.layer = 20
	src.adding += using
	action_intent = using

//intent small hud objects
	using = new src.h_type( src )
	using.name = "help"
	using.icon = 'screen1_alien.dmi'
	using.icon_state = (mymob.a_intent == "help" ? "help_small_active" : "help_small")
	using.screen_loc = ui_help_small
	using.layer = 21
	src.adding += using
	help_intent = using

	using = new src.h_type( src )
	using.name = "disarm"
	using.icon = 'screen1_alien.dmi'
	using.icon_state = (mymob.a_intent == "disarm" ? "disarm_small_active" : "disarm_small")
	using.screen_loc = ui_disarm_small
	using.layer = 21
	src.adding += using
	disarm_intent = using

	using = new src.h_type( src )
	using.name = "grab"
	using.icon = 'screen1_alien.dmi'
	using.icon_state = (mymob.a_intent == "grab" ? "grab_small_active" : "grab_small")
	using.screen_loc = ui_grab_small
	using.layer = 21
	src.adding += using
	grab_intent = using

	using = new src.h_type( src )
	using.name = "harm"
	using.icon = 'screen1_alien.dmi'
	using.icon_state = (mymob.a_intent == "hurt" ? "harm_small_active" : "harm_small")
	using.screen_loc = ui_harm_small
	using.layer = 21
	src.adding += using
	hurt_intent = using

//end intent small hud objects

	using = new src.h_type( src )
	using.name = "mov_intent"
	using.dir = SOUTHWEST
	using.icon = 'icons/mob/screen1_alien.dmi'
	using.icon_state = (mymob.m_intent == "run" ? "running" : "walking")
	using.screen_loc = ui_movi_old
	using.layer = 20
	src.adding += using
	move_intent = using

/*
	using = new src.h_type(src) //Right hud bar
	using.dir = SOUTH
	using.icon = 'icons/mob/screen1_alien.dmi'
	using.screen_loc = "EAST+1,SOUTH to EAST+1,NORTH"
	using.layer = 19
	src.adding += using

	using = new src.h_type(src) //Lower hud bar
	using.dir = EAST
	using.icon = 'icons/mob/screen1_alien.dmi'
	using.screen_loc = "WEST,SOUTH-1 to EAST,SOUTH-1"
	using.layer = 19
	src.adding += using

	using = new src.h_type(src) //Corner Button
	using.dir = NORTHWEST
	using.icon = 'icons/mob/screen1_alien.dmi'
	using.screen_loc = "EAST+1,SOUTH-1"
	using.layer = 19
	src.adding += using
*/

	/*
	using = new src.h_type( src )
	using.name = "arrowleft"
	using.icon = 'icons/mob/screen1_alien.dmi'
	using.icon_state = "s_arrow"
	using.dir = WEST
	using.screen_loc = ui_iarrowleft
	using.layer = 19
	src.adding += using

	using = new src.h_type( src )
	using.name = "arrowright"
	using.icon = 'icons/mob/screen1_alien.dmi'
	using.icon_state = "s_arrow"
	using.dir = EAST
	using.screen_loc = ui_iarrowright
	using.layer = 19
	src.adding += using
	*/

	using = new src.h_type( src )
	using.name = "drop"
	using.icon = 'icons/mob/screen1_alien.dmi'
	using.icon_state = "act_drop"
<<<<<<< HEAD
	using.screen_loc = ui_dropbutton_old
=======
	using.screen_loc = ui_drop_throw
>>>>>>> 44fb70ff
	using.layer = 19
	src.adding += using



//equippable shit
	//suit
<<<<<<< HEAD
	using = new src.h_type( src )
	using.name = "o_clothing"
	using.dir = SOUTH
	using.icon = 'screen1_alien.dmi'
	using.icon_state = "equip"
	using.screen_loc = ui_alien_oclothing
	using.layer = 19
	src.adding += using

	//r hand
	using = new src.h_type( src )
	using.name = "r_hand"
	using.dir = WEST
	using.icon = 'screen1_alien.dmi'
	using.icon_state = "equip"
	using.screen_loc = ui_rhand
	using.layer = 19
	src.adding += using

	//l hand
	using = new src.h_type( src )
	using.name = "l_hand"
	using.dir = EAST
	using.icon = 'screen1_alien.dmi'
	using.icon_state = "equip"
	using.screen_loc = ui_lhand
	using.layer = 19
	src.adding += using
=======
	inv_box = new /obj/screen/inventory( src )
	inv_box.name = "o_clothing"
	inv_box.dir = SOUTH
	inv_box.icon = 'icons/mob/screen1_alien.dmi'
	inv_box.icon_state = "equip"
	inv_box.screen_loc = ui_alien_oclothing
	inv_box.slot_id = slot_wear_suit
	inv_box.layer = 19
	src.adding += inv_box

	inv_box = new /obj/screen/inventory( src )
	inv_box.name = "r_hand"
	inv_box.dir = WEST
	inv_box.icon = 'icons/mob/screen1_alien.dmi'
	inv_box.icon_state = "hand_inactive"
	if(mymob && !mymob.hand)	//This being 0 or null means the right hand is in use
		using.icon_state = "hand_active"
	inv_box.screen_loc = ui_rhand
	inv_box.layer = 19
	src.r_hand_hud_object = inv_box
	inv_box.slot_id = slot_r_hand
	src.adding += inv_box

	inv_box = new /obj/screen/inventory( src )
	inv_box.name = "l_hand"
	inv_box.dir = EAST
	inv_box.icon = 'icons/mob/screen1_alien.dmi'
	inv_box.icon_state = "hand_inactive"
	if(mymob && mymob.hand)	//This being 1 means the left hand is in use
		inv_box.icon_state = "hand_active"
	inv_box.screen_loc = ui_lhand
	inv_box.layer = 19
	inv_box.slot_id = slot_l_hand
	src.l_hand_hud_object = inv_box
	src.adding += inv_box
>>>>>>> 44fb70ff

	//pocket 1
	inv_box = new /obj/screen/inventory( src )
	inv_box.name = "storage1"
	inv_box.icon = 'icons/mob/screen1_alien.dmi'
	inv_box.icon_state = "pocket"
	inv_box.screen_loc = ui_storage1
	inv_box.slot_id = slot_l_store
	inv_box.layer = 19
	src.adding += inv_box

	//pocket 2
	inv_box = new /obj/screen/inventory( src )
	inv_box.name = "storage2"
	inv_box.icon = 'icons/mob/screen1_alien.dmi'
	inv_box.icon_state = "pocket"
	inv_box.screen_loc = ui_storage2
	inv_box.slot_id = slot_r_store
	inv_box.layer = 19
	src.adding += inv_box

	//head
<<<<<<< HEAD
	using = new src.h_type( src )
	using.name = "head"
	using.icon = 'screen1_alien.dmi'
	using.icon_state = "hair"
	using.screen_loc = ui_alien_head
	using.layer = 19
	src.adding += using
=======
	inv_box = new /obj/screen/inventory( src )
	inv_box.name = "head"
	inv_box.icon = 'icons/mob/screen1_alien.dmi'
	inv_box.icon_state = "hair"
	inv_box.screen_loc = ui_alien_head
	inv_box.slot_id = slot_head
	inv_box.layer = 19
	src.adding += inv_box
>>>>>>> 44fb70ff
//end of equippable shit

/*
	using = new src.h_type( src )
	using.name = "resist"
	using.icon = 'icons/mob/screen1_alien.dmi'
	using.icon_state = "act_resist"
	using.screen_loc = ui_resist
	using.layer = 19
	src.adding += using
*/

	using = new src.h_type( src )
	using.name = null
	using.icon = 'icons/mob/screen1_alien.dmi'
	using.icon_state = "dither50"
	using.screen_loc = "1,1 to 5,15"
	using.layer = 17
	using.mouse_opacity = 0
	src.vimpaired += using

	using = new src.h_type( src )
	using.name = null
	using.icon = 'icons/mob/screen1_alien.dmi'
	using.icon_state = "dither50"
	using.screen_loc = "5,1 to 10,5"
	using.layer = 17
	using.mouse_opacity = 0
	src.vimpaired += using

	using = new src.h_type( src )
	using.name = null
	using.icon = 'icons/mob/screen1_alien.dmi'
	using.icon_state = "dither50"
	using.screen_loc = "6,11 to 10,15"
	using.layer = 17
	using.mouse_opacity = 0
	src.vimpaired += using

	using = new src.h_type( src )
	using.name = null
	using.icon = 'icons/mob/screen1_alien.dmi'
	using.icon_state = "dither50"
	using.screen_loc = "11,1 to 15,15"
	using.layer = 17
	using.mouse_opacity = 0
	src.vimpaired += using

	mymob.throw_icon = new /obj/screen(null)
	mymob.throw_icon.icon = 'icons/mob/screen1_alien.dmi'
	mymob.throw_icon.icon_state = "act_throw_off"
	mymob.throw_icon.name = "throw"
<<<<<<< HEAD
	mymob.throw_icon.screen_loc = ui_throw_old
=======
	mymob.throw_icon.screen_loc = ui_drop_throw
>>>>>>> 44fb70ff

	mymob.oxygen = new /obj/screen( null )
	mymob.oxygen.icon = 'icons/mob/screen1_alien.dmi'
	mymob.oxygen.icon_state = "oxy0"
	mymob.oxygen.name = "oxygen"
	mymob.oxygen.screen_loc = ui_alien_oxygen

	mymob.toxin = new /obj/screen( null )
	mymob.toxin.icon = 'icons/mob/screen1_alien.dmi'
	mymob.toxin.icon_state = "tox0"
	mymob.toxin.name = "toxin"
	mymob.toxin.screen_loc = ui_alien_toxin

	mymob.fire = new /obj/screen( null )
	mymob.fire.icon = 'icons/mob/screen1_alien.dmi'
	mymob.fire.icon_state = "fire0"
	mymob.fire.name = "fire"
	mymob.fire.screen_loc = ui_alien_fire

	mymob.healths = new /obj/screen( null )
	mymob.healths.icon = 'icons/mob/screen1_alien.dmi'
	mymob.healths.icon_state = "health0"
	mymob.healths.name = "health"
	mymob.healths.screen_loc = ui_alien_health

	mymob.pullin = new /obj/screen( null )
	mymob.pullin.icon = 'icons/mob/screen1_alien.dmi'
	mymob.pullin.icon_state = "pull0"
	mymob.pullin.name = "pull"
<<<<<<< HEAD
	mymob.pullin.screen_loc = ui_pull_old
=======
	mymob.pullin.screen_loc = ui_pull_resist
>>>>>>> 44fb70ff

	mymob.blind = new /obj/screen( null )
	mymob.blind.icon = 'icons/mob/screen1_full.dmi'
	mymob.blind.icon_state = "blackimageoverlay"
	mymob.blind.name = " "
	mymob.blind.screen_loc = "1,1"
	mymob.blind.layer = 0
	mymob.blind.mouse_opacity = 0
	mymob.blind.mouse_opacity = 0

	mymob.flash = new /obj/screen( null )
	mymob.flash.icon = 'icons/mob/screen1_alien.dmi'
	mymob.flash.icon_state = "blank"
	mymob.flash.name = "flash"
	mymob.flash.screen_loc = "1,1 to 15,15"
	mymob.flash.layer = 17

	/*
	mymob.hands = new /obj/screen( null )
	mymob.hands.icon = 'icons/mob/screen1_alien.dmi'
	mymob.hands.icon_state = "hand"
	mymob.hands.name = "hand"
	mymob.hands.screen_loc = ui_hand
	mymob.hands.dir = NORTH

	mymob.sleep = new /obj/screen( null )
	mymob.sleep.icon = 'icons/mob/screen1_alien.dmi'
	mymob.sleep.icon_state = "sleep0"
	mymob.sleep.name = "sleep"
	mymob.sleep.screen_loc = ui_sleep

	mymob.rest = new /obj/screen( null )
	mymob.rest.icon = 'icons/mob/screen1_alien.dmi'
	mymob.rest.icon_state = "rest0"
	mymob.rest.name = "rest"
	mymob.rest.screen_loc = ui_rest
<<<<<<< HEAD

	mymob.gun_setting_icon = new /obj/screen/gun/mode(null)
	*/

=======
	*/
>>>>>>> 44fb70ff

	mymob.zone_sel = new /obj/screen/zone_sel( null )
	mymob.zone_sel.icon = 'icons/mob/screen1_alien.dmi'
	mymob.zone_sel.overlays = null
	mymob.zone_sel.overlays += image('icons/mob/zone_sel.dmi', "[mymob.zone_sel.selecting]")

	mymob.client.screen = null

	mymob.client.screen += list( mymob.throw_icon, mymob.zone_sel, mymob.oxygen, mymob.toxin, mymob.fire, mymob.healths, mymob.pullin, mymob.blind, mymob.flash) //, mymob.hands, mymob.rest, mymob.sleep, mymob.mach )
	mymob.client.screen += src.adding + src.other

<|MERGE_RESOLUTION|>--- conflicted
+++ resolved
@@ -1,409 +1,307 @@
-/obj/hud/proc/alien_hud()
-
-	src.adding = list(  )
-	src.other = list(  )
-	src.vimpaired = list(  )
-	src.darkMask = list(  )
-	src.intent_small_hud_objects = list(  )
-
-	src.g_dither = new src.h_type( src )
-	src.g_dither.screen_loc = "WEST,SOUTH to EAST,NORTH"
-	src.g_dither.name = "Mask"
-	src.g_dither.icon_state = "dither12g"
-	src.g_dither.layer = 18
-	src.g_dither.mouse_opacity = 0
-
-	src.alien_view = new src.h_type(src)
-	src.alien_view.screen_loc = "WEST,SOUTH to EAST,NORTH"
-	src.alien_view.name = "Alien"
-	src.alien_view.icon_state = "alien"
-	src.alien_view.layer = 18
-	src.alien_view.mouse_opacity = 0
-
-	src.blurry = new src.h_type( src )
-	src.blurry.screen_loc = "WEST,SOUTH to EAST,NORTH"
-	src.blurry.name = "Blurry"
-	src.blurry.icon_state = "blurry"
-	src.blurry.layer = 17
-	src.blurry.mouse_opacity = 0
-
-	src.druggy = new src.h_type( src )
-	src.druggy.screen_loc = "WEST,SOUTH to EAST,NORTH"
-	src.druggy.name = "Druggy"
-	src.druggy.icon_state = "druggy"
-	src.druggy.layer = 17
-	src.druggy.mouse_opacity = 0
-
-	var/obj/screen/using
-	var/obj/screen/inventory/inv_box
-
-	using = new src.h_type( src )
-	using.name = "act_intent"
-	using.dir = SOUTHWEST
-	using.icon = 'icons/mob/screen1_alien.dmi'
-	using.icon_state = (mymob.a_intent == "hurt" ? "harm" : mymob.a_intent)
-	using.screen_loc = ui_acti
-	using.layer = 20
-	src.adding += using
-	action_intent = using
-
-//intent small hud objects
-	using = new src.h_type( src )
-	using.name = "help"
-	using.icon = 'screen1_alien.dmi'
-	using.icon_state = (mymob.a_intent == "help" ? "help_small_active" : "help_small")
-	using.screen_loc = ui_help_small
-	using.layer = 21
-	src.adding += using
-	help_intent = using
-
-	using = new src.h_type( src )
-	using.name = "disarm"
-	using.icon = 'screen1_alien.dmi'
-	using.icon_state = (mymob.a_intent == "disarm" ? "disarm_small_active" : "disarm_small")
-	using.screen_loc = ui_disarm_small
-	using.layer = 21
-	src.adding += using
-	disarm_intent = using
-
-	using = new src.h_type( src )
-	using.name = "grab"
-	using.icon = 'screen1_alien.dmi'
-	using.icon_state = (mymob.a_intent == "grab" ? "grab_small_active" : "grab_small")
-	using.screen_loc = ui_grab_small
-	using.layer = 21
-	src.adding += using
-	grab_intent = using
-
-	using = new src.h_type( src )
-	using.name = "harm"
-	using.icon = 'screen1_alien.dmi'
-	using.icon_state = (mymob.a_intent == "hurt" ? "harm_small_active" : "harm_small")
-	using.screen_loc = ui_harm_small
-	using.layer = 21
-	src.adding += using
-	hurt_intent = using
-
-//end intent small hud objects
-
-	using = new src.h_type( src )
-	using.name = "mov_intent"
-	using.dir = SOUTHWEST
-	using.icon = 'icons/mob/screen1_alien.dmi'
-	using.icon_state = (mymob.m_intent == "run" ? "running" : "walking")
-	using.screen_loc = ui_movi_old
-	using.layer = 20
-	src.adding += using
-	move_intent = using
-
-/*
-	using = new src.h_type(src) //Right hud bar
-	using.dir = SOUTH
-	using.icon = 'icons/mob/screen1_alien.dmi'
-	using.screen_loc = "EAST+1,SOUTH to EAST+1,NORTH"
-	using.layer = 19
-	src.adding += using
-
-	using = new src.h_type(src) //Lower hud bar
-	using.dir = EAST
-	using.icon = 'icons/mob/screen1_alien.dmi'
-	using.screen_loc = "WEST,SOUTH-1 to EAST,SOUTH-1"
-	using.layer = 19
-	src.adding += using
-
-	using = new src.h_type(src) //Corner Button
-	using.dir = NORTHWEST
-	using.icon = 'icons/mob/screen1_alien.dmi'
-	using.screen_loc = "EAST+1,SOUTH-1"
-	using.layer = 19
-	src.adding += using
-*/
-
-	/*
-	using = new src.h_type( src )
-	using.name = "arrowleft"
-	using.icon = 'icons/mob/screen1_alien.dmi'
-	using.icon_state = "s_arrow"
-	using.dir = WEST
-	using.screen_loc = ui_iarrowleft
-	using.layer = 19
-	src.adding += using
-
-	using = new src.h_type( src )
-	using.name = "arrowright"
-	using.icon = 'icons/mob/screen1_alien.dmi'
-	using.icon_state = "s_arrow"
-	using.dir = EAST
-	using.screen_loc = ui_iarrowright
-	using.layer = 19
-	src.adding += using
-	*/
-
-	using = new src.h_type( src )
-	using.name = "drop"
-	using.icon = 'icons/mob/screen1_alien.dmi'
-	using.icon_state = "act_drop"
-<<<<<<< HEAD
-	using.screen_loc = ui_dropbutton_old
-=======
-	using.screen_loc = ui_drop_throw
->>>>>>> 44fb70ff
-	using.layer = 19
-	src.adding += using
-
-
-
-//equippable shit
-	//suit
-<<<<<<< HEAD
-	using = new src.h_type( src )
-	using.name = "o_clothing"
-	using.dir = SOUTH
-	using.icon = 'screen1_alien.dmi'
-	using.icon_state = "equip"
-	using.screen_loc = ui_alien_oclothing
-	using.layer = 19
-	src.adding += using
-
-	//r hand
-	using = new src.h_type( src )
-	using.name = "r_hand"
-	using.dir = WEST
-	using.icon = 'screen1_alien.dmi'
-	using.icon_state = "equip"
-	using.screen_loc = ui_rhand
-	using.layer = 19
-	src.adding += using
-
-	//l hand
-	using = new src.h_type( src )
-	using.name = "l_hand"
-	using.dir = EAST
-	using.icon = 'screen1_alien.dmi'
-	using.icon_state = "equip"
-	using.screen_loc = ui_lhand
-	using.layer = 19
-	src.adding += using
-=======
-	inv_box = new /obj/screen/inventory( src )
-	inv_box.name = "o_clothing"
-	inv_box.dir = SOUTH
-	inv_box.icon = 'icons/mob/screen1_alien.dmi'
-	inv_box.icon_state = "equip"
-	inv_box.screen_loc = ui_alien_oclothing
-	inv_box.slot_id = slot_wear_suit
-	inv_box.layer = 19
-	src.adding += inv_box
-
-	inv_box = new /obj/screen/inventory( src )
-	inv_box.name = "r_hand"
-	inv_box.dir = WEST
-	inv_box.icon = 'icons/mob/screen1_alien.dmi'
-	inv_box.icon_state = "hand_inactive"
-	if(mymob && !mymob.hand)	//This being 0 or null means the right hand is in use
-		using.icon_state = "hand_active"
-	inv_box.screen_loc = ui_rhand
-	inv_box.layer = 19
-	src.r_hand_hud_object = inv_box
-	inv_box.slot_id = slot_r_hand
-	src.adding += inv_box
-
-	inv_box = new /obj/screen/inventory( src )
-	inv_box.name = "l_hand"
-	inv_box.dir = EAST
-	inv_box.icon = 'icons/mob/screen1_alien.dmi'
-	inv_box.icon_state = "hand_inactive"
-	if(mymob && mymob.hand)	//This being 1 means the left hand is in use
-		inv_box.icon_state = "hand_active"
-	inv_box.screen_loc = ui_lhand
-	inv_box.layer = 19
-	inv_box.slot_id = slot_l_hand
-	src.l_hand_hud_object = inv_box
-	src.adding += inv_box
->>>>>>> 44fb70ff
-
-	//pocket 1
-	inv_box = new /obj/screen/inventory( src )
-	inv_box.name = "storage1"
-	inv_box.icon = 'icons/mob/screen1_alien.dmi'
-	inv_box.icon_state = "pocket"
-	inv_box.screen_loc = ui_storage1
-	inv_box.slot_id = slot_l_store
-	inv_box.layer = 19
-	src.adding += inv_box
-
-	//pocket 2
-	inv_box = new /obj/screen/inventory( src )
-	inv_box.name = "storage2"
-	inv_box.icon = 'icons/mob/screen1_alien.dmi'
-	inv_box.icon_state = "pocket"
-	inv_box.screen_loc = ui_storage2
-	inv_box.slot_id = slot_r_store
-	inv_box.layer = 19
-	src.adding += inv_box
-
-	//head
-<<<<<<< HEAD
-	using = new src.h_type( src )
-	using.name = "head"
-	using.icon = 'screen1_alien.dmi'
-	using.icon_state = "hair"
-	using.screen_loc = ui_alien_head
-	using.layer = 19
-	src.adding += using
-=======
-	inv_box = new /obj/screen/inventory( src )
-	inv_box.name = "head"
-	inv_box.icon = 'icons/mob/screen1_alien.dmi'
-	inv_box.icon_state = "hair"
-	inv_box.screen_loc = ui_alien_head
-	inv_box.slot_id = slot_head
-	inv_box.layer = 19
-	src.adding += inv_box
->>>>>>> 44fb70ff
-//end of equippable shit
-
-/*
-	using = new src.h_type( src )
-	using.name = "resist"
-	using.icon = 'icons/mob/screen1_alien.dmi'
-	using.icon_state = "act_resist"
-	using.screen_loc = ui_resist
-	using.layer = 19
-	src.adding += using
-*/
-
-	using = new src.h_type( src )
-	using.name = null
-	using.icon = 'icons/mob/screen1_alien.dmi'
-	using.icon_state = "dither50"
-	using.screen_loc = "1,1 to 5,15"
-	using.layer = 17
-	using.mouse_opacity = 0
-	src.vimpaired += using
-
-	using = new src.h_type( src )
-	using.name = null
-	using.icon = 'icons/mob/screen1_alien.dmi'
-	using.icon_state = "dither50"
-	using.screen_loc = "5,1 to 10,5"
-	using.layer = 17
-	using.mouse_opacity = 0
-	src.vimpaired += using
-
-	using = new src.h_type( src )
-	using.name = null
-	using.icon = 'icons/mob/screen1_alien.dmi'
-	using.icon_state = "dither50"
-	using.screen_loc = "6,11 to 10,15"
-	using.layer = 17
-	using.mouse_opacity = 0
-	src.vimpaired += using
-
-	using = new src.h_type( src )
-	using.name = null
-	using.icon = 'icons/mob/screen1_alien.dmi'
-	using.icon_state = "dither50"
-	using.screen_loc = "11,1 to 15,15"
-	using.layer = 17
-	using.mouse_opacity = 0
-	src.vimpaired += using
-
-	mymob.throw_icon = new /obj/screen(null)
-	mymob.throw_icon.icon = 'icons/mob/screen1_alien.dmi'
-	mymob.throw_icon.icon_state = "act_throw_off"
-	mymob.throw_icon.name = "throw"
-<<<<<<< HEAD
-	mymob.throw_icon.screen_loc = ui_throw_old
-=======
-	mymob.throw_icon.screen_loc = ui_drop_throw
->>>>>>> 44fb70ff
-
-	mymob.oxygen = new /obj/screen( null )
-	mymob.oxygen.icon = 'icons/mob/screen1_alien.dmi'
-	mymob.oxygen.icon_state = "oxy0"
-	mymob.oxygen.name = "oxygen"
-	mymob.oxygen.screen_loc = ui_alien_oxygen
-
-	mymob.toxin = new /obj/screen( null )
-	mymob.toxin.icon = 'icons/mob/screen1_alien.dmi'
-	mymob.toxin.icon_state = "tox0"
-	mymob.toxin.name = "toxin"
-	mymob.toxin.screen_loc = ui_alien_toxin
-
-	mymob.fire = new /obj/screen( null )
-	mymob.fire.icon = 'icons/mob/screen1_alien.dmi'
-	mymob.fire.icon_state = "fire0"
-	mymob.fire.name = "fire"
-	mymob.fire.screen_loc = ui_alien_fire
-
-	mymob.healths = new /obj/screen( null )
-	mymob.healths.icon = 'icons/mob/screen1_alien.dmi'
-	mymob.healths.icon_state = "health0"
-	mymob.healths.name = "health"
-	mymob.healths.screen_loc = ui_alien_health
-
-	mymob.pullin = new /obj/screen( null )
-	mymob.pullin.icon = 'icons/mob/screen1_alien.dmi'
-	mymob.pullin.icon_state = "pull0"
-	mymob.pullin.name = "pull"
-<<<<<<< HEAD
-	mymob.pullin.screen_loc = ui_pull_old
-=======
-	mymob.pullin.screen_loc = ui_pull_resist
->>>>>>> 44fb70ff
-
-	mymob.blind = new /obj/screen( null )
-	mymob.blind.icon = 'icons/mob/screen1_full.dmi'
-	mymob.blind.icon_state = "blackimageoverlay"
-	mymob.blind.name = " "
-	mymob.blind.screen_loc = "1,1"
-	mymob.blind.layer = 0
-	mymob.blind.mouse_opacity = 0
-	mymob.blind.mouse_opacity = 0
-
-	mymob.flash = new /obj/screen( null )
-	mymob.flash.icon = 'icons/mob/screen1_alien.dmi'
-	mymob.flash.icon_state = "blank"
-	mymob.flash.name = "flash"
-	mymob.flash.screen_loc = "1,1 to 15,15"
-	mymob.flash.layer = 17
-
-	/*
-	mymob.hands = new /obj/screen( null )
-	mymob.hands.icon = 'icons/mob/screen1_alien.dmi'
-	mymob.hands.icon_state = "hand"
-	mymob.hands.name = "hand"
-	mymob.hands.screen_loc = ui_hand
-	mymob.hands.dir = NORTH
-
-	mymob.sleep = new /obj/screen( null )
-	mymob.sleep.icon = 'icons/mob/screen1_alien.dmi'
-	mymob.sleep.icon_state = "sleep0"
-	mymob.sleep.name = "sleep"
-	mymob.sleep.screen_loc = ui_sleep
-
-	mymob.rest = new /obj/screen( null )
-	mymob.rest.icon = 'icons/mob/screen1_alien.dmi'
-	mymob.rest.icon_state = "rest0"
-	mymob.rest.name = "rest"
-	mymob.rest.screen_loc = ui_rest
-<<<<<<< HEAD
-
-	mymob.gun_setting_icon = new /obj/screen/gun/mode(null)
-	*/
-
-=======
-	*/
->>>>>>> 44fb70ff
-
-	mymob.zone_sel = new /obj/screen/zone_sel( null )
-	mymob.zone_sel.icon = 'icons/mob/screen1_alien.dmi'
-	mymob.zone_sel.overlays = null
-	mymob.zone_sel.overlays += image('icons/mob/zone_sel.dmi', "[mymob.zone_sel.selecting]")
-
-	mymob.client.screen = null
-
-	mymob.client.screen += list( mymob.throw_icon, mymob.zone_sel, mymob.oxygen, mymob.toxin, mymob.fire, mymob.healths, mymob.pullin, mymob.blind, mymob.flash) //, mymob.hands, mymob.rest, mymob.sleep, mymob.mach )
-	mymob.client.screen += src.adding + src.other
-
+/obj/hud/proc/alien_hud()
+
+	src.adding = list(  )
+	src.other = list(  )
+	src.vimpaired = list(  )
+	src.darkMask = list(  )
+
+	src.g_dither = new src.h_type( src )
+	src.g_dither.screen_loc = "WEST,SOUTH to EAST,NORTH"
+	src.g_dither.name = "Mask"
+	src.g_dither.icon_state = "dither12g"
+	src.g_dither.layer = 18
+	src.g_dither.mouse_opacity = 0
+
+	src.alien_view = new src.h_type(src)
+	src.alien_view.screen_loc = "WEST,SOUTH to EAST,NORTH"
+	src.alien_view.name = "Alien"
+	src.alien_view.icon_state = "alien"
+	src.alien_view.layer = 18
+	src.alien_view.mouse_opacity = 0
+
+	src.blurry = new src.h_type( src )
+	src.blurry.screen_loc = "WEST,SOUTH to EAST,NORTH"
+	src.blurry.name = "Blurry"
+	src.blurry.icon_state = "blurry"
+	src.blurry.layer = 17
+	src.blurry.mouse_opacity = 0
+
+	src.druggy = new src.h_type( src )
+	src.druggy.screen_loc = "WEST,SOUTH to EAST,NORTH"
+	src.druggy.name = "Druggy"
+	src.druggy.icon_state = "druggy"
+	src.druggy.layer = 17
+	src.druggy.mouse_opacity = 0
+
+	var/obj/screen/using
+	var/obj/screen/inventory/inv_box
+
+	using = new src.h_type( src )
+	using.name = "act_intent"
+	using.dir = SOUTHWEST
+	using.icon = 'icons/mob/screen1_alien.dmi'
+	using.icon_state = (mymob.a_intent == "hurt" ? "harm" : mymob.a_intent)
+	using.screen_loc = ui_acti
+	using.layer = 20
+	src.adding += using
+	action_intent = using
+
+	using = new src.h_type( src )
+	using.name = "mov_intent"
+	using.dir = SOUTHWEST
+	using.icon = 'icons/mob/screen1_alien.dmi'
+	using.icon_state = (mymob.m_intent == "run" ? "running" : "walking")
+	using.screen_loc = ui_movi
+	using.layer = 20
+	src.adding += using
+	move_intent = using
+
+/*
+	using = new src.h_type(src) //Right hud bar
+	using.dir = SOUTH
+	using.icon = 'icons/mob/screen1_alien.dmi'
+	using.screen_loc = "EAST+1,SOUTH to EAST+1,NORTH"
+	using.layer = 19
+	src.adding += using
+
+	using = new src.h_type(src) //Lower hud bar
+	using.dir = EAST
+	using.icon = 'icons/mob/screen1_alien.dmi'
+	using.screen_loc = "WEST,SOUTH-1 to EAST,SOUTH-1"
+	using.layer = 19
+	src.adding += using
+
+	using = new src.h_type(src) //Corner Button
+	using.dir = NORTHWEST
+	using.icon = 'icons/mob/screen1_alien.dmi'
+	using.screen_loc = "EAST+1,SOUTH-1"
+	using.layer = 19
+	src.adding += using
+*/
+
+	/*
+	using = new src.h_type( src )
+	using.name = "arrowleft"
+	using.icon = 'icons/mob/screen1_alien.dmi'
+	using.icon_state = "s_arrow"
+	using.dir = WEST
+	using.screen_loc = ui_iarrowleft
+	using.layer = 19
+	src.adding += using
+
+	using = new src.h_type( src )
+	using.name = "arrowright"
+	using.icon = 'icons/mob/screen1_alien.dmi'
+	using.icon_state = "s_arrow"
+	using.dir = EAST
+	using.screen_loc = ui_iarrowright
+	using.layer = 19
+	src.adding += using
+	*/
+
+	using = new src.h_type( src )
+	using.name = "drop"
+	using.icon = 'icons/mob/screen1_alien.dmi'
+	using.icon_state = "act_drop"
+	using.screen_loc = ui_drop_throw
+	using.layer = 19
+	src.adding += using
+
+
+
+//equippable shit
+	//suit
+	inv_box = new /obj/screen/inventory( src )
+	inv_box.name = "o_clothing"
+	inv_box.dir = SOUTH
+	inv_box.icon = 'icons/mob/screen1_alien.dmi'
+	inv_box.icon_state = "equip"
+	inv_box.screen_loc = ui_alien_oclothing
+	inv_box.slot_id = slot_wear_suit
+	inv_box.layer = 19
+	src.adding += inv_box
+
+	inv_box = new /obj/screen/inventory( src )
+	inv_box.name = "r_hand"
+	inv_box.dir = WEST
+	inv_box.icon = 'icons/mob/screen1_alien.dmi'
+	inv_box.icon_state = "hand_inactive"
+	if(mymob && !mymob.hand)	//This being 0 or null means the right hand is in use
+		using.icon_state = "hand_active"
+	inv_box.screen_loc = ui_rhand
+	inv_box.layer = 19
+	src.r_hand_hud_object = inv_box
+	inv_box.slot_id = slot_r_hand
+	src.adding += inv_box
+
+	inv_box = new /obj/screen/inventory( src )
+	inv_box.name = "l_hand"
+	inv_box.dir = EAST
+	inv_box.icon = 'icons/mob/screen1_alien.dmi'
+	inv_box.icon_state = "hand_inactive"
+	if(mymob && mymob.hand)	//This being 1 means the left hand is in use
+		inv_box.icon_state = "hand_active"
+	inv_box.screen_loc = ui_lhand
+	inv_box.layer = 19
+	inv_box.slot_id = slot_l_hand
+	src.l_hand_hud_object = inv_box
+	src.adding += inv_box
+
+	//pocket 1
+	inv_box = new /obj/screen/inventory( src )
+	inv_box.name = "storage1"
+	inv_box.icon = 'icons/mob/screen1_alien.dmi'
+	inv_box.icon_state = "pocket"
+	inv_box.screen_loc = ui_storage1
+	inv_box.slot_id = slot_l_store
+	inv_box.layer = 19
+	src.adding += inv_box
+
+	//pocket 2
+	inv_box = new /obj/screen/inventory( src )
+	inv_box.name = "storage2"
+	inv_box.icon = 'icons/mob/screen1_alien.dmi'
+	inv_box.icon_state = "pocket"
+	inv_box.screen_loc = ui_storage2
+	inv_box.slot_id = slot_r_store
+	inv_box.layer = 19
+	src.adding += inv_box
+
+	//head
+	inv_box = new /obj/screen/inventory( src )
+	inv_box.name = "head"
+	inv_box.icon = 'icons/mob/screen1_alien.dmi'
+	inv_box.icon_state = "hair"
+	inv_box.screen_loc = ui_alien_head
+	inv_box.slot_id = slot_head
+	inv_box.layer = 19
+	src.adding += inv_box
+//end of equippable shit
+
+/*
+	using = new src.h_type( src )
+	using.name = "resist"
+	using.icon = 'icons/mob/screen1_alien.dmi'
+	using.icon_state = "act_resist"
+	using.screen_loc = ui_resist
+	using.layer = 19
+	src.adding += using
+*/
+
+	using = new src.h_type( src )
+	using.name = null
+	using.icon = 'icons/mob/screen1_alien.dmi'
+	using.icon_state = "dither50"
+	using.screen_loc = "1,1 to 5,15"
+	using.layer = 17
+	using.mouse_opacity = 0
+	src.vimpaired += using
+
+	using = new src.h_type( src )
+	using.name = null
+	using.icon = 'icons/mob/screen1_alien.dmi'
+	using.icon_state = "dither50"
+	using.screen_loc = "5,1 to 10,5"
+	using.layer = 17
+	using.mouse_opacity = 0
+	src.vimpaired += using
+
+	using = new src.h_type( src )
+	using.name = null
+	using.icon = 'icons/mob/screen1_alien.dmi'
+	using.icon_state = "dither50"
+	using.screen_loc = "6,11 to 10,15"
+	using.layer = 17
+	using.mouse_opacity = 0
+	src.vimpaired += using
+
+	using = new src.h_type( src )
+	using.name = null
+	using.icon = 'icons/mob/screen1_alien.dmi'
+	using.icon_state = "dither50"
+	using.screen_loc = "11,1 to 15,15"
+	using.layer = 17
+	using.mouse_opacity = 0
+	src.vimpaired += using
+
+	mymob.throw_icon = new /obj/screen(null)
+	mymob.throw_icon.icon = 'icons/mob/screen1_alien.dmi'
+	mymob.throw_icon.icon_state = "act_throw_off"
+	mymob.throw_icon.name = "throw"
+	mymob.throw_icon.screen_loc = ui_drop_throw
+
+	mymob.oxygen = new /obj/screen( null )
+	mymob.oxygen.icon = 'icons/mob/screen1_alien.dmi'
+	mymob.oxygen.icon_state = "oxy0"
+	mymob.oxygen.name = "oxygen"
+	mymob.oxygen.screen_loc = ui_alien_oxygen
+
+	mymob.toxin = new /obj/screen( null )
+	mymob.toxin.icon = 'icons/mob/screen1_alien.dmi'
+	mymob.toxin.icon_state = "tox0"
+	mymob.toxin.name = "toxin"
+	mymob.toxin.screen_loc = ui_alien_toxin
+
+	mymob.fire = new /obj/screen( null )
+	mymob.fire.icon = 'icons/mob/screen1_alien.dmi'
+	mymob.fire.icon_state = "fire0"
+	mymob.fire.name = "fire"
+	mymob.fire.screen_loc = ui_alien_fire
+
+	mymob.healths = new /obj/screen( null )
+	mymob.healths.icon = 'icons/mob/screen1_alien.dmi'
+	mymob.healths.icon_state = "health0"
+	mymob.healths.name = "health"
+	mymob.healths.screen_loc = ui_alien_health
+
+	mymob.pullin = new /obj/screen( null )
+	mymob.pullin.icon = 'icons/mob/screen1_alien.dmi'
+	mymob.pullin.icon_state = "pull0"
+	mymob.pullin.name = "pull"
+	mymob.pullin.screen_loc = ui_pull_resist
+
+	mymob.blind = new /obj/screen( null )
+	mymob.blind.icon = 'icons/mob/screen1_full.dmi'
+	mymob.blind.icon_state = "blackimageoverlay"
+	mymob.blind.name = " "
+	mymob.blind.screen_loc = "1,1"
+	mymob.blind.layer = 0
+
+	mymob.flash = new /obj/screen( null )
+	mymob.flash.icon = 'icons/mob/screen1_alien.dmi'
+	mymob.flash.icon_state = "blank"
+	mymob.flash.name = "flash"
+	mymob.flash.screen_loc = "1,1 to 15,15"
+	mymob.flash.layer = 17
+
+	/*
+	mymob.hands = new /obj/screen( null )
+	mymob.hands.icon = 'icons/mob/screen1_alien.dmi'
+	mymob.hands.icon_state = "hand"
+	mymob.hands.name = "hand"
+	mymob.hands.screen_loc = ui_hand
+	mymob.hands.dir = NORTH
+
+	mymob.sleep = new /obj/screen( null )
+	mymob.sleep.icon = 'icons/mob/screen1_alien.dmi'
+	mymob.sleep.icon_state = "sleep0"
+	mymob.sleep.name = "sleep"
+	mymob.sleep.screen_loc = ui_sleep
+
+	mymob.rest = new /obj/screen( null )
+	mymob.rest.icon = 'icons/mob/screen1_alien.dmi'
+	mymob.rest.icon_state = "rest0"
+	mymob.rest.name = "rest"
+	mymob.rest.screen_loc = ui_rest
+	*/
+
+	mymob.zone_sel = new /obj/screen/zone_sel( null )
+	mymob.zone_sel.icon = 'icons/mob/screen1_alien.dmi'
+	mymob.zone_sel.overlays = null
+	mymob.zone_sel.overlays += image('icons/mob/zone_sel.dmi', "[mymob.zone_sel.selecting]")
+
+	mymob.client.screen = null
+
+	mymob.client.screen += list( mymob.throw_icon, mymob.zone_sel, mymob.oxygen, mymob.toxin, mymob.fire, mymob.healths, mymob.pullin, mymob.blind, mymob.flash) //, mymob.hands, mymob.rest, mymob.sleep, mymob.mach )
+	mymob.client.screen += src.adding + src.other
+