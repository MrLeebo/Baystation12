//This file was auto-corrected by findeclaration.exe on 25.5.2012 20:42:32

/mob/living/carbon/alien/humanoid
	var/oxygen_alert = 0
	var/toxins_alert = 0
	var/fire_alert = 0

	var/temperature_alert = 0


/mob/living/carbon/alien/humanoid/Life()
	set invisibility = 0
	set background = 1

	if (monkeyizing)
		return

	..()

<<<<<<< HEAD
	if (src.stat != 2) //still breathing
=======
	if (stat != DEAD) //still breathing
>>>>>>> 44fb70ff



		//First, resolve location and get a breath

		if(air_master.current_cycle%4==2)
			//Only try to take a breath every 4 seconds, unless suffocating
			spawn(0) breathe()

		else //Still give containing object the chance to interact
			if(istype(loc, /obj/))
				var/obj/location_as_object = loc
				location_as_object.handle_internal_lifeform(src, 0)

		//Mutations and radiation
		handle_mutations_and_radiation()

		//Chemicals in the body
		handle_chemicals_in_body()

		//Disabilities
		handle_disabilities()

	//Apparently, the person who wrote this code designed it so that
	//blinded get reset each cycle and then get activated later in the
	//code. Very ugly. I dont care. Moving this stuff here so its easy
	//to find it.
	blinded = null

	//Disease Check
	//handle_virus_updates() There is no disease that affects aliens

	//Handle temperature/pressure differences between body and environment
	handle_environment()

	//stuff in the stomach
	handle_stomach()


	//Status updates, death etc.
	handle_regular_status_updates()
	update_canmove()

	// Grabbing
	for(var/obj/item/weapon/grab/G in src)
		G.process()

	if(client)
		handle_regular_hud_updates()

<<<<<<< HEAD
/mob/living/carbon/alien/humanoid
	proc
		clamp_values()

			SetStunned(min(stunned, 20))
			SetParalysis(min(paralysis, 20))
			SetWeakened(min(weakened, 20))
			sleeping = max(min(sleeping, 20), 0)
			adjustBruteLoss(0)
			adjustToxLoss(0)
			adjustOxyLoss(0)
			adjustFireLoss(0)


		handle_disabilities()

			if (src.disabilities & 2)
				if ((prob(1) && src.paralysis < 10 && src.r_epil < 1))
					src << "\red You have a seizure!"
					Paralyse(10)
			if (src.disabilities & 4)
				if ((prob(5) && src.paralysis <= 1 && src.r_ch_cou < 1))
					src.drop_item()
					spawn( 0 )
						emote("cough")
						return
			if (src.disabilities & 8)
				if ((prob(10) && src.paralysis <= 1 && src.r_Tourette < 1))
					Stun(10)
					spawn( 0 )
						emote("twitch")
						return
			if (src.disabilities & 16)
				if (prob(10))
					src.stuttering = max(10, src.stuttering)

		update_mind()
			if(!mind && client)
				mind = new
				mind.current = src
				mind.assigned_role = "Hunter"
				mind.key = key

		handle_mutations_and_radiation()

			if(src.getFireLoss())
				if((COLD_RESISTANCE in src.mutations) || prob(50))
					switch(src.getFireLoss())
						if(1 to 50)
							src.adjustFireLoss(-1)
						if(51 to 100)
							src.adjustFireLoss(-5)

			if ((HULK in src.mutations) && src.health <= 25)
				src.mutations.Remove(HULK)
				src << "\red You suddenly feel very weak."
				Weaken(3)
				emote("collapse")

			if (src.radiation)
				if (src.radiation > 100)
					src.radiation = 100
					Weaken(10)
					src << "\red You feel weak."
					emote("collapse")

				if (src.radiation < 0)
					src.radiation = 0

				switch(src.radiation)
					if(1 to 49)
						src.radiation--
						if(prob(25))
							src.adjustToxLoss(1)
							src.updatehealth()

					if(50 to 74)
						src.radiation -= 2
						src.adjustToxLoss(1)
						if(prob(5))
							src.radiation -= 5
							Weaken(3)
							src << "\red You feel weak."
							emote("collapse")
						src.updatehealth()

					if(75 to 100)
						src.radiation -= 3
						src.adjustToxLoss(3)
						if(prob(1))
							src << "\red You mutate!"
							randmutb(src)
							domutcheck(src,null)
							emote("gasp")
						src.updatehealth()


		breathe()
			if(src.reagents)
				if(src.reagents.has_reagent("lexorin")) return
			if(istype(loc, /obj/machinery/atmospherics/unary/cryo_cell)) return

			var/datum/gas_mixture/environment = loc.return_air()
			var/datum/gas_mixture/breath
			// HACK NEED CHANGING LATER
			if(src.health < 0)
				src.losebreath++

			if(losebreath>0) //Suffocating so do not take a breath
				src.losebreath--
				if (prob(75)) //High chance of gasping for air
					spawn emote("gasp")
				if(istype(loc, /obj/))
					var/obj/location_as_object = loc
					location_as_object.handle_internal_lifeform(src, 0)
			else
				//First, check for air from internal atmosphere (using an air tank and mask generally)
				breath = get_breath_from_internal(BREATH_VOLUME)

				//No breath from internal atmosphere so get breath from location
				if(!breath)
					if(istype(loc, /obj/))
						var/obj/location_as_object = loc
						breath = location_as_object.handle_internal_lifeform(src, BREATH_VOLUME)
					else if(istype(loc, /turf/))
						var/breath_moles = 0
						/*if(environment.return_pressure() > ONE_ATMOSPHERE)
							// Loads of air around (pressure effect will be handled elsewhere), so lets just take a enough to fill our lungs at normal atmos pressure (using n = Pv/RT)
							breath_moles = (ONE_ATMOSPHERE*BREATH_VOLUME/R_IDEAL_GAS_EQUATION*environment.temperature)
						else*/
							// Not enough air around, take a percentage of what's there to model this properly
						breath_moles = environment.total_moles*BREATH_PERCENTAGE

						breath = loc.remove_air(breath_moles)

						// Handle chem smoke effect  -- Doohl
						for(var/obj/effect/effect/chem_smoke/smoke in view(1, src))
							if(smoke.reagents.total_volume)
								smoke.reagents.reaction(src, INGEST)
								spawn(5)
									if(smoke)
										smoke.reagents.copy_to(src, 10) // I dunno, maybe the reagents enter the blood stream through the lungs?
								break // If they breathe in the nasty stuff once, no need to continue checking


				else //Still give containing object the chance to interact
					if(istype(loc, /obj/))
						var/obj/location_as_object = loc
						location_as_object.handle_internal_lifeform(src, 0)

			handle_breath(breath)

			if(breath)
				loc.assume_air(breath)


		get_breath_from_internal(volume_needed)
			if(internal)
				if (!contents.Find(src.internal))
					internal = null
				if (!wear_mask || !(wear_mask.flags & MASKINTERNALS) )
					internal = null
				if(internal)
					if (src.internals)
						src.internals.icon_state = "internal1"
					return internal.remove_air_volume(volume_needed)
				else
					if (src.internals)
						src.internals.icon_state = "internal0"
			return null
=======

/mob/living/carbon/alien/humanoid
	proc/handle_disabilities()
		if (disabilities & EPILEPSY)
			if ((prob(1) && paralysis < 10))
				src << "\red You have a seizure!"
				Paralyse(10)
		if (disabilities & COUGHING)
			if ((prob(5) && paralysis <= 1))
				drop_item()
				spawn( 0 )
					emote("cough")
					return
		if (disabilities & TOURETTES)
			if ((prob(10) && paralysis <= 1))
				Stun(10)
				spawn( 0 )
					emote("twitch")
					return
		if (disabilities & NERVOUS)
			if (prob(10))
				stuttering = max(10, stuttering)


	proc/handle_mutations_and_radiation()

		if(getFireLoss())
			if((COLD_RESISTANCE in mutations) || prob(50))
				switch(getFireLoss())
					if(1 to 50)
						adjustFireLoss(-1)
					if(51 to 100)
						adjustFireLoss(-5)

		if ((HULK in mutations) && health <= 25)
			mutations.Remove(HULK)
			src << "\red You suddenly feel very weak."
			Weaken(3)
			emote("collapse")

		if (radiation)
			if (radiation > 100)
				radiation = 100
				Weaken(10)
				src << "\red You feel weak."
				emote("collapse")

			if (radiation < 0)
				radiation = 0

			switch(radiation)
				if(1 to 49)
					radiation--
					if(prob(25))
						adjustToxLoss(1)
						updatehealth()

				if(50 to 74)
					radiation -= 2
					adjustToxLoss(1)
					if(prob(5))
						radiation -= 5
						Weaken(3)
						src << "\red You feel weak."
						emote("collapse")
					updatehealth()

				if(75 to 100)
					radiation -= 3
					adjustToxLoss(3)
					if(prob(1))
						src << "\red You mutate!"
						randmutb(src)
						domutcheck(src,null)
						emote("gasp")
					updatehealth()


	proc/breathe()
		if(reagents)
			if(reagents.has_reagent("lexorin")) return
		if(istype(loc, /obj/machinery/atmospherics/unary/cryo_cell)) return

		var/datum/gas_mixture/environment = loc.return_air()
		var/datum/air_group/breath
		// HACK NEED CHANGING LATER
		if(health < 0)
			losebreath++

		if(losebreath>0) //Suffocating so do not take a breath
			losebreath--
			if (prob(75)) //High chance of gasping for air
				spawn emote("gasp")
			if(istype(loc, /obj/))
				var/obj/location_as_object = loc
				location_as_object.handle_internal_lifeform(src, 0)
		else
			//First, check for air from internal atmosphere (using an air tank and mask generally)
			breath = get_breath_from_internal(BREATH_VOLUME)

			//No breath from internal atmosphere so get breath from location
			if(!breath)
				if(istype(loc, /obj/))
					var/obj/location_as_object = loc
					breath = location_as_object.handle_internal_lifeform(src, BREATH_VOLUME)
				else if(istype(loc, /turf/))
					var/breath_moles = 0
					/*if(environment.return_pressure() > ONE_ATMOSPHERE)
						// Loads of air around (pressure effect will be handled elsewhere), so lets just take a enough to fill our lungs at normal atmos pressure (using n = Pv/RT)
						breath_moles = (ONE_ATMOSPHERE*BREATH_VOLUME/R_IDEAL_GAS_EQUATION*environment.temperature)
					else*/
						// Not enough air around, take a percentage of what's there to model this properly
					breath_moles = environment.total_moles()*BREATH_PERCENTAGE

					breath = loc.remove_air(breath_moles)

					// Handle chem smoke effect  -- Doohl
					for(var/obj/effect/effect/chem_smoke/smoke in view(1, src))
						if(smoke.reagents.total_volume)
							smoke.reagents.reaction(src, INGEST)
							spawn(5)
								if(smoke)
									smoke.reagents.copy_to(src, 10) // I dunno, maybe the reagents enter the blood stream through the lungs?
							break // If they breathe in the nasty stuff once, no need to continue checking


			else //Still give containing object the chance to interact
				if(istype(loc, /obj/))
					var/obj/location_as_object = loc
					location_as_object.handle_internal_lifeform(src, 0)
>>>>>>> 44fb70ff

		handle_breath(breath)

		if(breath)
			loc.assume_air(breath)

<<<<<<< HEAD
			if(!breath || (breath.total_moles == 0))
				//Aliens breathe in vaccuum
				return 0

			var/toxins_used = 0
			var/breath_pressure = (breath.total_moles*R_IDEAL_GAS_EQUATION*breath.temperature)/BREATH_VOLUME

			//Partial pressure of the toxins in our breath
			var/Toxins_pp = (breath.toxins/breath.total_moles)*breath_pressure
=======

	proc/get_breath_from_internal(volume_needed)
		if(internal)
			if (!contents.Find(internal))
				internal = null
			if (!wear_mask || !(wear_mask.flags & MASKINTERNALS) )
				internal = null
			if(internal)
				if (internals)
					internals.icon_state = "internal1"
				return internal.remove_air_volume(volume_needed)
			else
				if (internals)
					internals.icon_state = "internal0"
		return null

	proc/handle_breath(datum/gas_mixture/breath)
		if(nodamage)
			return
>>>>>>> 44fb70ff

		if(!breath || (breath.total_moles() == 0))
			//Aliens breathe in vaccuum
			return 0

		var/toxins_used = 0
		var/breath_pressure = (breath.total_moles()*R_IDEAL_GAS_EQUATION*breath.temperature)/BREATH_VOLUME

		//Partial pressure of the toxins in our breath
		var/Toxins_pp = (breath.toxins/breath.total_moles())*breath_pressure

		if(Toxins_pp) // Detect toxins in air

			adjustToxLoss(breath.toxins*250)
			toxins_alert = max(toxins_alert, 1)

<<<<<<< HEAD
			if(breath.temperature > (T0C+66) && !(COLD_RESISTANCE in src.mutations)) // Hot air hurts :(
				if(prob(20))
					src << "\red You feel a searing heat in your lungs!"
				fire_alert = max(fire_alert, 1)
			else
				fire_alert = 0
=======
			toxins_used = breath.toxins
>>>>>>> 44fb70ff

		else
			toxins_alert = 0

		//Breathe in toxins and out oxygen
		breath.toxins -= toxins_used
		breath.oxygen += toxins_used

		if(breath.temperature > (T0C+66) && !(COLD_RESISTANCE in mutations)) // Hot air hurts :(
			if(prob(20))
				src << "\red You feel a searing heat in your lungs!"
			fire_alert = max(fire_alert, 1)
		else
			fire_alert = 0

<<<<<<< HEAD
			//If there are alien weeds on the ground then heal if needed or give some toxins
			if(locate(/obj/effect/alien/weeds) in loc)
				if(health >= 100)
					adjustToxLoss(15)
=======
		//Temporary fixes to the alerts.
>>>>>>> 44fb70ff

		return 1

	proc/handle_environment()

		//If there are alien weeds on the ground then heal if needed or give some toxins
		if(locate(/obj/effect/alien/weeds) in loc)
			if(health >= maxHealth)
				adjustToxLoss(plasma_rate)

			else
<<<<<<< HEAD
				increments = difference/10
			var/change = increments*boost	// Get the amount to change by (x per increment)
			var/temp_change
			if(current < loc_temp)
				temperature = min(loc_temp, temperature+change)
			else if(current > loc_temp)
				temperature = max(loc_temp, temperature-change)
			temp_change = (temperature - current)
			return temp_change

		get_thermal_protection()
			var/thermal_protection = 1.0
			//Handle normal clothing
			if(head && (head.body_parts_covered & HEAD))
				thermal_protection += 0.5
			if(wear_suit && (wear_suit.body_parts_covered & UPPER_TORSO))
				thermal_protection += 0.5
			if(wear_suit && (wear_suit.body_parts_covered & LEGS))
				thermal_protection += 0.2
			if(wear_suit && (wear_suit.body_parts_covered & ARMS))
				thermal_protection += 0.2
			if(wear_suit && (wear_suit.body_parts_covered & HANDS))
				thermal_protection += 0.2
			if(wear_suit && (wear_suit.flags & SUITSPACE))
				thermal_protection += 3
			if(COLD_RESISTANCE in src.mutations)
				thermal_protection += 5

			return thermal_protection

		add_fire_protection(var/temp)
			var/fire_prot = 0
			if(head)
				if(head.protective_temperature > temp)
					fire_prot += (head.protective_temperature/10)
			if(wear_mask)
				if(wear_mask.protective_temperature > temp)
					fire_prot += (wear_mask.protective_temperature/10)
			if(wear_suit)
				if(wear_suit.protective_temperature > temp)
					fire_prot += (wear_suit.protective_temperature/10)


			return fire_prot
=======
				adjustBruteLoss(-heal_rate)
				adjustFireLoss(-heal_rate)
				adjustOxyLoss(-heal_rate)



	proc/adjust_body_temperature(current, loc_temp, boost)
		var/temperature = current
		var/difference = abs(current-loc_temp)	//get difference
		var/increments// = difference/10			//find how many increments apart they are
		if(difference > 50)
			increments = difference/5
		else
			increments = difference/10
		var/change = increments*boost	// Get the amount to change by (x per increment)
		var/temp_change
		if(current < loc_temp)
			temperature = min(loc_temp, temperature+change)
		else if(current > loc_temp)
			temperature = max(loc_temp, temperature-change)
		temp_change = (temperature - current)
		return temp_change

	/*
	proc/get_thermal_protection()
		var/thermal_protection = 1.0
		//Handle normal clothing
		if(head && (head.body_parts_covered & HEAD))
			thermal_protection += 0.5
		if(wear_suit && (wear_suit.body_parts_covered & UPPER_TORSO))
			thermal_protection += 0.5
		if(wear_suit && (wear_suit.body_parts_covered & LEGS))
			thermal_protection += 0.2
		if(wear_suit && (wear_suit.body_parts_covered & ARMS))
			thermal_protection += 0.2
		if(wear_suit && (wear_suit.body_parts_covered & HANDS))
			thermal_protection += 0.2
		if(wear_suit && (wear_suit.flags & SUITSPACE))
			thermal_protection += 3
		if(COLD_RESISTANCE in mutations)
			thermal_protection += 5

		return thermal_protection

	proc/add_fire_protection(var/temp)
		var/fire_prot = 0
		if(head)
			if(head.protective_temperature > temp)
				fire_prot += (head.protective_temperature/10)
		if(wear_mask)
			if(wear_mask.protective_temperature > temp)
				fire_prot += (wear_mask.protective_temperature/10)
		if(wear_suit)
			if(wear_suit.protective_temperature > temp)
				fire_prot += (wear_suit.protective_temperature/10)


		return fire_prot
	*/

	proc/handle_chemicals_in_body()

		if(reagents) reagents.metabolize(src)

		if(FAT in mutations)
			if(nutrition < 100)
				if(prob(round((50 - nutrition) / 100)))
					src << "\blue You feel fit again!"
					mutations.Remove(FAT)
		else
			if(nutrition > 500)
				if(prob(5 + round((nutrition - 200) / 2)))
					src << "\red You suddenly feel blubbery!"
					mutations.Add(FAT)
>>>>>>> 44fb70ff

		if (nutrition > 0)
			nutrition -= HUNGER_FACTOR

		if (drowsyness)
			drowsyness--
			eye_blurry = max(2, eye_blurry)
			if (prob(5))
				sleeping += 1
				Paralyse(5)

<<<<<<< HEAD
/*			if(src.nutrition > 500 && !(FAT in src.mutations))
				if(prob(5 + round((src.nutrition - 200) / 2)))
					src << "\red You suddenly feel blubbery!"
					src.mutations.Add(FAT)
//					update_body()
			if (src.nutrition < 100 && (FAT in src.mutations))
				if(prob(round((50 - src.nutrition) / 100)))
					src << "\blue You feel fit again!"
					src.mutations.Remove(FAT)
//					update_body()
*/
			if (src.nutrition > 0)
				src.nutrition -= HUNGER_FACTOR

			if (src.drowsyness)
				src.drowsyness--
				src.eye_blurry = max(2, src.eye_blurry)
				if (prob(5))
					src.sleeping += 1
					src.Paralyse(5)

			confused = max(0, confused - 1)
			// decrement dizziness counter, clamped to 0
			if(resting)
				dizziness = max(0, dizziness - 5)
				jitteriness = max(0, jitteriness - 5)
			else
				dizziness = max(0, dizziness - 1)
				jitteriness = max(0, jitteriness - 1)
=======
		confused = max(0, confused - 1)
		// decrement dizziness counter, clamped to 0
		if(resting)
			dizziness = max(0, dizziness - 5)
			jitteriness = max(0, jitteriness - 5)
		else
			dizziness = max(0, dizziness - 1)
			jitteriness = max(0, jitteriness - 1)
>>>>>>> 44fb70ff

		updatehealth()

		return //TODO: DEFERRED


	proc/handle_regular_status_updates()
		updatehealth()

<<<<<<< HEAD
			if(getOxyLoss() > 50) Paralyse(3)

			if(src.sleeping)
				Paralyse(3)
				//if (prob(10) && health) emote("snore") //Invalid emote for aliens, but it might be worth making sleep noticeable somehow -Yvarov
				if(!src.sleeping_willingly)
					src.sleeping--

			if(src.resting)
				Weaken(5)

			if(move_delay_add > 0)
				move_delay_add = max(0, move_delay_add - rand(1, 2))

			if(health < config.health_threshold_dead || src.brain_op_stage == 4.0)
				death()
			else if(src.health < config.health_threshold_crit)
				if(src.health <= 20 && prob(1)) spawn(0) emote("gasp")

				//if(!src.rejuv) src.oxyloss++
				if(!src.reagents.has_reagent("inaprovaline")) src.adjustOxyLoss(1)

				if(src.stat != 2)	src.stat = 1
				Paralyse(5)

			if (src.stat != 2) //Alive.

				if (src.paralysis || src.stunned || src.weakened) //Stunned etc.
					if (src.stunned > 0)
						AdjustStunned(-1)
						src.stat = 0
					if (src.weakened > 0)
						AdjustWeakened(-1)
						src.lying = 1
						src.stat = 0
					if (src.paralysis > 0)
						AdjustParalysis(-1)
						src.blinded = 1
						src.lying = 1
						src.stat = 1
					var/h = src.hand
					src.hand = 0
					drop_item()
					src.hand = 1
					drop_item()
					src.hand = h

				else	//Not stunned.
					src.lying = 0
					src.stat = 0

			else //Dead.
				src.lying = 1
				src.blinded = 1
				src.stat = 2

			if (src.stuttering) src.stuttering--
			if (src.slurring) src.slurring--

			if (src.eye_blind)
				src.eye_blind--
				src.blinded = 1

			if (src.ear_deaf > 0) src.ear_deaf--
			if (src.ear_damage < 25)
				src.ear_damage -= 0.05
				src.ear_damage = max(src.ear_damage, 0)

			src.density = !( src.lying )

			if ((src.disabilities & 128))
				src.blinded = 1
			if ((src.disabilities & 32))
				src.ear_deaf = 1

			if (src.eye_blurry > 0)
				src.eye_blurry--
				src.eye_blurry = max(0, src.eye_blurry)

			if (src.druggy > 0)
				src.druggy--
				src.druggy = max(0, src.druggy)

			return 1
=======
		if(stat == DEAD)	//DEAD. BROWN BREAD. SWIMMING WITH THE SPESS CARP
			blinded = 1
			silent = 0
		else				//ALIVE. LIGHTS ARE ON
			if(health < config.health_threshold_dead || brain_op_stage == 4.0)
				death()
				blinded = 1
				stat = DEAD
				silent = 0
				return 1

			//UNCONSCIOUS. NO-ONE IS HOME
			if( (getOxyLoss() > 50) || (config.health_threshold_crit > health) )
				if( health <= 20 && prob(1) )
					spawn(0)
						emote("gasp")
				if(!reagents.has_reagent("inaprovaline"))
					adjustOxyLoss(1)
				Paralyse(3)

			if(paralysis)
				AdjustParalysis(-1)
				blinded = 1
				stat = UNCONSCIOUS
			else if(sleeping)
				sleeping = max(sleeping-1, 0)
				blinded = 1
				stat = UNCONSCIOUS
				if( prob(10) && health )
					spawn(0)
						emote("hiss")
			//CONSCIOUS
			else
				stat = CONSCIOUS

			/*	What in the living hell is this?*/
			if(move_delay_add > 0)
				move_delay_add = max(0, move_delay_add - rand(1, 2))

			//Eyes
			if(sdisabilities & BLIND)		//disabled-blind, doesn't get better on its own
				blinded = 1
			else if(eye_blind)			//blindness, heals slowly over time
				eye_blind = max(eye_blind-1,0)
				blinded = 1
			else if(eye_blurry)	//blurry eyes heal slowly
				eye_blurry = max(eye_blurry-1, 0)

			//Ears
			if(sdisabilities & DEAF)		//disabled-deaf, doesn't get better on its own
				ear_deaf = max(ear_deaf, 1)
			else if(ear_deaf)			//deafness, heals slowly over time
				ear_deaf = max(ear_deaf-1, 0)
			else if(ear_damage < 25)	//ear damage heals slowly under this threshold. otherwise you'll need earmuffs
				ear_damage = max(ear_damage-0.05, 0)

			//Other
			if(stunned)
				AdjustStunned(-1)

			if(weakened)
				weakened = max(weakened-1,0)	//before you get mad Rockdtben: I done this so update_canmove isn't called multiple times

			if(stuttering)
				stuttering = max(stuttering-1, 0)

			if(silent)
				silent = max(silent-1, 0)

			if(druggy)
				druggy = max(druggy-1, 0)
		return 1


	proc/handle_regular_hud_updates()

		if (stat == 2 || (XRAY in mutations))
			sight |= SEE_TURFS
			sight |= SEE_MOBS
			sight |= SEE_OBJS
			see_in_dark = 8
			see_invisible = SEE_INVISIBLE_LEVEL_TWO
		else if (stat != 2)
			sight |= SEE_MOBS
			sight &= ~SEE_TURFS
			sight &= ~SEE_OBJS
			see_in_dark = 4
			see_invisible = SEE_INVISIBLE_LEVEL_TWO

		if (sleep) sleep.icon_state = text("sleep[]", sleeping)
		if (rest) rest.icon_state = text("rest[]", resting)

		if (healths)
			if (stat != 2)
				switch(health)
					if(100 to INFINITY)
						healths.icon_state = "health0"
					if(75 to 100)
						healths.icon_state = "health1"
					if(50 to 75)
						healths.icon_state = "health2"
					if(25 to 50)
						healths.icon_state = "health3"
					if(0 to 25)
						healths.icon_state = "health4"
					else
						healths.icon_state = "health5"
			else
				healths.icon_state = "health6"

		if(pullin)	pullin.icon_state = "pull[pulling ? 1 : 0]"


		if (toxin)	toxin.icon_state = "tox[toxins_alert ? 1 : 0]"
		if (oxygen) oxygen.icon_state = "oxy[oxygen_alert ? 1 : 0]"
		if (fire) fire.icon_state = "fire[fire_alert ? 1 : 0]"
		//NOTE: the alerts dont reset when youre out of danger. dont blame me,
		//blame the person who coded them. Temporary fix added.
>>>>>>> 44fb70ff

		client.screen -= hud_used.blurry
		client.screen -= hud_used.druggy
		client.screen -= hud_used.vimpaired

<<<<<<< HEAD
			if (src.stat == 2 || (XRAY in src.mutations))
				src.sight |= SEE_TURFS
				src.sight |= SEE_MOBS
				src.sight |= SEE_OBJS
				src.see_in_dark = 8
				src.see_invisible = 2
			else if (src.stat != 2)
				src.sight |= SEE_MOBS
				src.sight &= ~SEE_TURFS
				src.sight &= ~SEE_OBJS
				src.see_in_dark = 4
				src.see_invisible = 2

			if (src.sleep)
				src.sleep.icon_state = text("sleep[]", src.sleeping > 0 ? 1 : 0)
				src.sleep.overlays = null
				if(src.sleeping_willingly)
					src.sleep.overlays += icon(src.sleep.icon, "sleep_willing")
			if (src.rest) src.rest.icon_state = text("rest[]", src.resting)

			if (src.healths)
				if (src.stat != 2)
					switch(health)
						if(100 to INFINITY)
							src.healths.icon_state = "health0"
						if(75 to 100)
							src.healths.icon_state = "health1"
						if(50 to 75)
							src.healths.icon_state = "health2"
						if(25 to 50)
							src.healths.icon_state = "health3"
						if(0 to 25)
							src.healths.icon_state = "health4"
						else
							src.healths.icon_state = "health5"
				else
					src.healths.icon_state = "health6"

			if(src.pullin)	src.pullin.icon_state = "pull[src.pulling ? 1 : 0]"


			if (src.toxin)	src.toxin.icon_state = "tox[src.toxins_alert ? 1 : 0]"
			if (src.oxygen) src.oxygen.icon_state = "oxy[src.oxygen_alert ? 1 : 0]"
			if (src.fire) src.fire.icon_state = "fire[src.fire_alert ? 1 : 0]"
			//NOTE: the alerts dont reset when youre out of danger. dont blame me,
			//blame the person who coded them. Temporary fix added.

			src.client.screen -= src.hud_used.blurry
			src.client.screen -= src.hud_used.druggy
			src.client.screen -= src.hud_used.vimpaired

			if ((src.blind && src.stat != 2))
				if ((src.blinded))
					src.blind.layer = 18
				else
					src.blind.layer = 0

					if (src.disabilities & 1)
						src.client.screen += src.hud_used.vimpaired

					if (src.eye_blurry)
						src.client.screen += src.hud_used.blurry

					if (src.druggy)
						src.client.screen += src.hud_used.druggy

			if (src.stat != 2)
				if (src.machine)
					if (!( src.machine.check_eye(src) ))
						reset_view(null)
				else
					if(!client.adminobs)
						reset_view(null)

			return 1

		handle_virus_updates()
			if(src.bodytemperature > 406)
				for(var/datum/disease/D in viruses)
					D.cure()
			return

		handle_stomach()
			spawn(0)
				for(var/mob/M in stomach_contents)
					if(M.loc != src)
=======
		if ((blind && stat != 2))
			if ((blinded))
				blind.layer = 18
			else
				blind.layer = 0

				if (disabilities & NEARSIGHTED)
					client.screen += hud_used.vimpaired

				if (eye_blurry)
					client.screen += hud_used.blurry

				if (druggy)
					client.screen += hud_used.druggy

		if (stat != 2)
			if (machine)
				if (!( machine.check_eye(src) ))
					reset_view(null)
			else
				if(!client.adminobs)
					reset_view(null)

		return 1

	proc/handle_virus_updates()
		if(bodytemperature > 406)
			for(var/datum/disease/D in viruses)
				D.cure()
		return

	proc/handle_stomach()
		spawn(0)
			for(var/mob/living/M in stomach_contents)
				if(M.loc != src)
					stomach_contents.Remove(M)
					continue
				if(istype(M, /mob/living/carbon) && stat != 2)
					if(M.stat == 2)
						M.death(1)
>>>>>>> 44fb70ff
						stomach_contents.Remove(M)
						del(M)
						continue
<<<<<<< HEAD
					if(istype(M, /mob/living/carbon) && src.stat != 2)
						if(M.stat == 2)
							M.death(1)
							stomach_contents.Remove(M)
							del(M)
							continue
						if(air_master.current_cycle%3==1)
							if(!M.nodamage)
								M.adjustBruteLoss(5)
							src.nutrition += 10

=======
					if(air_master.current_cycle%3==1)
						if(!M.nodamage)
							M.adjustBruteLoss(5)
						nutrition += 10

>>>>>>> 44fb70ff
<|MERGE_RESOLUTION|>--- conflicted
+++ resolved
@@ -1,1016 +1,539 @@
-//This file was auto-corrected by findeclaration.exe on 25.5.2012 20:42:32
-
-/mob/living/carbon/alien/humanoid
-	var/oxygen_alert = 0
-	var/toxins_alert = 0
-	var/fire_alert = 0
-
-	var/temperature_alert = 0
-
-
-/mob/living/carbon/alien/humanoid/Life()
-	set invisibility = 0
-	set background = 1
-
-	if (monkeyizing)
-		return
-
-	..()
-
-<<<<<<< HEAD
-	if (src.stat != 2) //still breathing
-=======
-	if (stat != DEAD) //still breathing
->>>>>>> 44fb70ff
-
-
-
-		//First, resolve location and get a breath
-
-		if(air_master.current_cycle%4==2)
-			//Only try to take a breath every 4 seconds, unless suffocating
-			spawn(0) breathe()
-
-		else //Still give containing object the chance to interact
-			if(istype(loc, /obj/))
-				var/obj/location_as_object = loc
-				location_as_object.handle_internal_lifeform(src, 0)
-
-		//Mutations and radiation
-		handle_mutations_and_radiation()
-
-		//Chemicals in the body
-		handle_chemicals_in_body()
-
-		//Disabilities
-		handle_disabilities()
-
-	//Apparently, the person who wrote this code designed it so that
-	//blinded get reset each cycle and then get activated later in the
-	//code. Very ugly. I dont care. Moving this stuff here so its easy
-	//to find it.
-	blinded = null
-
-	//Disease Check
-	//handle_virus_updates() There is no disease that affects aliens
-
-	//Handle temperature/pressure differences between body and environment
-	handle_environment()
-
-	//stuff in the stomach
-	handle_stomach()
-
-
-	//Status updates, death etc.
-	handle_regular_status_updates()
-	update_canmove()
-
-	// Grabbing
-	for(var/obj/item/weapon/grab/G in src)
-		G.process()
-
-	if(client)
-		handle_regular_hud_updates()
-
-<<<<<<< HEAD
-/mob/living/carbon/alien/humanoid
-	proc
-		clamp_values()
-
-			SetStunned(min(stunned, 20))
-			SetParalysis(min(paralysis, 20))
-			SetWeakened(min(weakened, 20))
-			sleeping = max(min(sleeping, 20), 0)
-			adjustBruteLoss(0)
-			adjustToxLoss(0)
-			adjustOxyLoss(0)
-			adjustFireLoss(0)
-
-
-		handle_disabilities()
-
-			if (src.disabilities & 2)
-				if ((prob(1) && src.paralysis < 10 && src.r_epil < 1))
-					src << "\red You have a seizure!"
-					Paralyse(10)
-			if (src.disabilities & 4)
-				if ((prob(5) && src.paralysis <= 1 && src.r_ch_cou < 1))
-					src.drop_item()
-					spawn( 0 )
-						emote("cough")
-						return
-			if (src.disabilities & 8)
-				if ((prob(10) && src.paralysis <= 1 && src.r_Tourette < 1))
-					Stun(10)
-					spawn( 0 )
-						emote("twitch")
-						return
-			if (src.disabilities & 16)
-				if (prob(10))
-					src.stuttering = max(10, src.stuttering)
-
-		update_mind()
-			if(!mind && client)
-				mind = new
-				mind.current = src
-				mind.assigned_role = "Hunter"
-				mind.key = key
-
-		handle_mutations_and_radiation()
-
-			if(src.getFireLoss())
-				if((COLD_RESISTANCE in src.mutations) || prob(50))
-					switch(src.getFireLoss())
-						if(1 to 50)
-							src.adjustFireLoss(-1)
-						if(51 to 100)
-							src.adjustFireLoss(-5)
-
-			if ((HULK in src.mutations) && src.health <= 25)
-				src.mutations.Remove(HULK)
-				src << "\red You suddenly feel very weak."
-				Weaken(3)
-				emote("collapse")
-
-			if (src.radiation)
-				if (src.radiation > 100)
-					src.radiation = 100
-					Weaken(10)
-					src << "\red You feel weak."
-					emote("collapse")
-
-				if (src.radiation < 0)
-					src.radiation = 0
-
-				switch(src.radiation)
-					if(1 to 49)
-						src.radiation--
-						if(prob(25))
-							src.adjustToxLoss(1)
-							src.updatehealth()
-
-					if(50 to 74)
-						src.radiation -= 2
-						src.adjustToxLoss(1)
-						if(prob(5))
-							src.radiation -= 5
-							Weaken(3)
-							src << "\red You feel weak."
-							emote("collapse")
-						src.updatehealth()
-
-					if(75 to 100)
-						src.radiation -= 3
-						src.adjustToxLoss(3)
-						if(prob(1))
-							src << "\red You mutate!"
-							randmutb(src)
-							domutcheck(src,null)
-							emote("gasp")
-						src.updatehealth()
-
-
-		breathe()
-			if(src.reagents)
-				if(src.reagents.has_reagent("lexorin")) return
-			if(istype(loc, /obj/machinery/atmospherics/unary/cryo_cell)) return
-
-			var/datum/gas_mixture/environment = loc.return_air()
-			var/datum/gas_mixture/breath
-			// HACK NEED CHANGING LATER
-			if(src.health < 0)
-				src.losebreath++
-
-			if(losebreath>0) //Suffocating so do not take a breath
-				src.losebreath--
-				if (prob(75)) //High chance of gasping for air
-					spawn emote("gasp")
-				if(istype(loc, /obj/))
-					var/obj/location_as_object = loc
-					location_as_object.handle_internal_lifeform(src, 0)
-			else
-				//First, check for air from internal atmosphere (using an air tank and mask generally)
-				breath = get_breath_from_internal(BREATH_VOLUME)
-
-				//No breath from internal atmosphere so get breath from location
-				if(!breath)
-					if(istype(loc, /obj/))
-						var/obj/location_as_object = loc
-						breath = location_as_object.handle_internal_lifeform(src, BREATH_VOLUME)
-					else if(istype(loc, /turf/))
-						var/breath_moles = 0
-						/*if(environment.return_pressure() > ONE_ATMOSPHERE)
-							// Loads of air around (pressure effect will be handled elsewhere), so lets just take a enough to fill our lungs at normal atmos pressure (using n = Pv/RT)
-							breath_moles = (ONE_ATMOSPHERE*BREATH_VOLUME/R_IDEAL_GAS_EQUATION*environment.temperature)
-						else*/
-							// Not enough air around, take a percentage of what's there to model this properly
-						breath_moles = environment.total_moles*BREATH_PERCENTAGE
-
-						breath = loc.remove_air(breath_moles)
-
-						// Handle chem smoke effect  -- Doohl
-						for(var/obj/effect/effect/chem_smoke/smoke in view(1, src))
-							if(smoke.reagents.total_volume)
-								smoke.reagents.reaction(src, INGEST)
-								spawn(5)
-									if(smoke)
-										smoke.reagents.copy_to(src, 10) // I dunno, maybe the reagents enter the blood stream through the lungs?
-								break // If they breathe in the nasty stuff once, no need to continue checking
-
-
-				else //Still give containing object the chance to interact
-					if(istype(loc, /obj/))
-						var/obj/location_as_object = loc
-						location_as_object.handle_internal_lifeform(src, 0)
-
-			handle_breath(breath)
-
-			if(breath)
-				loc.assume_air(breath)
-
-
-		get_breath_from_internal(volume_needed)
-			if(internal)
-				if (!contents.Find(src.internal))
-					internal = null
-				if (!wear_mask || !(wear_mask.flags & MASKINTERNALS) )
-					internal = null
-				if(internal)
-					if (src.internals)
-						src.internals.icon_state = "internal1"
-					return internal.remove_air_volume(volume_needed)
-				else
-					if (src.internals)
-						src.internals.icon_state = "internal0"
-			return null
-=======
-
-/mob/living/carbon/alien/humanoid
-	proc/handle_disabilities()
-		if (disabilities & EPILEPSY)
-			if ((prob(1) && paralysis < 10))
-				src << "\red You have a seizure!"
-				Paralyse(10)
-		if (disabilities & COUGHING)
-			if ((prob(5) && paralysis <= 1))
-				drop_item()
-				spawn( 0 )
-					emote("cough")
-					return
-		if (disabilities & TOURETTES)
-			if ((prob(10) && paralysis <= 1))
-				Stun(10)
-				spawn( 0 )
-					emote("twitch")
-					return
-		if (disabilities & NERVOUS)
-			if (prob(10))
-				stuttering = max(10, stuttering)
-
-
-	proc/handle_mutations_and_radiation()
-
-		if(getFireLoss())
-			if((COLD_RESISTANCE in mutations) || prob(50))
-				switch(getFireLoss())
-					if(1 to 50)
-						adjustFireLoss(-1)
-					if(51 to 100)
-						adjustFireLoss(-5)
-
-		if ((HULK in mutations) && health <= 25)
-			mutations.Remove(HULK)
-			src << "\red You suddenly feel very weak."
-			Weaken(3)
-			emote("collapse")
-
-		if (radiation)
-			if (radiation > 100)
-				radiation = 100
-				Weaken(10)
-				src << "\red You feel weak."
-				emote("collapse")
-
-			if (radiation < 0)
-				radiation = 0
-
-			switch(radiation)
-				if(1 to 49)
-					radiation--
-					if(prob(25))
-						adjustToxLoss(1)
-						updatehealth()
-
-				if(50 to 74)
-					radiation -= 2
-					adjustToxLoss(1)
-					if(prob(5))
-						radiation -= 5
-						Weaken(3)
-						src << "\red You feel weak."
-						emote("collapse")
-					updatehealth()
-
-				if(75 to 100)
-					radiation -= 3
-					adjustToxLoss(3)
-					if(prob(1))
-						src << "\red You mutate!"
-						randmutb(src)
-						domutcheck(src,null)
-						emote("gasp")
-					updatehealth()
-
-
-	proc/breathe()
-		if(reagents)
-			if(reagents.has_reagent("lexorin")) return
-		if(istype(loc, /obj/machinery/atmospherics/unary/cryo_cell)) return
-
-		var/datum/gas_mixture/environment = loc.return_air()
-		var/datum/air_group/breath
-		// HACK NEED CHANGING LATER
-		if(health < 0)
-			losebreath++
-
-		if(losebreath>0) //Suffocating so do not take a breath
-			losebreath--
-			if (prob(75)) //High chance of gasping for air
-				spawn emote("gasp")
-			if(istype(loc, /obj/))
-				var/obj/location_as_object = loc
-				location_as_object.handle_internal_lifeform(src, 0)
-		else
-			//First, check for air from internal atmosphere (using an air tank and mask generally)
-			breath = get_breath_from_internal(BREATH_VOLUME)
-
-			//No breath from internal atmosphere so get breath from location
-			if(!breath)
-				if(istype(loc, /obj/))
-					var/obj/location_as_object = loc
-					breath = location_as_object.handle_internal_lifeform(src, BREATH_VOLUME)
-				else if(istype(loc, /turf/))
-					var/breath_moles = 0
-					/*if(environment.return_pressure() > ONE_ATMOSPHERE)
-						// Loads of air around (pressure effect will be handled elsewhere), so lets just take a enough to fill our lungs at normal atmos pressure (using n = Pv/RT)
-						breath_moles = (ONE_ATMOSPHERE*BREATH_VOLUME/R_IDEAL_GAS_EQUATION*environment.temperature)
-					else*/
-						// Not enough air around, take a percentage of what's there to model this properly
-					breath_moles = environment.total_moles()*BREATH_PERCENTAGE
-
-					breath = loc.remove_air(breath_moles)
-
-					// Handle chem smoke effect  -- Doohl
-					for(var/obj/effect/effect/chem_smoke/smoke in view(1, src))
-						if(smoke.reagents.total_volume)
-							smoke.reagents.reaction(src, INGEST)
-							spawn(5)
-								if(smoke)
-									smoke.reagents.copy_to(src, 10) // I dunno, maybe the reagents enter the blood stream through the lungs?
-							break // If they breathe in the nasty stuff once, no need to continue checking
-
-
-			else //Still give containing object the chance to interact
-				if(istype(loc, /obj/))
-					var/obj/location_as_object = loc
-					location_as_object.handle_internal_lifeform(src, 0)
->>>>>>> 44fb70ff
-
-		handle_breath(breath)
-
-		if(breath)
-			loc.assume_air(breath)
-
-<<<<<<< HEAD
-			if(!breath || (breath.total_moles == 0))
-				//Aliens breathe in vaccuum
-				return 0
-
-			var/toxins_used = 0
-			var/breath_pressure = (breath.total_moles*R_IDEAL_GAS_EQUATION*breath.temperature)/BREATH_VOLUME
-
-			//Partial pressure of the toxins in our breath
-			var/Toxins_pp = (breath.toxins/breath.total_moles)*breath_pressure
-=======
-
-	proc/get_breath_from_internal(volume_needed)
-		if(internal)
-			if (!contents.Find(internal))
-				internal = null
-			if (!wear_mask || !(wear_mask.flags & MASKINTERNALS) )
-				internal = null
-			if(internal)
-				if (internals)
-					internals.icon_state = "internal1"
-				return internal.remove_air_volume(volume_needed)
-			else
-				if (internals)
-					internals.icon_state = "internal0"
-		return null
-
-	proc/handle_breath(datum/gas_mixture/breath)
-		if(nodamage)
-			return
->>>>>>> 44fb70ff
-
-		if(!breath || (breath.total_moles() == 0))
-			//Aliens breathe in vaccuum
-			return 0
-
-		var/toxins_used = 0
-		var/breath_pressure = (breath.total_moles()*R_IDEAL_GAS_EQUATION*breath.temperature)/BREATH_VOLUME
-
-		//Partial pressure of the toxins in our breath
-		var/Toxins_pp = (breath.toxins/breath.total_moles())*breath_pressure
-
-		if(Toxins_pp) // Detect toxins in air
-
-			adjustToxLoss(breath.toxins*250)
-			toxins_alert = max(toxins_alert, 1)
-
-<<<<<<< HEAD
-			if(breath.temperature > (T0C+66) && !(COLD_RESISTANCE in src.mutations)) // Hot air hurts :(
-				if(prob(20))
-					src << "\red You feel a searing heat in your lungs!"
-				fire_alert = max(fire_alert, 1)
-			else
-				fire_alert = 0
-=======
-			toxins_used = breath.toxins
->>>>>>> 44fb70ff
-
-		else
-			toxins_alert = 0
-
-		//Breathe in toxins and out oxygen
-		breath.toxins -= toxins_used
-		breath.oxygen += toxins_used
-
-		if(breath.temperature > (T0C+66) && !(COLD_RESISTANCE in mutations)) // Hot air hurts :(
-			if(prob(20))
-				src << "\red You feel a searing heat in your lungs!"
-			fire_alert = max(fire_alert, 1)
-		else
-			fire_alert = 0
-
-<<<<<<< HEAD
-			//If there are alien weeds on the ground then heal if needed or give some toxins
-			if(locate(/obj/effect/alien/weeds) in loc)
-				if(health >= 100)
-					adjustToxLoss(15)
-=======
-		//Temporary fixes to the alerts.
->>>>>>> 44fb70ff
-
-		return 1
-
-	proc/handle_environment()
-
-		//If there are alien weeds on the ground then heal if needed or give some toxins
-		if(locate(/obj/effect/alien/weeds) in loc)
-			if(health >= maxHealth)
-				adjustToxLoss(plasma_rate)
-
-			else
-<<<<<<< HEAD
-				increments = difference/10
-			var/change = increments*boost	// Get the amount to change by (x per increment)
-			var/temp_change
-			if(current < loc_temp)
-				temperature = min(loc_temp, temperature+change)
-			else if(current > loc_temp)
-				temperature = max(loc_temp, temperature-change)
-			temp_change = (temperature - current)
-			return temp_change
-
-		get_thermal_protection()
-			var/thermal_protection = 1.0
-			//Handle normal clothing
-			if(head && (head.body_parts_covered & HEAD))
-				thermal_protection += 0.5
-			if(wear_suit && (wear_suit.body_parts_covered & UPPER_TORSO))
-				thermal_protection += 0.5
-			if(wear_suit && (wear_suit.body_parts_covered & LEGS))
-				thermal_protection += 0.2
-			if(wear_suit && (wear_suit.body_parts_covered & ARMS))
-				thermal_protection += 0.2
-			if(wear_suit && (wear_suit.body_parts_covered & HANDS))
-				thermal_protection += 0.2
-			if(wear_suit && (wear_suit.flags & SUITSPACE))
-				thermal_protection += 3
-			if(COLD_RESISTANCE in src.mutations)
-				thermal_protection += 5
-
-			return thermal_protection
-
-		add_fire_protection(var/temp)
-			var/fire_prot = 0
-			if(head)
-				if(head.protective_temperature > temp)
-					fire_prot += (head.protective_temperature/10)
-			if(wear_mask)
-				if(wear_mask.protective_temperature > temp)
-					fire_prot += (wear_mask.protective_temperature/10)
-			if(wear_suit)
-				if(wear_suit.protective_temperature > temp)
-					fire_prot += (wear_suit.protective_temperature/10)
-
-
-			return fire_prot
-=======
-				adjustBruteLoss(-heal_rate)
-				adjustFireLoss(-heal_rate)
-				adjustOxyLoss(-heal_rate)
-
-
-
-	proc/adjust_body_temperature(current, loc_temp, boost)
-		var/temperature = current
-		var/difference = abs(current-loc_temp)	//get difference
-		var/increments// = difference/10			//find how many increments apart they are
-		if(difference > 50)
-			increments = difference/5
-		else
-			increments = difference/10
-		var/change = increments*boost	// Get the amount to change by (x per increment)
-		var/temp_change
-		if(current < loc_temp)
-			temperature = min(loc_temp, temperature+change)
-		else if(current > loc_temp)
-			temperature = max(loc_temp, temperature-change)
-		temp_change = (temperature - current)
-		return temp_change
-
-	/*
-	proc/get_thermal_protection()
-		var/thermal_protection = 1.0
-		//Handle normal clothing
-		if(head && (head.body_parts_covered & HEAD))
-			thermal_protection += 0.5
-		if(wear_suit && (wear_suit.body_parts_covered & UPPER_TORSO))
-			thermal_protection += 0.5
-		if(wear_suit && (wear_suit.body_parts_covered & LEGS))
-			thermal_protection += 0.2
-		if(wear_suit && (wear_suit.body_parts_covered & ARMS))
-			thermal_protection += 0.2
-		if(wear_suit && (wear_suit.body_parts_covered & HANDS))
-			thermal_protection += 0.2
-		if(wear_suit && (wear_suit.flags & SUITSPACE))
-			thermal_protection += 3
-		if(COLD_RESISTANCE in mutations)
-			thermal_protection += 5
-
-		return thermal_protection
-
-	proc/add_fire_protection(var/temp)
-		var/fire_prot = 0
-		if(head)
-			if(head.protective_temperature > temp)
-				fire_prot += (head.protective_temperature/10)
-		if(wear_mask)
-			if(wear_mask.protective_temperature > temp)
-				fire_prot += (wear_mask.protective_temperature/10)
-		if(wear_suit)
-			if(wear_suit.protective_temperature > temp)
-				fire_prot += (wear_suit.protective_temperature/10)
-
-
-		return fire_prot
-	*/
-
-	proc/handle_chemicals_in_body()
-
-		if(reagents) reagents.metabolize(src)
-
-		if(FAT in mutations)
-			if(nutrition < 100)
-				if(prob(round((50 - nutrition) / 100)))
-					src << "\blue You feel fit again!"
-					mutations.Remove(FAT)
-		else
-			if(nutrition > 500)
-				if(prob(5 + round((nutrition - 200) / 2)))
-					src << "\red You suddenly feel blubbery!"
-					mutations.Add(FAT)
->>>>>>> 44fb70ff
-
-		if (nutrition > 0)
-			nutrition -= HUNGER_FACTOR
-
-		if (drowsyness)
-			drowsyness--
-			eye_blurry = max(2, eye_blurry)
-			if (prob(5))
-				sleeping += 1
-				Paralyse(5)
-
-<<<<<<< HEAD
-/*			if(src.nutrition > 500 && !(FAT in src.mutations))
-				if(prob(5 + round((src.nutrition - 200) / 2)))
-					src << "\red You suddenly feel blubbery!"
-					src.mutations.Add(FAT)
-//					update_body()
-			if (src.nutrition < 100 && (FAT in src.mutations))
-				if(prob(round((50 - src.nutrition) / 100)))
-					src << "\blue You feel fit again!"
-					src.mutations.Remove(FAT)
-//					update_body()
-*/
-			if (src.nutrition > 0)
-				src.nutrition -= HUNGER_FACTOR
-
-			if (src.drowsyness)
-				src.drowsyness--
-				src.eye_blurry = max(2, src.eye_blurry)
-				if (prob(5))
-					src.sleeping += 1
-					src.Paralyse(5)
-
-			confused = max(0, confused - 1)
-			// decrement dizziness counter, clamped to 0
-			if(resting)
-				dizziness = max(0, dizziness - 5)
-				jitteriness = max(0, jitteriness - 5)
-			else
-				dizziness = max(0, dizziness - 1)
-				jitteriness = max(0, jitteriness - 1)
-=======
-		confused = max(0, confused - 1)
-		// decrement dizziness counter, clamped to 0
-		if(resting)
-			dizziness = max(0, dizziness - 5)
-			jitteriness = max(0, jitteriness - 5)
-		else
-			dizziness = max(0, dizziness - 1)
-			jitteriness = max(0, jitteriness - 1)
->>>>>>> 44fb70ff
-
-		updatehealth()
-
-		return //TODO: DEFERRED
-
-
-	proc/handle_regular_status_updates()
-		updatehealth()
-
-<<<<<<< HEAD
-			if(getOxyLoss() > 50) Paralyse(3)
-
-			if(src.sleeping)
-				Paralyse(3)
-				//if (prob(10) && health) emote("snore") //Invalid emote for aliens, but it might be worth making sleep noticeable somehow -Yvarov
-				if(!src.sleeping_willingly)
-					src.sleeping--
-
-			if(src.resting)
-				Weaken(5)
-
-			if(move_delay_add > 0)
-				move_delay_add = max(0, move_delay_add - rand(1, 2))
-
-			if(health < config.health_threshold_dead || src.brain_op_stage == 4.0)
-				death()
-			else if(src.health < config.health_threshold_crit)
-				if(src.health <= 20 && prob(1)) spawn(0) emote("gasp")
-
-				//if(!src.rejuv) src.oxyloss++
-				if(!src.reagents.has_reagent("inaprovaline")) src.adjustOxyLoss(1)
-
-				if(src.stat != 2)	src.stat = 1
-				Paralyse(5)
-
-			if (src.stat != 2) //Alive.
-
-				if (src.paralysis || src.stunned || src.weakened) //Stunned etc.
-					if (src.stunned > 0)
-						AdjustStunned(-1)
-						src.stat = 0
-					if (src.weakened > 0)
-						AdjustWeakened(-1)
-						src.lying = 1
-						src.stat = 0
-					if (src.paralysis > 0)
-						AdjustParalysis(-1)
-						src.blinded = 1
-						src.lying = 1
-						src.stat = 1
-					var/h = src.hand
-					src.hand = 0
-					drop_item()
-					src.hand = 1
-					drop_item()
-					src.hand = h
-
-				else	//Not stunned.
-					src.lying = 0
-					src.stat = 0
-
-			else //Dead.
-				src.lying = 1
-				src.blinded = 1
-				src.stat = 2
-
-			if (src.stuttering) src.stuttering--
-			if (src.slurring) src.slurring--
-
-			if (src.eye_blind)
-				src.eye_blind--
-				src.blinded = 1
-
-			if (src.ear_deaf > 0) src.ear_deaf--
-			if (src.ear_damage < 25)
-				src.ear_damage -= 0.05
-				src.ear_damage = max(src.ear_damage, 0)
-
-			src.density = !( src.lying )
-
-			if ((src.disabilities & 128))
-				src.blinded = 1
-			if ((src.disabilities & 32))
-				src.ear_deaf = 1
-
-			if (src.eye_blurry > 0)
-				src.eye_blurry--
-				src.eye_blurry = max(0, src.eye_blurry)
-
-			if (src.druggy > 0)
-				src.druggy--
-				src.druggy = max(0, src.druggy)
-
-			return 1
-=======
-		if(stat == DEAD)	//DEAD. BROWN BREAD. SWIMMING WITH THE SPESS CARP
-			blinded = 1
-			silent = 0
-		else				//ALIVE. LIGHTS ARE ON
-			if(health < config.health_threshold_dead || brain_op_stage == 4.0)
-				death()
-				blinded = 1
-				stat = DEAD
-				silent = 0
-				return 1
-
-			//UNCONSCIOUS. NO-ONE IS HOME
-			if( (getOxyLoss() > 50) || (config.health_threshold_crit > health) )
-				if( health <= 20 && prob(1) )
-					spawn(0)
-						emote("gasp")
-				if(!reagents.has_reagent("inaprovaline"))
-					adjustOxyLoss(1)
-				Paralyse(3)
-
-			if(paralysis)
-				AdjustParalysis(-1)
-				blinded = 1
-				stat = UNCONSCIOUS
-			else if(sleeping)
-				sleeping = max(sleeping-1, 0)
-				blinded = 1
-				stat = UNCONSCIOUS
-				if( prob(10) && health )
-					spawn(0)
-						emote("hiss")
-			//CONSCIOUS
-			else
-				stat = CONSCIOUS
-
-			/*	What in the living hell is this?*/
-			if(move_delay_add > 0)
-				move_delay_add = max(0, move_delay_add - rand(1, 2))
-
-			//Eyes
-			if(sdisabilities & BLIND)		//disabled-blind, doesn't get better on its own
-				blinded = 1
-			else if(eye_blind)			//blindness, heals slowly over time
-				eye_blind = max(eye_blind-1,0)
-				blinded = 1
-			else if(eye_blurry)	//blurry eyes heal slowly
-				eye_blurry = max(eye_blurry-1, 0)
-
-			//Ears
-			if(sdisabilities & DEAF)		//disabled-deaf, doesn't get better on its own
-				ear_deaf = max(ear_deaf, 1)
-			else if(ear_deaf)			//deafness, heals slowly over time
-				ear_deaf = max(ear_deaf-1, 0)
-			else if(ear_damage < 25)	//ear damage heals slowly under this threshold. otherwise you'll need earmuffs
-				ear_damage = max(ear_damage-0.05, 0)
-
-			//Other
-			if(stunned)
-				AdjustStunned(-1)
-
-			if(weakened)
-				weakened = max(weakened-1,0)	//before you get mad Rockdtben: I done this so update_canmove isn't called multiple times
-
-			if(stuttering)
-				stuttering = max(stuttering-1, 0)
-
-			if(silent)
-				silent = max(silent-1, 0)
-
-			if(druggy)
-				druggy = max(druggy-1, 0)
-		return 1
-
-
-	proc/handle_regular_hud_updates()
-
-		if (stat == 2 || (XRAY in mutations))
-			sight |= SEE_TURFS
-			sight |= SEE_MOBS
-			sight |= SEE_OBJS
-			see_in_dark = 8
-			see_invisible = SEE_INVISIBLE_LEVEL_TWO
-		else if (stat != 2)
-			sight |= SEE_MOBS
-			sight &= ~SEE_TURFS
-			sight &= ~SEE_OBJS
-			see_in_dark = 4
-			see_invisible = SEE_INVISIBLE_LEVEL_TWO
-
-		if (sleep) sleep.icon_state = text("sleep[]", sleeping)
-		if (rest) rest.icon_state = text("rest[]", resting)
-
-		if (healths)
-			if (stat != 2)
-				switch(health)
-					if(100 to INFINITY)
-						healths.icon_state = "health0"
-					if(75 to 100)
-						healths.icon_state = "health1"
-					if(50 to 75)
-						healths.icon_state = "health2"
-					if(25 to 50)
-						healths.icon_state = "health3"
-					if(0 to 25)
-						healths.icon_state = "health4"
-					else
-						healths.icon_state = "health5"
-			else
-				healths.icon_state = "health6"
-
-		if(pullin)	pullin.icon_state = "pull[pulling ? 1 : 0]"
-
-
-		if (toxin)	toxin.icon_state = "tox[toxins_alert ? 1 : 0]"
-		if (oxygen) oxygen.icon_state = "oxy[oxygen_alert ? 1 : 0]"
-		if (fire) fire.icon_state = "fire[fire_alert ? 1 : 0]"
-		//NOTE: the alerts dont reset when youre out of danger. dont blame me,
-		//blame the person who coded them. Temporary fix added.
->>>>>>> 44fb70ff
-
-		client.screen -= hud_used.blurry
-		client.screen -= hud_used.druggy
-		client.screen -= hud_used.vimpaired
-
-<<<<<<< HEAD
-			if (src.stat == 2 || (XRAY in src.mutations))
-				src.sight |= SEE_TURFS
-				src.sight |= SEE_MOBS
-				src.sight |= SEE_OBJS
-				src.see_in_dark = 8
-				src.see_invisible = 2
-			else if (src.stat != 2)
-				src.sight |= SEE_MOBS
-				src.sight &= ~SEE_TURFS
-				src.sight &= ~SEE_OBJS
-				src.see_in_dark = 4
-				src.see_invisible = 2
-
-			if (src.sleep)
-				src.sleep.icon_state = text("sleep[]", src.sleeping > 0 ? 1 : 0)
-				src.sleep.overlays = null
-				if(src.sleeping_willingly)
-					src.sleep.overlays += icon(src.sleep.icon, "sleep_willing")
-			if (src.rest) src.rest.icon_state = text("rest[]", src.resting)
-
-			if (src.healths)
-				if (src.stat != 2)
-					switch(health)
-						if(100 to INFINITY)
-							src.healths.icon_state = "health0"
-						if(75 to 100)
-							src.healths.icon_state = "health1"
-						if(50 to 75)
-							src.healths.icon_state = "health2"
-						if(25 to 50)
-							src.healths.icon_state = "health3"
-						if(0 to 25)
-							src.healths.icon_state = "health4"
-						else
-							src.healths.icon_state = "health5"
-				else
-					src.healths.icon_state = "health6"
-
-			if(src.pullin)	src.pullin.icon_state = "pull[src.pulling ? 1 : 0]"
-
-
-			if (src.toxin)	src.toxin.icon_state = "tox[src.toxins_alert ? 1 : 0]"
-			if (src.oxygen) src.oxygen.icon_state = "oxy[src.oxygen_alert ? 1 : 0]"
-			if (src.fire) src.fire.icon_state = "fire[src.fire_alert ? 1 : 0]"
-			//NOTE: the alerts dont reset when youre out of danger. dont blame me,
-			//blame the person who coded them. Temporary fix added.
-
-			src.client.screen -= src.hud_used.blurry
-			src.client.screen -= src.hud_used.druggy
-			src.client.screen -= src.hud_used.vimpaired
-
-			if ((src.blind && src.stat != 2))
-				if ((src.blinded))
-					src.blind.layer = 18
-				else
-					src.blind.layer = 0
-
-					if (src.disabilities & 1)
-						src.client.screen += src.hud_used.vimpaired
-
-					if (src.eye_blurry)
-						src.client.screen += src.hud_used.blurry
-
-					if (src.druggy)
-						src.client.screen += src.hud_used.druggy
-
-			if (src.stat != 2)
-				if (src.machine)
-					if (!( src.machine.check_eye(src) ))
-						reset_view(null)
-				else
-					if(!client.adminobs)
-						reset_view(null)
-
-			return 1
-
-		handle_virus_updates()
-			if(src.bodytemperature > 406)
-				for(var/datum/disease/D in viruses)
-					D.cure()
-			return
-
-		handle_stomach()
-			spawn(0)
-				for(var/mob/M in stomach_contents)
-					if(M.loc != src)
-=======
-		if ((blind && stat != 2))
-			if ((blinded))
-				blind.layer = 18
-			else
-				blind.layer = 0
-
-				if (disabilities & NEARSIGHTED)
-					client.screen += hud_used.vimpaired
-
-				if (eye_blurry)
-					client.screen += hud_used.blurry
-
-				if (druggy)
-					client.screen += hud_used.druggy
-
-		if (stat != 2)
-			if (machine)
-				if (!( machine.check_eye(src) ))
-					reset_view(null)
-			else
-				if(!client.adminobs)
-					reset_view(null)
-
-		return 1
-
-	proc/handle_virus_updates()
-		if(bodytemperature > 406)
-			for(var/datum/disease/D in viruses)
-				D.cure()
-		return
-
-	proc/handle_stomach()
-		spawn(0)
-			for(var/mob/living/M in stomach_contents)
-				if(M.loc != src)
-					stomach_contents.Remove(M)
-					continue
-				if(istype(M, /mob/living/carbon) && stat != 2)
-					if(M.stat == 2)
-						M.death(1)
->>>>>>> 44fb70ff
-						stomach_contents.Remove(M)
-						del(M)
-						continue
-<<<<<<< HEAD
-					if(istype(M, /mob/living/carbon) && src.stat != 2)
-						if(M.stat == 2)
-							M.death(1)
-							stomach_contents.Remove(M)
-							del(M)
-							continue
-						if(air_master.current_cycle%3==1)
-							if(!M.nodamage)
-								M.adjustBruteLoss(5)
-							src.nutrition += 10
-
-=======
-					if(air_master.current_cycle%3==1)
-						if(!M.nodamage)
-							M.adjustBruteLoss(5)
-						nutrition += 10
-
->>>>>>> 44fb70ff
+//This file was auto-corrected by findeclaration.exe on 25.5.2012 20:42:32
+
+/mob/living/carbon/alien/humanoid
+	var/oxygen_alert = 0
+	var/toxins_alert = 0
+	var/fire_alert = 0
+
+	var/temperature_alert = 0
+
+
+/mob/living/carbon/alien/humanoid/Life()
+	set invisibility = 0
+	set background = 1
+
+	if (monkeyizing)
+		return
+
+	..()
+
+	if (stat != DEAD) //still breathing
+
+		//First, resolve location and get a breath
+
+		if(air_master.current_cycle%4==2)
+			//Only try to take a breath every 4 seconds, unless suffocating
+			spawn(0) breathe()
+
+		else //Still give containing object the chance to interact
+			if(istype(loc, /obj/))
+				var/obj/location_as_object = loc
+				location_as_object.handle_internal_lifeform(src, 0)
+
+		//Mutations and radiation
+		handle_mutations_and_radiation()
+
+		//Chemicals in the body
+		handle_chemicals_in_body()
+
+		//Disabilities
+		handle_disabilities()
+
+	//Apparently, the person who wrote this code designed it so that
+	//blinded get reset each cycle and then get activated later in the
+	//code. Very ugly. I dont care. Moving this stuff here so its easy
+	//to find it.
+	blinded = null
+
+	//Disease Check
+	//handle_virus_updates() There is no disease that affects aliens
+
+	//Handle temperature/pressure differences between body and environment
+	handle_environment()
+
+	//stuff in the stomach
+	handle_stomach()
+
+
+	//Status updates, death etc.
+	handle_regular_status_updates()
+	update_canmove()
+
+	// Grabbing
+	for(var/obj/item/weapon/grab/G in src)
+		G.process()
+
+	if(client)
+		handle_regular_hud_updates()
+
+
+/mob/living/carbon/alien/humanoid
+	proc/handle_disabilities()
+		if (disabilities & EPILEPSY)
+			if ((prob(1) && paralysis < 10))
+				src << "\red You have a seizure!"
+				Paralyse(10)
+		if (disabilities & COUGHING)
+			if ((prob(5) && paralysis <= 1))
+				drop_item()
+				spawn( 0 )
+					emote("cough")
+					return
+		if (disabilities & TOURETTES)
+			if ((prob(10) && paralysis <= 1))
+				Stun(10)
+				spawn( 0 )
+					emote("twitch")
+					return
+		if (disabilities & NERVOUS)
+			if (prob(10))
+				stuttering = max(10, stuttering)
+
+
+	proc/handle_mutations_and_radiation()
+
+		if(getFireLoss())
+			if((COLD_RESISTANCE in mutations) || prob(50))
+				switch(getFireLoss())
+					if(1 to 50)
+						adjustFireLoss(-1)
+					if(51 to 100)
+						adjustFireLoss(-5)
+
+		if ((HULK in mutations) && health <= 25)
+			mutations.Remove(HULK)
+			src << "\red You suddenly feel very weak."
+			Weaken(3)
+			emote("collapse")
+
+		if (radiation)
+			if (radiation > 100)
+				radiation = 100
+				Weaken(10)
+				src << "\red You feel weak."
+				emote("collapse")
+
+			if (radiation < 0)
+				radiation = 0
+
+			switch(radiation)
+				if(1 to 49)
+					radiation--
+					if(prob(25))
+						adjustToxLoss(1)
+						updatehealth()
+
+				if(50 to 74)
+					radiation -= 2
+					adjustToxLoss(1)
+					if(prob(5))
+						radiation -= 5
+						Weaken(3)
+						src << "\red You feel weak."
+						emote("collapse")
+					updatehealth()
+
+				if(75 to 100)
+					radiation -= 3
+					adjustToxLoss(3)
+					if(prob(1))
+						src << "\red You mutate!"
+						randmutb(src)
+						domutcheck(src,null)
+						emote("gasp")
+					updatehealth()
+
+
+	proc/breathe()
+		if(reagents)
+			if(reagents.has_reagent("lexorin")) return
+		if(istype(loc, /obj/machinery/atmospherics/unary/cryo_cell)) return
+
+		var/datum/gas_mixture/environment = loc.return_air()
+		var/datum/gas_mixture/breath
+		// HACK NEED CHANGING LATER
+		if(health < 0)
+			losebreath++
+
+		if(losebreath>0) //Suffocating so do not take a breath
+			losebreath--
+			if (prob(75)) //High chance of gasping for air
+				spawn emote("gasp")
+			if(istype(loc, /obj/))
+				var/obj/location_as_object = loc
+				location_as_object.handle_internal_lifeform(src, 0)
+		else
+			//First, check for air from internal atmosphere (using an air tank and mask generally)
+			breath = get_breath_from_internal(BREATH_VOLUME)
+
+			//No breath from internal atmosphere so get breath from location
+			if(!breath)
+				if(istype(loc, /obj/))
+					var/obj/location_as_object = loc
+					breath = location_as_object.handle_internal_lifeform(src, BREATH_VOLUME)
+				else if(istype(loc, /turf/))
+					var/breath_moles = 0
+					/*if(environment.return_pressure() > ONE_ATMOSPHERE)
+						// Loads of air around (pressure effect will be handled elsewhere), so lets just take a enough to fill our lungs at normal atmos pressure (using n = Pv/RT)
+						breath_moles = (ONE_ATMOSPHERE*BREATH_VOLUME/R_IDEAL_GAS_EQUATION*environment.temperature)
+					else*/
+						// Not enough air around, take a percentage of what's there to model this properly
+					breath_moles = environment.total_moles()*BREATH_PERCENTAGE
+
+					breath = loc.remove_air(breath_moles)
+
+					// Handle chem smoke effect  -- Doohl
+					for(var/obj/effect/effect/chem_smoke/smoke in view(1, src))
+						if(smoke.reagents.total_volume)
+							smoke.reagents.reaction(src, INGEST)
+							spawn(5)
+								if(smoke)
+									smoke.reagents.copy_to(src, 10) // I dunno, maybe the reagents enter the blood stream through the lungs?
+							break // If they breathe in the nasty stuff once, no need to continue checking
+
+
+			else //Still give containing object the chance to interact
+				if(istype(loc, /obj/))
+					var/obj/location_as_object = loc
+					location_as_object.handle_internal_lifeform(src, 0)
+
+		handle_breath(breath)
+
+		if(breath)
+			loc.assume_air(breath)
+
+
+	proc/get_breath_from_internal(volume_needed)
+		if(internal)
+			if (!contents.Find(internal))
+				internal = null
+			if (!wear_mask || !(wear_mask.flags & MASKINTERNALS) )
+				internal = null
+			if(internal)
+				if (internals)
+					internals.icon_state = "internal1"
+				return internal.remove_air_volume(volume_needed)
+			else
+				if (internals)
+					internals.icon_state = "internal0"
+		return null
+
+	proc/handle_breath(datum/gas_mixture/breath)
+		if(nodamage)
+			return
+
+		if(!breath || (breath.total_moles == 0))
+			//Aliens breathe in vaccuum
+			return 0
+
+		var/toxins_used = 0
+		var/breath_pressure = (breath.total_moles()*R_IDEAL_GAS_EQUATION*breath.temperature)/BREATH_VOLUME
+
+		//Partial pressure of the toxins in our breath
+		var/Toxins_pp = (breath.toxins/breath.total_moles())*breath_pressure
+
+		if(Toxins_pp) // Detect toxins in air
+
+			adjustToxLoss(breath.toxins*250)
+			toxins_alert = max(toxins_alert, 1)
+
+			toxins_used = breath.toxins
+
+		else
+			toxins_alert = 0
+
+		//Breathe in toxins and out oxygen
+		breath.toxins -= toxins_used
+		breath.oxygen += toxins_used
+
+		if(breath.temperature > (T0C+66) && !(COLD_RESISTANCE in mutations)) // Hot air hurts :(
+			if(prob(20))
+				src << "\red You feel a searing heat in your lungs!"
+			fire_alert = max(fire_alert, 1)
+		else
+			fire_alert = 0
+
+		//Temporary fixes to the alerts.
+
+		return 1
+
+	proc/handle_environment()
+
+		//If there are alien weeds on the ground then heal if needed or give some toxins
+		if(locate(/obj/effect/alien/weeds) in loc)
+			if(health >= maxHealth)
+				adjustToxLoss(plasma_rate)
+
+			else
+				adjustBruteLoss(-heal_rate)
+				adjustFireLoss(-heal_rate)
+				adjustOxyLoss(-heal_rate)
+
+
+
+	proc/adjust_body_temperature(current, loc_temp, boost)
+		var/temperature = current
+		var/difference = abs(current-loc_temp)	//get difference
+		var/increments// = difference/10			//find how many increments apart they are
+		if(difference > 50)
+			increments = difference/5
+		else
+			increments = difference/10
+		var/change = increments*boost	// Get the amount to change by (x per increment)
+		var/temp_change
+		if(current < loc_temp)
+			temperature = min(loc_temp, temperature+change)
+		else if(current > loc_temp)
+			temperature = max(loc_temp, temperature-change)
+		temp_change = (temperature - current)
+		return temp_change
+
+	/*
+	proc/get_thermal_protection()
+		var/thermal_protection = 1.0
+		//Handle normal clothing
+		if(head && (head.body_parts_covered & HEAD))
+			thermal_protection += 0.5
+		if(wear_suit && (wear_suit.body_parts_covered & UPPER_TORSO))
+			thermal_protection += 0.5
+		if(wear_suit && (wear_suit.body_parts_covered & LEGS))
+			thermal_protection += 0.2
+		if(wear_suit && (wear_suit.body_parts_covered & ARMS))
+			thermal_protection += 0.2
+		if(wear_suit && (wear_suit.body_parts_covered & HANDS))
+			thermal_protection += 0.2
+		if(wear_suit && (wear_suit.flags & SUITSPACE))
+			thermal_protection += 3
+		if(COLD_RESISTANCE in mutations)
+			thermal_protection += 5
+
+		return thermal_protection
+
+	proc/add_fire_protection(var/temp)
+		var/fire_prot = 0
+		if(head)
+			if(head.protective_temperature > temp)
+				fire_prot += (head.protective_temperature/10)
+		if(wear_mask)
+			if(wear_mask.protective_temperature > temp)
+				fire_prot += (wear_mask.protective_temperature/10)
+		if(wear_suit)
+			if(wear_suit.protective_temperature > temp)
+				fire_prot += (wear_suit.protective_temperature/10)
+
+
+		return fire_prot
+	*/
+
+	proc/handle_chemicals_in_body()
+
+		if(reagents) reagents.metabolize(src)
+
+		if(FAT in mutations)
+			if(nutrition < 100)
+				if(prob(round((50 - nutrition) / 100)))
+					src << "\blue You feel fit again!"
+					mutations.Remove(FAT)
+		else
+			if(nutrition > 500)
+				if(prob(5 + round((nutrition - 200) / 2)))
+					src << "\red You suddenly feel blubbery!"
+					mutations.Add(FAT)
+
+		if (nutrition > 0)
+			nutrition -= HUNGER_FACTOR
+
+		if (drowsyness)
+			drowsyness--
+			eye_blurry = max(2, eye_blurry)
+			if (prob(5))
+				sleeping += 1
+				Paralyse(5)
+
+		confused = max(0, confused - 1)
+		// decrement dizziness counter, clamped to 0
+		if(resting)
+			dizziness = max(0, dizziness - 5)
+			jitteriness = max(0, jitteriness - 5)
+		else
+			dizziness = max(0, dizziness - 1)
+			jitteriness = max(0, jitteriness - 1)
+
+		updatehealth()
+
+		return //TODO: DEFERRED
+
+
+	proc/handle_regular_status_updates()
+		updatehealth()
+
+		if(stat == DEAD)	//DEAD. BROWN BREAD. SWIMMING WITH THE SPESS CARP
+			blinded = 1
+			silent = 0
+		else				//ALIVE. LIGHTS ARE ON
+			if(health < config.health_threshold_dead || brain_op_stage == 4.0)
+				death()
+				blinded = 1
+				stat = DEAD
+				silent = 0
+				return 1
+
+			//UNCONSCIOUS. NO-ONE IS HOME
+			if( (getOxyLoss() > 50) || (config.health_threshold_crit > health) )
+				if( health <= 20 && prob(1) )
+					spawn(0)
+						emote("gasp")
+				if(!reagents.has_reagent("inaprovaline"))
+					adjustOxyLoss(1)
+				Paralyse(3)
+
+			if(paralysis)
+				AdjustParalysis(-1)
+				blinded = 1
+				stat = UNCONSCIOUS
+			else if(sleeping)
+				sleeping = max(sleeping-1, 0)
+				blinded = 1
+				stat = UNCONSCIOUS
+				if( prob(10) && health )
+					spawn(0)
+						emote("hiss")
+			//CONSCIOUS
+			else
+				stat = CONSCIOUS
+
+			/*	What in the living hell is this?*/
+			if(move_delay_add > 0)
+				move_delay_add = max(0, move_delay_add - rand(1, 2))
+
+			//Eyes
+			if(sdisabilities & BLIND)		//disabled-blind, doesn't get better on its own
+				blinded = 1
+			else if(eye_blind)			//blindness, heals slowly over time
+				eye_blind = max(eye_blind-1,0)
+				blinded = 1
+			else if(eye_blurry)	//blurry eyes heal slowly
+				eye_blurry = max(eye_blurry-1, 0)
+
+			//Ears
+			if(sdisabilities & DEAF)		//disabled-deaf, doesn't get better on its own
+				ear_deaf = max(ear_deaf, 1)
+			else if(ear_deaf)			//deafness, heals slowly over time
+				ear_deaf = max(ear_deaf-1, 0)
+			else if(ear_damage < 25)	//ear damage heals slowly under this threshold. otherwise you'll need earmuffs
+				ear_damage = max(ear_damage-0.05, 0)
+
+			//Other
+			if(stunned)
+				AdjustStunned(-1)
+
+			if(weakened)
+				weakened = max(weakened-1,0)	//before you get mad Rockdtben: I done this so update_canmove isn't called multiple times
+
+			if(stuttering)
+				stuttering = max(stuttering-1, 0)
+
+			if(silent)
+				silent = max(silent-1, 0)
+
+			if(druggy)
+				druggy = max(druggy-1, 0)
+		return 1
+
+
+	proc/handle_regular_hud_updates()
+
+		if (stat == 2 || (XRAY in mutations))
+			sight |= SEE_TURFS
+			sight |= SEE_MOBS
+			sight |= SEE_OBJS
+			see_in_dark = 8
+			see_invisible = SEE_INVISIBLE_LEVEL_TWO
+		else if (stat != 2)
+			sight |= SEE_MOBS
+			sight &= ~SEE_TURFS
+			sight &= ~SEE_OBJS
+			see_in_dark = 4
+			see_invisible = SEE_INVISIBLE_LEVEL_TWO
+
+		if (sleep) sleep.icon_state = text("sleep[]", sleeping)
+		if (rest) rest.icon_state = text("rest[]", resting)
+
+		if (healths)
+			if (stat != 2)
+				switch(health)
+					if(100 to INFINITY)
+						healths.icon_state = "health0"
+					if(75 to 100)
+						healths.icon_state = "health1"
+					if(50 to 75)
+						healths.icon_state = "health2"
+					if(25 to 50)
+						healths.icon_state = "health3"
+					if(0 to 25)
+						healths.icon_state = "health4"
+					else
+						healths.icon_state = "health5"
+			else
+				healths.icon_state = "health6"
+
+		if(pullin)	pullin.icon_state = "pull[pulling ? 1 : 0]"
+
+
+		if (toxin)	toxin.icon_state = "tox[toxins_alert ? 1 : 0]"
+		if (oxygen) oxygen.icon_state = "oxy[oxygen_alert ? 1 : 0]"
+		if (fire) fire.icon_state = "fire[fire_alert ? 1 : 0]"
+		//NOTE: the alerts dont reset when youre out of danger. dont blame me,
+		//blame the person who coded them. Temporary fix added.
+
+		client.screen -= hud_used.blurry
+		client.screen -= hud_used.druggy
+		client.screen -= hud_used.vimpaired
+
+		if ((blind && stat != 2))
+			if ((blinded))
+				blind.layer = 18
+			else
+				blind.layer = 0
+
+				if (disabilities & NEARSIGHTED)
+					client.screen += hud_used.vimpaired
+
+				if (eye_blurry)
+					client.screen += hud_used.blurry
+
+				if (druggy)
+					client.screen += hud_used.druggy
+
+		if (stat != 2)
+			if (machine)
+				if (!( machine.check_eye(src) ))
+					reset_view(null)
+			else
+				if(!client.adminobs)
+					reset_view(null)
+
+		return 1
+
+	proc/handle_virus_updates()
+		if(bodytemperature > 406)
+			for(var/datum/disease/D in viruses)
+				D.cure()
+		return
+
+	proc/handle_stomach()
+		spawn(0)
+			for(var/mob/living/M in stomach_contents)
+				if(M.loc != src)
+					stomach_contents.Remove(M)
+					continue
+				if(istype(M, /mob/living/carbon) && stat != 2)
+					if(M.stat == 2)
+						M.death(1)
+						stomach_contents.Remove(M)
+						del(M)
+						continue
+					if(air_master.current_cycle%3==1)
+						if(!M.nodamage)
+							M.adjustBruteLoss(5)
+						nutrition += 10