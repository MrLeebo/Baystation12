/mob/living/carbon/alien/larva/death(gibbed)
<<<<<<< HEAD
	if(src.stat == 2)
		return
	if(src.healths)
		src.healths.icon_state = "health6"

	/*
	if(istype(src,/mob/living/carbon/alien/larva/metroid))
		src.icon_state = "metroid_dead"
	*/
	else
		src.icon_state = "larva_l"
	src.stat = 2

	if (!gibbed)

		src.canmove = 0
		if(src.client)
			src.blind.layer = 0
		src.lying = 1
		var/h = src.hand
		src.hand = 0
		drop_item()
		src.hand = 1
		drop_item()
		src.hand = h

		if (src.client)
			spawn(10)
				if(src.client && src.stat == 2)
					src.verbs += /mob/proc/ghost

	if(mind) // Skie - Added check that there's someone controlling the alien
		var/tod = time2text(world.realtime,"hh:mm:ss") //weasellos time of death patch
		mind.store_memory("Time of death: [tod]", 0)
=======
	if(stat == DEAD)	return
	if(healths)			healths.icon_state = "health6"
	stat = DEAD
	icon_state = "larva_l"

	if(!gibbed)
		update_canmove()
		if(client)	blind.layer = 0

	tod = worldtime2text() //weasellos time of death patch
	if(mind)	mind.store_memory("Time of death: [tod]", 0)
	living_mob_list -= src
>>>>>>> 44fb70ff

	return ..(gibbed)
<|MERGE_RESOLUTION|>--- conflicted
+++ resolved
@@ -1,52 +1,15 @@
-/mob/living/carbon/alien/larva/death(gibbed)
-<<<<<<< HEAD
-	if(src.stat == 2)
-		return
-	if(src.healths)
-		src.healths.icon_state = "health6"
-
-	/*
-	if(istype(src,/mob/living/carbon/alien/larva/metroid))
-		src.icon_state = "metroid_dead"
-	*/
-	else
-		src.icon_state = "larva_l"
-	src.stat = 2
-
-	if (!gibbed)
-
-		src.canmove = 0
-		if(src.client)
-			src.blind.layer = 0
-		src.lying = 1
-		var/h = src.hand
-		src.hand = 0
-		drop_item()
-		src.hand = 1
-		drop_item()
-		src.hand = h
-
-		if (src.client)
-			spawn(10)
-				if(src.client && src.stat == 2)
-					src.verbs += /mob/proc/ghost
-
-	if(mind) // Skie - Added check that there's someone controlling the alien
-		var/tod = time2text(world.realtime,"hh:mm:ss") //weasellos time of death patch
-		mind.store_memory("Time of death: [tod]", 0)
-=======
-	if(stat == DEAD)	return
-	if(healths)			healths.icon_state = "health6"
-	stat = DEAD
-	icon_state = "larva_l"
-
-	if(!gibbed)
-		update_canmove()
-		if(client)	blind.layer = 0
-
-	tod = worldtime2text() //weasellos time of death patch
-	if(mind)	mind.store_memory("Time of death: [tod]", 0)
-	living_mob_list -= src
->>>>>>> 44fb70ff
-
-	return ..(gibbed)
+/mob/living/carbon/alien/larva/death(gibbed)
+	if(stat == DEAD)	return
+	if(healths)			healths.icon_state = "health6"
+	stat = DEAD
+	icon_state = "larva_l"
+
+	if(!gibbed)
+		update_canmove()
+		if(client)	blind.layer = 0
+
+	tod = worldtime2text() //weasellos time of death patch
+	if(mind)	mind.store_memory("Time of death: [tod]", 0)
+	living_mob_list -= src
+
+	return ..(gibbed)