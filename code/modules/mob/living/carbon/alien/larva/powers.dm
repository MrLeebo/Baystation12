<<<<<<< HEAD
/mob/living/carbon/alien/larva/verb/ventcrawl() // -- TLE
	set name = "Crawl through Vent"
	set desc = "Enter an air vent and crawl through the pipe system."
	set category = "Alien"

//	if(!istype(V,/obj/machinery/atmoalter/siphs/fullairsiphon/air_vent))
//		return
	if(powerc())
		var/obj/machinery/atmospherics/unary/vent_pump/vent_found
		for(var/obj/machinery/atmospherics/unary/vent_pump/v in range(1,src))
			if(!v.welded)
				vent_found = v
			else
				src << "\red That vent is welded."
		if(vent_found)
			if(vent_found.network&&vent_found.network.normal_members.len)
				var/list/vents = list()
				for(var/obj/machinery/atmospherics/unary/vent_pump/temp_vent in vent_found.network.normal_members)
					if(temp_vent.loc == loc)
						continue
					vents.Add(temp_vent)
				var/list/choices = list()
				for(var/obj/machinery/atmospherics/unary/vent_pump/vent in vents)
					if(vent.loc.z != loc.z)
						continue
					var/atom/a = get_turf(vent)
					choices.Add(a.loc)
				var/turf/startloc = loc
				var/obj/selection = input("Select a destination.", "Duct System") in choices
				var/selection_position = choices.Find(selection)
				if(loc==startloc)
					var/obj/target_vent = vents[selection_position]
					if(target_vent)
						for(var/mob/O in oviewers(src, null))
							if ((O.client && !( O.blinded )))
								O.show_message(text("<B>[src] scrambles into the ventillation ducts!</B>"), 1)
						loc = target_vent.loc
				else
					src << "\green You need to remain still while entering a vent."
			else
				src << "\green This vent is not connected to anything."
		else
			src << "\green You must be standing on or beside an air vent to enter it."
	return
=======
>>>>>>> 44fb70ff

/mob/living/carbon/alien/larva/verb/hide()
	set name = "Hide"
	set desc = "Allows to hide beneath tables or certain items. Toggled on or off."
	set category = "Alien"

	if (layer != TURF_LAYER+0.2)
		layer = TURF_LAYER+0.2
		src << text("\green You are now hiding.")
		for(var/mob/O in oviewers(src, null))
			if ((O.client && !( O.blinded )))
				O << text("<B>[] scurries to the ground!</B>", src)
	else
		layer = MOB_LAYER
		src << text("\green You have stopped hiding.")
		for(var/mob/O in oviewers(src, null))
			if ((O.client && !( O.blinded )))
				O << text("[] slowly peaks up from the ground...", src)

/mob/living/carbon/alien/larva/verb/evolve()
	set name = "Evolve"
	set desc = "Evolve into a fully grown Alien."
	set category = "Alien"

	if(amount_grown >= 200)	//TODO ~Carn
		src << "\green You are growing into a beautiful alien! It is time to choose a caste."
		src << "\green There are three to choose from:"
		src << "\green <B>Hunters</B> are strong and agile, able to hunt away from the hive and rapidly move through ventilation shafts. Hunters generate plasma slowly and have low reserves."
		src << "\green <B>Sentinels</B> are tasked with protecting the hive and are deadly up close and at a range. They are not as physically imposing nor fast as the hunters."
		src << "\green <B>Drones</B> are the working class, offering the largest plasma storage and generation. They are the only caste which may evolve again, turning into the dreaded alien queen."
		var/alien_caste = alert(src, "Please choose which alien caste you shall belong to.",,"Hunter","Sentinel","Drone")

		var/mob/living/carbon/alien/humanoid/new_xeno
		switch(alien_caste)
			if("Hunter")
				new_xeno = new /mob/living/carbon/alien/humanoid/hunter(loc)
			if("Sentinel")
				new_xeno = new /mob/living/carbon/alien/humanoid/sentinel(loc)
			if("Drone")
				new_xeno = new /mob/living/carbon/alien/humanoid/drone(loc)
		new_xeno.UI = UI
		if(mind)	mind.transfer_to(new_xeno)
		del(src)
		return
	else
		src << "\red You are not fully grown."
		return
<|MERGE_RESOLUTION|>--- conflicted
+++ resolved
@@ -1,94 +1,47 @@
-<<<<<<< HEAD
-/mob/living/carbon/alien/larva/verb/ventcrawl() // -- TLE
-	set name = "Crawl through Vent"
-	set desc = "Enter an air vent and crawl through the pipe system."
-	set category = "Alien"
-
-//	if(!istype(V,/obj/machinery/atmoalter/siphs/fullairsiphon/air_vent))
-//		return
-	if(powerc())
-		var/obj/machinery/atmospherics/unary/vent_pump/vent_found
-		for(var/obj/machinery/atmospherics/unary/vent_pump/v in range(1,src))
-			if(!v.welded)
-				vent_found = v
-			else
-				src << "\red That vent is welded."
-		if(vent_found)
-			if(vent_found.network&&vent_found.network.normal_members.len)
-				var/list/vents = list()
-				for(var/obj/machinery/atmospherics/unary/vent_pump/temp_vent in vent_found.network.normal_members)
-					if(temp_vent.loc == loc)
-						continue
-					vents.Add(temp_vent)
-				var/list/choices = list()
-				for(var/obj/machinery/atmospherics/unary/vent_pump/vent in vents)
-					if(vent.loc.z != loc.z)
-						continue
-					var/atom/a = get_turf(vent)
-					choices.Add(a.loc)
-				var/turf/startloc = loc
-				var/obj/selection = input("Select a destination.", "Duct System") in choices
-				var/selection_position = choices.Find(selection)
-				if(loc==startloc)
-					var/obj/target_vent = vents[selection_position]
-					if(target_vent)
-						for(var/mob/O in oviewers(src, null))
-							if ((O.client && !( O.blinded )))
-								O.show_message(text("<B>[src] scrambles into the ventillation ducts!</B>"), 1)
-						loc = target_vent.loc
-				else
-					src << "\green You need to remain still while entering a vent."
-			else
-				src << "\green This vent is not connected to anything."
-		else
-			src << "\green You must be standing on or beside an air vent to enter it."
-	return
-=======
->>>>>>> 44fb70ff
-
-/mob/living/carbon/alien/larva/verb/hide()
-	set name = "Hide"
-	set desc = "Allows to hide beneath tables or certain items. Toggled on or off."
-	set category = "Alien"
-
-	if (layer != TURF_LAYER+0.2)
-		layer = TURF_LAYER+0.2
-		src << text("\green You are now hiding.")
-		for(var/mob/O in oviewers(src, null))
-			if ((O.client && !( O.blinded )))
-				O << text("<B>[] scurries to the ground!</B>", src)
-	else
-		layer = MOB_LAYER
-		src << text("\green You have stopped hiding.")
-		for(var/mob/O in oviewers(src, null))
-			if ((O.client && !( O.blinded )))
-				O << text("[] slowly peaks up from the ground...", src)
-
-/mob/living/carbon/alien/larva/verb/evolve()
-	set name = "Evolve"
-	set desc = "Evolve into a fully grown Alien."
-	set category = "Alien"
-
-	if(amount_grown >= 200)	//TODO ~Carn
-		src << "\green You are growing into a beautiful alien! It is time to choose a caste."
-		src << "\green There are three to choose from:"
-		src << "\green <B>Hunters</B> are strong and agile, able to hunt away from the hive and rapidly move through ventilation shafts. Hunters generate plasma slowly and have low reserves."
-		src << "\green <B>Sentinels</B> are tasked with protecting the hive and are deadly up close and at a range. They are not as physically imposing nor fast as the hunters."
-		src << "\green <B>Drones</B> are the working class, offering the largest plasma storage and generation. They are the only caste which may evolve again, turning into the dreaded alien queen."
-		var/alien_caste = alert(src, "Please choose which alien caste you shall belong to.",,"Hunter","Sentinel","Drone")
-
-		var/mob/living/carbon/alien/humanoid/new_xeno
-		switch(alien_caste)
-			if("Hunter")
-				new_xeno = new /mob/living/carbon/alien/humanoid/hunter(loc)
-			if("Sentinel")
-				new_xeno = new /mob/living/carbon/alien/humanoid/sentinel(loc)
-			if("Drone")
-				new_xeno = new /mob/living/carbon/alien/humanoid/drone(loc)
-		new_xeno.UI = UI
-		if(mind)	mind.transfer_to(new_xeno)
-		del(src)
-		return
-	else
-		src << "\red You are not fully grown."
-		return
+
+/mob/living/carbon/alien/larva/verb/hide()
+	set name = "Hide"
+	set desc = "Allows to hide beneath tables or certain items. Toggled on or off."
+	set category = "Alien"
+
+	if (layer != TURF_LAYER+0.2)
+		layer = TURF_LAYER+0.2
+		src << text("\green You are now hiding.")
+		for(var/mob/O in oviewers(src, null))
+			if ((O.client && !( O.blinded )))
+				O << text("<B>[] scurries to the ground!</B>", src)
+	else
+		layer = MOB_LAYER
+		src << text("\green You have stopped hiding.")
+		for(var/mob/O in oviewers(src, null))
+			if ((O.client && !( O.blinded )))
+				O << text("[] slowly peaks up from the ground...", src)
+
+/mob/living/carbon/alien/larva/verb/evolve()
+	set name = "Evolve"
+	set desc = "Evolve into a fully grown Alien."
+	set category = "Alien"
+
+	if(amount_grown >= 200)	//TODO ~Carn
+		src << "\green You are growing into a beautiful alien! It is time to choose a caste."
+		src << "\green There are three to choose from:"
+		src << "\green <B>Hunters</B> are strong and agile, able to hunt away from the hive and rapidly move through ventilation shafts. Hunters generate plasma slowly and have low reserves."
+		src << "\green <B>Sentinels</B> are tasked with protecting the hive and are deadly up close and at a range. They are not as physically imposing nor fast as the hunters."
+		src << "\green <B>Drones</B> are the working class, offering the largest plasma storage and generation. They are the only caste which may evolve again, turning into the dreaded alien queen."
+		var/alien_caste = alert(src, "Please choose which alien caste you shall belong to.",,"Hunter","Sentinel","Drone")
+
+		var/mob/living/carbon/alien/humanoid/new_xeno
+		switch(alien_caste)
+			if("Hunter")
+				new_xeno = new /mob/living/carbon/alien/humanoid/hunter(loc)
+			if("Sentinel")
+				new_xeno = new /mob/living/carbon/alien/humanoid/sentinel(loc)
+			if("Drone")
+				new_xeno = new /mob/living/carbon/alien/humanoid/drone(loc)
+		new_xeno.UI = UI
+		if(mind)	mind.transfer_to(new_xeno)
+		del(src)
+		return
+	else
+		src << "\red You are not fully grown."
+		return