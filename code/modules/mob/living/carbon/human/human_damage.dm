//Updates the mob's health from organs and mob damage variables
/mob/living/carbon/human/updatehealth()
	if(status_flags & GODMODE)
		health = 100
		stat = CONSCIOUS
		return
	var/total_burn	= 0
	var/total_brute	= 0
	for(var/datum/organ/external/O in organs)	//hardcoded to streamline things a bit
		total_brute	+= O.brute_dam
		total_burn	+= O.burn_dam
	health = 100 - getOxyLoss() - getToxLoss() - getCloneLoss() - total_burn - total_brute
	//TODO: fix husking
	if( ((100 - total_burn) < config.health_threshold_dead) && stat == DEAD) //100 only being used as the magic human max health number, feel free to change it if you add a var for it -- Urist
		ChangeToHusk()
	return

/mob/living/carbon/human/getBrainLoss()
	var/res = brainloss
	var/datum/organ/internal/brain/sponge = internal_organs["brain"]
	if (sponge.is_bruised())
		res += 20
	if (sponge.is_broken())
		res += 50
	res = min(res,maxHealth*2)
	return res

//These procs fetch a cumulative total damage from all organs
/mob/living/carbon/human/getBruteLoss()
	var/amount = 0
	for(var/datum/organ/external/O in organs)
		amount += O.brute_dam
	return amount

/mob/living/carbon/human/getFireLoss()
	var/amount = 0
	for(var/datum/organ/external/O in organs)
		amount += O.burn_dam
	return amount


/mob/living/carbon/human/adjustBruteLoss(var/amount)
	if(species && species.brute_mod)
		amount = amount*species.brute_mod

	if(amount > 0)
		take_overall_damage(amount, 0)
	else
		heal_overall_damage(-amount, 0)
	hud_updateflag |= 1 << HEALTH_HUD

/mob/living/carbon/human/adjustFireLoss(var/amount)
	if(species && species.burn_mod)
		amount = amount*species.burn_mod

	if(amount > 0)
		take_overall_damage(0, amount)
	else
		heal_overall_damage(0, -amount)
	hud_updateflag |= 1 << HEALTH_HUD

/mob/living/carbon/human/proc/adjustBruteLossByPart(var/amount, var/organ_name, var/obj/damage_source = null)
	if(species && species.brute_mod)
		amount = amount*species.brute_mod

	if (organ_name in organs_by_name)
		var/datum/organ/external/O = get_organ(organ_name)

		if(amount > 0)
			O.take_damage(amount, 0, sharp=is_sharp(damage_source), edge=has_edge(damage_source), used_weapon=damage_source)
		else
			//if you don't want to heal robot organs, they you will have to check that yourself before using this proc.
			O.heal_damage(-amount, 0, internal=0, robo_repair=(O.status & ORGAN_ROBOT))

	hud_updateflag |= 1 << HEALTH_HUD

/mob/living/carbon/human/proc/adjustFireLossByPart(var/amount, var/organ_name, var/obj/damage_source = null)
	if(species && species.burn_mod)
		amount = amount*species.burn_mod

	if (organ_name in organs_by_name)
		var/datum/organ/external/O = get_organ(organ_name)

		if(amount > 0)
			O.take_damage(0, amount, sharp=is_sharp(damage_source), edge=has_edge(damage_source), used_weapon=damage_source)
		else
			//if you don't want to heal robot organs, they you will have to check that yourself before using this proc.
			O.heal_damage(0, -amount, internal=0, robo_repair=(O.status & ORGAN_ROBOT))

	hud_updateflag |= 1 << HEALTH_HUD

/mob/living/carbon/human/Stun(amount)
	if(HULK in mutations)	return
	..()

/mob/living/carbon/human/Weaken(amount)
	if(HULK in mutations)	return
	..()

/mob/living/carbon/human/Paralyse(amount)
	if(HULK in mutations)	return
	..()

/mob/living/carbon/human/adjustCloneLoss(var/amount)
	..()

	if(species.flags & IS_SYNTHETIC)
		return

	var/heal_prob = max(0, 80 - getCloneLoss())
	var/mut_prob = min(80, getCloneLoss()+10)
	if (amount > 0)
		if (prob(mut_prob))
			var/list/datum/organ/external/candidates = list()
			for (var/datum/organ/external/O in organs)
				if(!(O.status & ORGAN_MUTATED))
					candidates |= O
			if (candidates.len)
				var/datum/organ/external/O = pick(candidates)
				O.mutate()
				src << "<span class = 'notice'>Something is not right with your [O.display_name]...</span>"
				return
	else
		if (prob(heal_prob))
			for (var/datum/organ/external/O in organs)
				if (O.status & ORGAN_MUTATED)
					O.unmutate()
					src << "<span class = 'notice'>Your [O.display_name] is shaped normally again.</span>"
					return

	if (getCloneLoss() < 1)
		for (var/datum/organ/external/O in organs)
			if (O.status & ORGAN_MUTATED)
				O.unmutate()
				src << "<span class = 'notice'>Your [O.display_name] is shaped normally again.</span>"
	hud_updateflag |= 1 << HEALTH_HUD

////////////////////////////////////////////

//Returns a list of damaged organs
/mob/living/carbon/human/proc/get_damaged_organs(var/brute, var/burn)
	var/list/datum/organ/external/parts = list()
	for(var/datum/organ/external/O in organs)
		if((brute && O.brute_dam) || (burn && O.burn_dam))
			parts += O
	return parts

//Returns a list of damageable organs
/mob/living/carbon/human/proc/get_damageable_organs()
	var/list/datum/organ/external/parts = list()
	for(var/datum/organ/external/O in organs)
		if(O.brute_dam + O.burn_dam < O.max_damage)
			parts += O
	return parts

//Heals ONE external organ, organ gets randomly selected from damaged ones.
//It automatically updates damage overlays if necesary
//It automatically updates health status
/mob/living/carbon/human/heal_organ_damage(var/brute, var/burn)
	var/list/datum/organ/external/parts = get_damaged_organs(brute,burn)
	if(!parts.len)	return
	var/datum/organ/external/picked = pick(parts)
	if(picked.heal_damage(brute,burn))
		UpdateDamageIcon()
		hud_updateflag |= 1 << HEALTH_HUD
	updatehealth()

//Damages ONE external organ, organ gets randomly selected from damagable ones.
//It automatically updates damage overlays if necesary
//It automatically updates health status
/mob/living/carbon/human/take_organ_damage(var/brute, var/burn, var/sharp = 0, var/edge = 0)
	var/list/datum/organ/external/parts = get_damageable_organs()
	if(!parts.len)	return
	var/datum/organ/external/picked = pick(parts)
	if(picked.take_damage(brute,burn,sharp,edge))
		UpdateDamageIcon()
		hud_updateflag |= 1 << HEALTH_HUD
	updatehealth()
	speech_problem_flag = 1


//Heal MANY external organs, in random order
/mob/living/carbon/human/heal_overall_damage(var/brute, var/burn)
	var/list/datum/organ/external/parts = get_damaged_organs(brute,burn)

	var/update = 0
	while(parts.len && (brute>0 || burn>0) )
		var/datum/organ/external/picked = pick(parts)

		var/brute_was = picked.brute_dam
		var/burn_was = picked.burn_dam

		update |= picked.heal_damage(brute,burn)

		brute -= (brute_was-picked.brute_dam)
		burn -= (burn_was-picked.burn_dam)

		parts -= picked
	updatehealth()
	hud_updateflag |= 1 << HEALTH_HUD
	speech_problem_flag = 1
	if(update)	UpdateDamageIcon()

// damage MANY external organs, in random order
/mob/living/carbon/human/take_overall_damage(var/brute, var/burn, var/sharp = 0, var/edge = 0, var/used_weapon = null)
	if(status_flags & GODMODE)	return	//godmode
	var/list/datum/organ/external/parts = get_damageable_organs()
	var/update = 0
	while(parts.len && (brute>0 || burn>0) )
		var/datum/organ/external/picked = pick(parts)

		var/brute_was = picked.brute_dam
		var/burn_was = picked.burn_dam

		update |= picked.take_damage(brute,burn,sharp,edge,used_weapon)
		brute	-= (picked.brute_dam - brute_was)
		burn	-= (picked.burn_dam - burn_was)

		parts -= picked
	updatehealth()
	hud_updateflag |= 1 << HEALTH_HUD
	if(update)	UpdateDamageIcon()


////////////////////////////////////////////

/*
This function restores the subjects blood to max.
*/
/mob/living/carbon/human/proc/restore_blood()
	if(!species.flags & NO_BLOOD)
		var/blood_volume = vessel.get_reagent_amount("blood")
		vessel.add_reagent("blood",560.0-blood_volume)


/*
This function restores all organs.
*/
/mob/living/carbon/human/restore_all_organs()
	for(var/datum/organ/external/current_organ in organs)
		current_organ.rejuvenate()

/mob/living/carbon/human/proc/HealDamage(zone, brute, burn)
	var/datum/organ/external/E = get_organ(zone)
	if(istype(E, /datum/organ/external))
		if (E.heal_damage(brute, burn))
			UpdateDamageIcon()
			hud_updateflag |= 1 << HEALTH_HUD
	else
		return 0
	return


/mob/living/carbon/human/proc/get_organ(var/zone)
	if(!zone)	zone = "chest"
	if (zone in list( "eyes", "mouth" ))
		zone = "head"
	return organs_by_name[zone]

/mob/living/carbon/human/apply_damage(var/damage = 0, var/damagetype = BRUTE, var/def_zone = null, var/blocked = 0, var/sharp = 0, var/edge = 0, var/obj/used_weapon = null)

	handle_suit_punctures(damagetype, damage)

	//visible_message("Hit debug. [damage] | [damagetype] | [def_zone] | [blocked] | [sharp] | [used_weapon]")
	if((damagetype != BRUTE) && (damagetype != BURN))
		..(damage, damagetype, def_zone, blocked)
		return 1

	if(blocked >= 2)	return 0

	var/datum/organ/external/organ = null
	if(isorgan(def_zone))
		organ = def_zone
	else
		if(!def_zone)	def_zone = ran_zone(def_zone)
		organ = get_organ(check_zone(def_zone))
	if(!organ)	return 0

	if(blocked)
		damage = (damage/(blocked+1))

	switch(damagetype)
		if(BRUTE)
			damageoverlaytemp = 20
			if(species && species.brute_mod)
				damage = damage*species.brute_mod
			if(organ.take_damage(damage, 0, sharp, edge, used_weapon))
				UpdateDamageIcon()
		if(BURN)
			damageoverlaytemp = 20
			if(species && species.burn_mod)
				damage = damage*species.burn_mod
			if(organ.take_damage(0, damage, sharp, edge, used_weapon))
				UpdateDamageIcon()

	// Will set our damageoverlay icon to the next level, which will then be set back to the normal level the next mob.Life().
	updatehealth()
	hud_updateflag |= 1 << HEALTH_HUD

	//Embedded object code.
	if(!organ) return
<<<<<<< HEAD
	if(istype(used_weapon,/obj/item) && !istype(used_weapon.loc,/mob/living/silicon/robot))
		var/obj/item/W = used_weapon  //Sharp objects will always embed if they do enough damage.
		if((damage > (10*W.w_class)) || ((sharp && !ismob(W.loc)) || prob(damage/W.w_class)))
			organ.embed(W)
=======
	if(istype(used_weapon,/obj/item))
		var/obj/item/W = used_weapon
		if (!W.is_robot_module())
			//blunt objects should really not be embedding in things unless a huge amount of force is involved
			var/embed_chance = sharp? damage/W.w_class : damage/(W.w_class*3)
			var/embed_threshold = sharp? 5*W.w_class : 15*W.w_class
			
			//Sharp objects will always embed if they do enough damage.
			if((sharp && damage > (10*W.w_class)) || (sharp && !ismob(W.loc)) || (damage > embed_threshold && prob(embed_chance)))
				organ.embed(W)
>>>>>>> f93707ae

	return 1
<|MERGE_RESOLUTION|>--- conflicted
+++ resolved
@@ -1,320 +1,313 @@
-//Updates the mob's health from organs and mob damage variables
-/mob/living/carbon/human/updatehealth()
-	if(status_flags & GODMODE)
-		health = 100
-		stat = CONSCIOUS
-		return
-	var/total_burn	= 0
-	var/total_brute	= 0
-	for(var/datum/organ/external/O in organs)	//hardcoded to streamline things a bit
-		total_brute	+= O.brute_dam
-		total_burn	+= O.burn_dam
-	health = 100 - getOxyLoss() - getToxLoss() - getCloneLoss() - total_burn - total_brute
-	//TODO: fix husking
-	if( ((100 - total_burn) < config.health_threshold_dead) && stat == DEAD) //100 only being used as the magic human max health number, feel free to change it if you add a var for it -- Urist
-		ChangeToHusk()
-	return
-
-/mob/living/carbon/human/getBrainLoss()
-	var/res = brainloss
-	var/datum/organ/internal/brain/sponge = internal_organs["brain"]
-	if (sponge.is_bruised())
-		res += 20
-	if (sponge.is_broken())
-		res += 50
-	res = min(res,maxHealth*2)
-	return res
-
-//These procs fetch a cumulative total damage from all organs
-/mob/living/carbon/human/getBruteLoss()
-	var/amount = 0
-	for(var/datum/organ/external/O in organs)
-		amount += O.brute_dam
-	return amount
-
-/mob/living/carbon/human/getFireLoss()
-	var/amount = 0
-	for(var/datum/organ/external/O in organs)
-		amount += O.burn_dam
-	return amount
-
-
-/mob/living/carbon/human/adjustBruteLoss(var/amount)
-	if(species && species.brute_mod)
-		amount = amount*species.brute_mod
-
-	if(amount > 0)
-		take_overall_damage(amount, 0)
-	else
-		heal_overall_damage(-amount, 0)
-	hud_updateflag |= 1 << HEALTH_HUD
-
-/mob/living/carbon/human/adjustFireLoss(var/amount)
-	if(species && species.burn_mod)
-		amount = amount*species.burn_mod
-
-	if(amount > 0)
-		take_overall_damage(0, amount)
-	else
-		heal_overall_damage(0, -amount)
-	hud_updateflag |= 1 << HEALTH_HUD
-
-/mob/living/carbon/human/proc/adjustBruteLossByPart(var/amount, var/organ_name, var/obj/damage_source = null)
-	if(species && species.brute_mod)
-		amount = amount*species.brute_mod
-
-	if (organ_name in organs_by_name)
-		var/datum/organ/external/O = get_organ(organ_name)
-
-		if(amount > 0)
-			O.take_damage(amount, 0, sharp=is_sharp(damage_source), edge=has_edge(damage_source), used_weapon=damage_source)
-		else
-			//if you don't want to heal robot organs, they you will have to check that yourself before using this proc.
-			O.heal_damage(-amount, 0, internal=0, robo_repair=(O.status & ORGAN_ROBOT))
-
-	hud_updateflag |= 1 << HEALTH_HUD
-
-/mob/living/carbon/human/proc/adjustFireLossByPart(var/amount, var/organ_name, var/obj/damage_source = null)
-	if(species && species.burn_mod)
-		amount = amount*species.burn_mod
-
-	if (organ_name in organs_by_name)
-		var/datum/organ/external/O = get_organ(organ_name)
-
-		if(amount > 0)
-			O.take_damage(0, amount, sharp=is_sharp(damage_source), edge=has_edge(damage_source), used_weapon=damage_source)
-		else
-			//if you don't want to heal robot organs, they you will have to check that yourself before using this proc.
-			O.heal_damage(0, -amount, internal=0, robo_repair=(O.status & ORGAN_ROBOT))
-
-	hud_updateflag |= 1 << HEALTH_HUD
-
-/mob/living/carbon/human/Stun(amount)
-	if(HULK in mutations)	return
-	..()
-
-/mob/living/carbon/human/Weaken(amount)
-	if(HULK in mutations)	return
-	..()
-
-/mob/living/carbon/human/Paralyse(amount)
-	if(HULK in mutations)	return
-	..()
-
-/mob/living/carbon/human/adjustCloneLoss(var/amount)
-	..()
-
-	if(species.flags & IS_SYNTHETIC)
-		return
-
-	var/heal_prob = max(0, 80 - getCloneLoss())
-	var/mut_prob = min(80, getCloneLoss()+10)
-	if (amount > 0)
-		if (prob(mut_prob))
-			var/list/datum/organ/external/candidates = list()
-			for (var/datum/organ/external/O in organs)
-				if(!(O.status & ORGAN_MUTATED))
-					candidates |= O
-			if (candidates.len)
-				var/datum/organ/external/O = pick(candidates)
-				O.mutate()
-				src << "<span class = 'notice'>Something is not right with your [O.display_name]...</span>"
-				return
-	else
-		if (prob(heal_prob))
-			for (var/datum/organ/external/O in organs)
-				if (O.status & ORGAN_MUTATED)
-					O.unmutate()
-					src << "<span class = 'notice'>Your [O.display_name] is shaped normally again.</span>"
-					return
-
-	if (getCloneLoss() < 1)
-		for (var/datum/organ/external/O in organs)
-			if (O.status & ORGAN_MUTATED)
-				O.unmutate()
-				src << "<span class = 'notice'>Your [O.display_name] is shaped normally again.</span>"
-	hud_updateflag |= 1 << HEALTH_HUD
-
-////////////////////////////////////////////
-
-//Returns a list of damaged organs
-/mob/living/carbon/human/proc/get_damaged_organs(var/brute, var/burn)
-	var/list/datum/organ/external/parts = list()
-	for(var/datum/organ/external/O in organs)
-		if((brute && O.brute_dam) || (burn && O.burn_dam))
-			parts += O
-	return parts
-
-//Returns a list of damageable organs
-/mob/living/carbon/human/proc/get_damageable_organs()
-	var/list/datum/organ/external/parts = list()
-	for(var/datum/organ/external/O in organs)
-		if(O.brute_dam + O.burn_dam < O.max_damage)
-			parts += O
-	return parts
-
-//Heals ONE external organ, organ gets randomly selected from damaged ones.
-//It automatically updates damage overlays if necesary
-//It automatically updates health status
-/mob/living/carbon/human/heal_organ_damage(var/brute, var/burn)
-	var/list/datum/organ/external/parts = get_damaged_organs(brute,burn)
-	if(!parts.len)	return
-	var/datum/organ/external/picked = pick(parts)
-	if(picked.heal_damage(brute,burn))
-		UpdateDamageIcon()
-		hud_updateflag |= 1 << HEALTH_HUD
-	updatehealth()
-
-//Damages ONE external organ, organ gets randomly selected from damagable ones.
-//It automatically updates damage overlays if necesary
-//It automatically updates health status
-/mob/living/carbon/human/take_organ_damage(var/brute, var/burn, var/sharp = 0, var/edge = 0)
-	var/list/datum/organ/external/parts = get_damageable_organs()
-	if(!parts.len)	return
-	var/datum/organ/external/picked = pick(parts)
-	if(picked.take_damage(brute,burn,sharp,edge))
-		UpdateDamageIcon()
-		hud_updateflag |= 1 << HEALTH_HUD
-	updatehealth()
-	speech_problem_flag = 1
-
-
-//Heal MANY external organs, in random order
-/mob/living/carbon/human/heal_overall_damage(var/brute, var/burn)
-	var/list/datum/organ/external/parts = get_damaged_organs(brute,burn)
-
-	var/update = 0
-	while(parts.len && (brute>0 || burn>0) )
-		var/datum/organ/external/picked = pick(parts)
-
-		var/brute_was = picked.brute_dam
-		var/burn_was = picked.burn_dam
-
-		update |= picked.heal_damage(brute,burn)
-
-		brute -= (brute_was-picked.brute_dam)
-		burn -= (burn_was-picked.burn_dam)
-
-		parts -= picked
-	updatehealth()
-	hud_updateflag |= 1 << HEALTH_HUD
-	speech_problem_flag = 1
-	if(update)	UpdateDamageIcon()
-
-// damage MANY external organs, in random order
-/mob/living/carbon/human/take_overall_damage(var/brute, var/burn, var/sharp = 0, var/edge = 0, var/used_weapon = null)
-	if(status_flags & GODMODE)	return	//godmode
-	var/list/datum/organ/external/parts = get_damageable_organs()
-	var/update = 0
-	while(parts.len && (brute>0 || burn>0) )
-		var/datum/organ/external/picked = pick(parts)
-
-		var/brute_was = picked.brute_dam
-		var/burn_was = picked.burn_dam
-
-		update |= picked.take_damage(brute,burn,sharp,edge,used_weapon)
-		brute	-= (picked.brute_dam - brute_was)
-		burn	-= (picked.burn_dam - burn_was)
-
-		parts -= picked
-	updatehealth()
-	hud_updateflag |= 1 << HEALTH_HUD
-	if(update)	UpdateDamageIcon()
-
-
-////////////////////////////////////////////
-
-/*
-This function restores the subjects blood to max.
-*/
-/mob/living/carbon/human/proc/restore_blood()
-	if(!species.flags & NO_BLOOD)
-		var/blood_volume = vessel.get_reagent_amount("blood")
-		vessel.add_reagent("blood",560.0-blood_volume)
-
-
-/*
-This function restores all organs.
-*/
-/mob/living/carbon/human/restore_all_organs()
-	for(var/datum/organ/external/current_organ in organs)
-		current_organ.rejuvenate()
-
-/mob/living/carbon/human/proc/HealDamage(zone, brute, burn)
-	var/datum/organ/external/E = get_organ(zone)
-	if(istype(E, /datum/organ/external))
-		if (E.heal_damage(brute, burn))
-			UpdateDamageIcon()
-			hud_updateflag |= 1 << HEALTH_HUD
-	else
-		return 0
-	return
-
-
-/mob/living/carbon/human/proc/get_organ(var/zone)
-	if(!zone)	zone = "chest"
-	if (zone in list( "eyes", "mouth" ))
-		zone = "head"
-	return organs_by_name[zone]
-
-/mob/living/carbon/human/apply_damage(var/damage = 0, var/damagetype = BRUTE, var/def_zone = null, var/blocked = 0, var/sharp = 0, var/edge = 0, var/obj/used_weapon = null)
-
-	handle_suit_punctures(damagetype, damage)
-
-	//visible_message("Hit debug. [damage] | [damagetype] | [def_zone] | [blocked] | [sharp] | [used_weapon]")
-	if((damagetype != BRUTE) && (damagetype != BURN))
-		..(damage, damagetype, def_zone, blocked)
-		return 1
-
-	if(blocked >= 2)	return 0
-
-	var/datum/organ/external/organ = null
-	if(isorgan(def_zone))
-		organ = def_zone
-	else
-		if(!def_zone)	def_zone = ran_zone(def_zone)
-		organ = get_organ(check_zone(def_zone))
-	if(!organ)	return 0
-
-	if(blocked)
-		damage = (damage/(blocked+1))
-
-	switch(damagetype)
-		if(BRUTE)
-			damageoverlaytemp = 20
-			if(species && species.brute_mod)
-				damage = damage*species.brute_mod
-			if(organ.take_damage(damage, 0, sharp, edge, used_weapon))
-				UpdateDamageIcon()
-		if(BURN)
-			damageoverlaytemp = 20
-			if(species && species.burn_mod)
-				damage = damage*species.burn_mod
-			if(organ.take_damage(0, damage, sharp, edge, used_weapon))
-				UpdateDamageIcon()
-
-	// Will set our damageoverlay icon to the next level, which will then be set back to the normal level the next mob.Life().
-	updatehealth()
-	hud_updateflag |= 1 << HEALTH_HUD
-
-	//Embedded object code.
-	if(!organ) return
-<<<<<<< HEAD
-	if(istype(used_weapon,/obj/item) && !istype(used_weapon.loc,/mob/living/silicon/robot))
-		var/obj/item/W = used_weapon  //Sharp objects will always embed if they do enough damage.
-		if((damage > (10*W.w_class)) || ((sharp && !ismob(W.loc)) || prob(damage/W.w_class)))
-			organ.embed(W)
-=======
-	if(istype(used_weapon,/obj/item))
-		var/obj/item/W = used_weapon
-		if (!W.is_robot_module())
-			//blunt objects should really not be embedding in things unless a huge amount of force is involved
-			var/embed_chance = sharp? damage/W.w_class : damage/(W.w_class*3)
-			var/embed_threshold = sharp? 5*W.w_class : 15*W.w_class
-			
-			//Sharp objects will always embed if they do enough damage.
-			if((sharp && damage > (10*W.w_class)) || (sharp && !ismob(W.loc)) || (damage > embed_threshold && prob(embed_chance)))
-				organ.embed(W)
->>>>>>> f93707ae
-
-	return 1
+//Updates the mob's health from organs and mob damage variables
+/mob/living/carbon/human/updatehealth()
+	if(status_flags & GODMODE)
+		health = 100
+		stat = CONSCIOUS
+		return
+	var/total_burn	= 0
+	var/total_brute	= 0
+	for(var/datum/organ/external/O in organs)	//hardcoded to streamline things a bit
+		total_brute	+= O.brute_dam
+		total_burn	+= O.burn_dam
+	health = 100 - getOxyLoss() - getToxLoss() - getCloneLoss() - total_burn - total_brute
+	//TODO: fix husking
+	if( ((100 - total_burn) < config.health_threshold_dead) && stat == DEAD) //100 only being used as the magic human max health number, feel free to change it if you add a var for it -- Urist
+		ChangeToHusk()
+	return
+
+/mob/living/carbon/human/getBrainLoss()
+	var/res = brainloss
+	var/datum/organ/internal/brain/sponge = internal_organs["brain"]
+	if (sponge.is_bruised())
+		res += 20
+	if (sponge.is_broken())
+		res += 50
+	res = min(res,maxHealth*2)
+	return res
+
+//These procs fetch a cumulative total damage from all organs
+/mob/living/carbon/human/getBruteLoss()
+	var/amount = 0
+	for(var/datum/organ/external/O in organs)
+		amount += O.brute_dam
+	return amount
+
+/mob/living/carbon/human/getFireLoss()
+	var/amount = 0
+	for(var/datum/organ/external/O in organs)
+		amount += O.burn_dam
+	return amount
+
+
+/mob/living/carbon/human/adjustBruteLoss(var/amount)
+	if(species && species.brute_mod)
+		amount = amount*species.brute_mod
+
+	if(amount > 0)
+		take_overall_damage(amount, 0)
+	else
+		heal_overall_damage(-amount, 0)
+	hud_updateflag |= 1 << HEALTH_HUD
+
+/mob/living/carbon/human/adjustFireLoss(var/amount)
+	if(species && species.burn_mod)
+		amount = amount*species.burn_mod
+
+	if(amount > 0)
+		take_overall_damage(0, amount)
+	else
+		heal_overall_damage(0, -amount)
+	hud_updateflag |= 1 << HEALTH_HUD
+
+/mob/living/carbon/human/proc/adjustBruteLossByPart(var/amount, var/organ_name, var/obj/damage_source = null)
+	if(species && species.brute_mod)
+		amount = amount*species.brute_mod
+
+	if (organ_name in organs_by_name)
+		var/datum/organ/external/O = get_organ(organ_name)
+
+		if(amount > 0)
+			O.take_damage(amount, 0, sharp=is_sharp(damage_source), edge=has_edge(damage_source), used_weapon=damage_source)
+		else
+			//if you don't want to heal robot organs, they you will have to check that yourself before using this proc.
+			O.heal_damage(-amount, 0, internal=0, robo_repair=(O.status & ORGAN_ROBOT))
+
+	hud_updateflag |= 1 << HEALTH_HUD
+
+/mob/living/carbon/human/proc/adjustFireLossByPart(var/amount, var/organ_name, var/obj/damage_source = null)
+	if(species && species.burn_mod)
+		amount = amount*species.burn_mod
+
+	if (organ_name in organs_by_name)
+		var/datum/organ/external/O = get_organ(organ_name)
+
+		if(amount > 0)
+			O.take_damage(0, amount, sharp=is_sharp(damage_source), edge=has_edge(damage_source), used_weapon=damage_source)
+		else
+			//if you don't want to heal robot organs, they you will have to check that yourself before using this proc.
+			O.heal_damage(0, -amount, internal=0, robo_repair=(O.status & ORGAN_ROBOT))
+
+	hud_updateflag |= 1 << HEALTH_HUD
+
+/mob/living/carbon/human/Stun(amount)
+	if(HULK in mutations)	return
+	..()
+
+/mob/living/carbon/human/Weaken(amount)
+	if(HULK in mutations)	return
+	..()
+
+/mob/living/carbon/human/Paralyse(amount)
+	if(HULK in mutations)	return
+	..()
+
+/mob/living/carbon/human/adjustCloneLoss(var/amount)
+	..()
+
+	if(species.flags & IS_SYNTHETIC)
+		return
+
+	var/heal_prob = max(0, 80 - getCloneLoss())
+	var/mut_prob = min(80, getCloneLoss()+10)
+	if (amount > 0)
+		if (prob(mut_prob))
+			var/list/datum/organ/external/candidates = list()
+			for (var/datum/organ/external/O in organs)
+				if(!(O.status & ORGAN_MUTATED))
+					candidates |= O
+			if (candidates.len)
+				var/datum/organ/external/O = pick(candidates)
+				O.mutate()
+				src << "<span class = 'notice'>Something is not right with your [O.display_name]...</span>"
+				return
+	else
+		if (prob(heal_prob))
+			for (var/datum/organ/external/O in organs)
+				if (O.status & ORGAN_MUTATED)
+					O.unmutate()
+					src << "<span class = 'notice'>Your [O.display_name] is shaped normally again.</span>"
+					return
+
+	if (getCloneLoss() < 1)
+		for (var/datum/organ/external/O in organs)
+			if (O.status & ORGAN_MUTATED)
+				O.unmutate()
+				src << "<span class = 'notice'>Your [O.display_name] is shaped normally again.</span>"
+	hud_updateflag |= 1 << HEALTH_HUD
+
+////////////////////////////////////////////
+
+//Returns a list of damaged organs
+/mob/living/carbon/human/proc/get_damaged_organs(var/brute, var/burn)
+	var/list/datum/organ/external/parts = list()
+	for(var/datum/organ/external/O in organs)
+		if((brute && O.brute_dam) || (burn && O.burn_dam))
+			parts += O
+	return parts
+
+//Returns a list of damageable organs
+/mob/living/carbon/human/proc/get_damageable_organs()
+	var/list/datum/organ/external/parts = list()
+	for(var/datum/organ/external/O in organs)
+		if(O.brute_dam + O.burn_dam < O.max_damage)
+			parts += O
+	return parts
+
+//Heals ONE external organ, organ gets randomly selected from damaged ones.
+//It automatically updates damage overlays if necesary
+//It automatically updates health status
+/mob/living/carbon/human/heal_organ_damage(var/brute, var/burn)
+	var/list/datum/organ/external/parts = get_damaged_organs(brute,burn)
+	if(!parts.len)	return
+	var/datum/organ/external/picked = pick(parts)
+	if(picked.heal_damage(brute,burn))
+		UpdateDamageIcon()
+		hud_updateflag |= 1 << HEALTH_HUD
+	updatehealth()
+
+//Damages ONE external organ, organ gets randomly selected from damagable ones.
+//It automatically updates damage overlays if necesary
+//It automatically updates health status
+/mob/living/carbon/human/take_organ_damage(var/brute, var/burn, var/sharp = 0, var/edge = 0)
+	var/list/datum/organ/external/parts = get_damageable_organs()
+	if(!parts.len)	return
+	var/datum/organ/external/picked = pick(parts)
+	if(picked.take_damage(brute,burn,sharp,edge))
+		UpdateDamageIcon()
+		hud_updateflag |= 1 << HEALTH_HUD
+	updatehealth()
+	speech_problem_flag = 1
+
+
+//Heal MANY external organs, in random order
+/mob/living/carbon/human/heal_overall_damage(var/brute, var/burn)
+	var/list/datum/organ/external/parts = get_damaged_organs(brute,burn)
+
+	var/update = 0
+	while(parts.len && (brute>0 || burn>0) )
+		var/datum/organ/external/picked = pick(parts)
+
+		var/brute_was = picked.brute_dam
+		var/burn_was = picked.burn_dam
+
+		update |= picked.heal_damage(brute,burn)
+
+		brute -= (brute_was-picked.brute_dam)
+		burn -= (burn_was-picked.burn_dam)
+
+		parts -= picked
+	updatehealth()
+	hud_updateflag |= 1 << HEALTH_HUD
+	speech_problem_flag = 1
+	if(update)	UpdateDamageIcon()
+
+// damage MANY external organs, in random order
+/mob/living/carbon/human/take_overall_damage(var/brute, var/burn, var/sharp = 0, var/edge = 0, var/used_weapon = null)
+	if(status_flags & GODMODE)	return	//godmode
+	var/list/datum/organ/external/parts = get_damageable_organs()
+	var/update = 0
+	while(parts.len && (brute>0 || burn>0) )
+		var/datum/organ/external/picked = pick(parts)
+
+		var/brute_was = picked.brute_dam
+		var/burn_was = picked.burn_dam
+
+		update |= picked.take_damage(brute,burn,sharp,edge,used_weapon)
+		brute	-= (picked.brute_dam - brute_was)
+		burn	-= (picked.burn_dam - burn_was)
+
+		parts -= picked
+	updatehealth()
+	hud_updateflag |= 1 << HEALTH_HUD
+	if(update)	UpdateDamageIcon()
+
+
+////////////////////////////////////////////
+
+/*
+This function restores the subjects blood to max.
+*/
+/mob/living/carbon/human/proc/restore_blood()
+	if(!species.flags & NO_BLOOD)
+		var/blood_volume = vessel.get_reagent_amount("blood")
+		vessel.add_reagent("blood",560.0-blood_volume)
+
+
+/*
+This function restores all organs.
+*/
+/mob/living/carbon/human/restore_all_organs()
+	for(var/datum/organ/external/current_organ in organs)
+		current_organ.rejuvenate()
+
+/mob/living/carbon/human/proc/HealDamage(zone, brute, burn)
+	var/datum/organ/external/E = get_organ(zone)
+	if(istype(E, /datum/organ/external))
+		if (E.heal_damage(brute, burn))
+			UpdateDamageIcon()
+			hud_updateflag |= 1 << HEALTH_HUD
+	else
+		return 0
+	return
+
+
+/mob/living/carbon/human/proc/get_organ(var/zone)
+	if(!zone)	zone = "chest"
+	if (zone in list( "eyes", "mouth" ))
+		zone = "head"
+	return organs_by_name[zone]
+
+/mob/living/carbon/human/apply_damage(var/damage = 0, var/damagetype = BRUTE, var/def_zone = null, var/blocked = 0, var/sharp = 0, var/edge = 0, var/obj/used_weapon = null)
+
+	handle_suit_punctures(damagetype, damage)
+
+	//visible_message("Hit debug. [damage] | [damagetype] | [def_zone] | [blocked] | [sharp] | [used_weapon]")
+	if((damagetype != BRUTE) && (damagetype != BURN))
+		..(damage, damagetype, def_zone, blocked)
+		return 1
+
+	if(blocked >= 2)	return 0
+
+	var/datum/organ/external/organ = null
+	if(isorgan(def_zone))
+		organ = def_zone
+	else
+		if(!def_zone)	def_zone = ran_zone(def_zone)
+		organ = get_organ(check_zone(def_zone))
+	if(!organ)	return 0
+
+	if(blocked)
+		damage = (damage/(blocked+1))
+
+	switch(damagetype)
+		if(BRUTE)
+			damageoverlaytemp = 20
+			if(species && species.brute_mod)
+				damage = damage*species.brute_mod
+			if(organ.take_damage(damage, 0, sharp, edge, used_weapon))
+				UpdateDamageIcon()
+		if(BURN)
+			damageoverlaytemp = 20
+			if(species && species.burn_mod)
+				damage = damage*species.burn_mod
+			if(organ.take_damage(0, damage, sharp, edge, used_weapon))
+				UpdateDamageIcon()
+
+	// Will set our damageoverlay icon to the next level, which will then be set back to the normal level the next mob.Life().
+	updatehealth()
+	hud_updateflag |= 1 << HEALTH_HUD
+
+	//Embedded object code.
+	if(!organ) return
+	if(istype(used_weapon,/obj/item))
+		var/obj/item/W = used_weapon
+		if (!W.is_robot_module())
+			//blunt objects should really not be embedding in things unless a huge amount of force is involved
+			var/embed_chance = sharp? damage/W.w_class : damage/(W.w_class*3)
+			var/embed_threshold = sharp? 5*W.w_class : 15*W.w_class
+			
+			//Sharp objects will always embed if they do enough damage.
+			if((sharp && damage > (10*W.w_class)) || (sharp && !ismob(W.loc)) || (damage > embed_threshold && prob(embed_chance)))
+				organ.embed(W)
+
+	return 1