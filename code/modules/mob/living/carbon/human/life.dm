//This file was auto-corrected by findeclaration.exe on 25.5.2012 20:42:32

//NOTE: Breathing happens once per FOUR TICKS, unless the last breath fails. In which case it happens once per ONE TICK! So oxyloss healing is done once per 4 ticks while oxyloss damage is applied once per tick!
#define HUMAN_MAX_OXYLOSS 1 //Defines how much oxyloss humans can get per tick. A tile with no air at all (such as space) applies this value, otherwise it's a percentage of it.
#define HUMAN_CRIT_MAX_OXYLOSS ( (last_tick_duration) /5) //The amount of damage you'll get when in critical condition. We want this to be a 5 minute deal = 300s. There are 100HP to get through, so (1/3)*last_tick_duration per second. Breaths however only happen every 4 ticks.

#define HEAT_DAMAGE_LEVEL_1 2 //Amount of damage applied when your body temperature just passes the 360.15k safety point
#define HEAT_DAMAGE_LEVEL_2 4 //Amount of damage applied when your body temperature passes the 400K point
#define HEAT_DAMAGE_LEVEL_3 8 //Amount of damage applied when your body temperature passes the 1000K point

#define COLD_DAMAGE_LEVEL_1 0.5 //Amount of damage applied when your body temperature just passes the 260.15k safety point
#define COLD_DAMAGE_LEVEL_2 1.5 //Amount of damage applied when your body temperature passes the 200K point
#define COLD_DAMAGE_LEVEL_3 3 //Amount of damage applied when your body temperature passes the 120K point

//Note that gas heat damage is only applied once every FOUR ticks.
#define HEAT_GAS_DAMAGE_LEVEL_1 2 //Amount of damage applied when the current breath's temperature just passes the 360.15k safety point
#define HEAT_GAS_DAMAGE_LEVEL_2 4 //Amount of damage applied when the current breath's temperature passes the 400K point
#define HEAT_GAS_DAMAGE_LEVEL_3 8 //Amount of damage applied when the current breath's temperature passes the 1000K point

#define COLD_GAS_DAMAGE_LEVEL_1 0.5 //Amount of damage applied when the current breath's temperature just passes the 260.15k safety point
#define COLD_GAS_DAMAGE_LEVEL_2 1.5 //Amount of damage applied when the current breath's temperature passes the 200K point
#define COLD_GAS_DAMAGE_LEVEL_3 3 //Amount of damage applied when the current breath's temperature passes the 120K point

/mob/living/carbon/human
	var/oxygen_alert = 0
	var/phoron_alert = 0
	var/fire_alert = 0
	var/pressure_alert = 0
	var/prev_gender = null // Debug for plural genders
	var/temperature_alert = 0
	var/in_stasis = 0


/mob/living/carbon/human/Life()
	set invisibility = 0
	set background = 1

	if (monkeyizing)	return
	if(!loc)			return	// Fixing a null error that occurs when the mob isn't found in the world -- TLE

	..()

	/*
	//This code is here to try to determine what causes the gender switch to plural error. Once the error is tracked down and fixed, this code should be deleted
	//Also delete var/prev_gender once this is removed.
	if(prev_gender != gender)
		prev_gender = gender
		if(gender in list(PLURAL, NEUTER))
			message_admins("[src] ([ckey]) gender has been changed to plural or neuter. Please record what has happened recently to the person and then notify coders. (<A HREF='?_src_=holder;adminmoreinfo=\ref[src]'>?</A>)  (<A HREF='?_src_=vars;Vars=\ref[src]'>VV</A>) (<A HREF='?priv_msg=\ref[src]'>PM</A>) (<A HREF='?_src_=holder;adminplayerobservejump=\ref[src]'>JMP</A>)")
	*/
	//Apparently, the person who wrote this code designed it so that
	//blinded get reset each cycle and then get activated later in the
	//code. Very ugly. I dont care. Moving this stuff here so its easy
	//to find it.
	blinded = null
	fire_alert = 0 //Reset this here, because both breathe() and handle_environment() have a chance to set it.

	//TODO: seperate this out
	// update the current life tick, can be used to e.g. only do something every 4 ticks
	life_tick++
	var/datum/gas_mixture/environment = loc.return_air()

	in_stasis = istype(loc, /obj/structure/closet/body_bag/cryobag) && loc:opened == 0
	if(in_stasis) loc:used++

	if(life_tick%30==15)
		hud_updateflag = 1022

	voice = GetVoice()

	//No need to update all of these procs if the guy is dead.
	if(stat != DEAD && !in_stasis)
		if(air_master.current_cycle%4==2 || failed_last_breath) 	//First, resolve location and get a breath
			breathe() 				//Only try to take a breath every 4 ticks, unless suffocating

		else //Still give containing object the chance to interact
			if(istype(loc, /obj/))
				var/obj/location_as_object = loc
				location_as_object.handle_internal_lifeform(src, 0)

		//Updates the number of stored chemicals for powers
		handle_changeling()

		//Mutations and radiation
		handle_mutations_and_radiation()

		//Chemicals in the body
		handle_chemicals_in_body()

		//Disabilities
		handle_disabilities()

		//Random events (vomiting etc)
		handle_random_events()

		handle_virus_updates()

		//stuff in the stomach
		handle_stomach()

		handle_shock()

		handle_pain()

		handle_medical_side_effects()

	handle_stasis_bag()

	if(life_tick > 5 && timeofdeath && (timeofdeath < 5 || world.time - timeofdeath > 6000))	//We are long dead, or we're junk mobs spawned like the clowns on the clown shuttle
		return											//We go ahead and process them 5 times for HUD images and other stuff though.

	//Handle temperature/pressure differences between body and environment
	handle_environment(environment)		//Optimized a good bit.

	//Status updates, death etc.
	handle_regular_status_updates()		//Optimized a bit
	update_canmove()

	//Update our name based on whether our face is obscured/disfigured
	name = get_visible_name()

	handle_regular_hud_updates()

	pulse = handle_pulse()

	// Grabbing
	for(var/obj/item/weapon/grab/G in src)
		G.process()


/mob/living/carbon/human/calculate_affecting_pressure(var/pressure)
	..()
	var/pressure_difference = abs( pressure - ONE_ATMOSPHERE )

	var/pressure_adjustment_coefficient = 1	//Determins how much the clothing you are wearing protects you in percent.
	if(wear_suit && (wear_suit.flags & STOPSPRESSUREDMAGE))
		pressure_adjustment_coefficient -= PRESSURE_SUIT_REDUCTION_COEFFICIENT
	if(head && (head.flags & STOPSPRESSUREDMAGE))
		pressure_adjustment_coefficient -= PRESSURE_HEAD_REDUCTION_COEFFICIENT
	pressure_adjustment_coefficient = max(pressure_adjustment_coefficient,0) //So it isn't less than 0
	pressure_difference = pressure_difference * pressure_adjustment_coefficient
	if(pressure > ONE_ATMOSPHERE)
		return ONE_ATMOSPHERE + pressure_difference
	else
		return ONE_ATMOSPHERE - pressure_difference

/mob/living/carbon/human
	proc/handle_disabilities()
		if (disabilities & EPILEPSY)
			if ((prob(1) && paralysis < 1))
				src << "\red You have a seizure!"
				for(var/mob/O in viewers(src, null))
					if(O == src)
						continue
					O.show_message(text("\red <B>[src] starts having a seizure!"), 1)
				Paralyse(10)
				make_jittery(1000)
		if (disabilities & COUGHING)
			if ((prob(5) && paralysis <= 1))
				drop_item()
				spawn( 0 )
					emote("cough")
					return
		if (disabilities & TOURETTES)
			speech_problem_flag = 1
			if ((prob(10) && paralysis <= 1))
				Stun(10)
				spawn( 0 )
					switch(rand(1, 3))
						if(1)
							emote("twitch")
						if(2 to 3)
							say("[prob(50) ? ";" : ""][pick("SHIT", "PISS", "FUCK", "CUNT", "COCKSUCKER", "MOTHERFUCKER", "TITS")]")
					var/old_x = pixel_x
					var/old_y = pixel_y
					pixel_x += rand(-2,2)
					pixel_y += rand(-1,1)
					sleep(2)
					pixel_x = old_x
					pixel_y = old_y
					return
		if (disabilities & NERVOUS)
			speech_problem_flag = 1
			if (prob(10))
				stuttering = max(10, stuttering)
		// No. -- cib
		/*if (getBrainLoss() >= 60 && stat != 2)
			if (prob(3))
				switch(pick(1,2,3))
					if(1)
						say(pick("IM A PONY NEEEEEEIIIIIIIIIGH", "without oxigen blob don't evoluate?", "CAPTAINS A COMDOM", "[pick("", "that meatball traitor")] [pick("joerge", "george", "gorge", "gdoruge")] [pick("mellens", "melons", "mwrlins")] is grifing me HAL;P!!!", "can u give me [pick("telikesis","halk","eppilapse")]?", "THe saiyans screwed", "Bi is THE BEST OF BOTH WORLDS>", "I WANNA PET TEH monkeyS", "stop grifing me!!!!", "SOTP IT#"))
					if(2)
						say(pick("FUS RO DAH","fucking 4rries!", "stat me", ">my face", "roll it easy!", "waaaaaagh!!!", "red wonz go fasta", "FOR TEH EMPRAH", "lol2cat", "dem dwarfs man, dem dwarfs", "SPESS MAHREENS", "hwee did eet fhor khayosss", "lifelike texture ;_;", "luv can bloooom", "PACKETS!!!"))
					if(3)
						emote("drool")
		*/

		if(stat != 2)
			var/rn = rand(0, 200)
			if(getBrainLoss() >= 5)
				if(0 <= rn && rn <= 3)
					custom_pain("Your head feels numb and painful.")
			if(getBrainLoss() >= 15)
				if(4 <= rn && rn <= 6) if(eye_blurry <= 0)
					src << "\red It becomes hard to see for some reason."
					eye_blurry = 10
			if(getBrainLoss() >= 35)
				if(7 <= rn && rn <= 9) if(hand && equipped())
					src << "\red Your hand won't respond properly, you drop what you're holding."
					drop_item()
			if(getBrainLoss() >= 50)
				if(10 <= rn && rn <= 12) if(!lying)
					src << "\red Your legs won't respond properly, you fall down."
					resting = 1

	proc/handle_stasis_bag()
		// Handle side effects from stasis bag
		if(in_stasis)
			// First off, there's no oxygen supply, so the mob will slowly take brain damage
			adjustBrainLoss(0.1)

			// Next, the method to induce stasis has some adverse side-effects, manifesting
			// as cloneloss
			adjustCloneLoss(0.1)

	proc/handle_mutations_and_radiation()

		if(species.flags & IS_SYNTHETIC) //Robots don't suffer from mutations or radloss.
			return

		if(getFireLoss())
			if((COLD_RESISTANCE in mutations) || (prob(1)))
				heal_organ_damage(0,1)

		// DNA2 - Gene processing.
		// The HULK stuff that was here is now in the hulk gene.
		for(var/datum/dna/gene/gene in dna_genes)
			if(!gene.block)
				continue
			if(gene.is_active(src))
				speech_problem_flag = 1
				gene.OnMobLife(src)

		if (radiation)
			if (radiation > 100)
				radiation = 100
				Weaken(10)
				src << "\red You feel weak."
				emote("collapse")

			if (radiation < 0)
				radiation = 0

			else

				if(species.flags & RAD_ABSORB)
					var/rads = radiation/25
					radiation -= rads
					nutrition += rads
					adjustBruteLoss(-(rads))
					adjustOxyLoss(-(rads))
					adjustToxLoss(-(rads))
					updatehealth()
					return

				var/damage = 0
				switch(radiation)
					if(1 to 49)
						radiation--
						if(prob(25))
							adjustToxLoss(1)
							damage = 1
							updatehealth()

					if(50 to 74)
						radiation -= 2
						damage = 1
						adjustToxLoss(1)
						if(prob(5))
							radiation -= 5
							Weaken(3)
							src << "\red You feel weak."
							emote("collapse")
						updatehealth()

					if(75 to 100)
						radiation -= 3
						adjustToxLoss(3)
						damage = 1
						if(prob(1))
							src << "\red You mutate!"
							randmutb(src)
							domutcheck(src,null)
							emote("gasp")
						updatehealth()

				if(damage && organs.len)
					var/datum/organ/external/O = pick(organs)
					if(istype(O)) O.add_autopsy_data("Radiation Poisoning", damage)

	proc/breathe()
		if(reagents.has_reagent("lexorin")) return
		if(istype(loc, /obj/machinery/atmospherics/unary/cryo_cell)) return
		if(species && (species.flags & NO_BREATHE || species.flags & IS_SYNTHETIC)) return

		var/datum/organ/internal/lungs/L = internal_organs["lungs"]
		L.process()

		var/datum/gas_mixture/environment = loc.return_air()
		var/datum/gas_mixture/breath
		// HACK NEED CHANGING LATER
		if(health < config.health_threshold_crit)
			losebreath++
		if(losebreath>0) //Suffocating so do not take a breath
			losebreath--
			if (prob(10)) //Gasp per 10 ticks? Sounds about right.
				spawn emote("gasp")
			if(istype(loc, /obj/))
				var/obj/location_as_object = loc
				location_as_object.handle_internal_lifeform(src, 0)
		else
			//First, check for air from internal atmosphere (using an air tank and mask generally)
			breath = get_breath_from_internal(BREATH_VOLUME) // Super hacky -- TLE
			//breath = get_breath_from_internal(0.5) // Manually setting to old BREATH_VOLUME amount -- TLE

			//No breath from internal atmosphere so get breath from location
			if(!breath)
				if(isobj(loc))
					var/obj/location_as_object = loc
					breath = location_as_object.handle_internal_lifeform(src, BREATH_MOLES)
				else if(isturf(loc))
					var/breath_moles = 0
					/*if(environment.return_pressure() > ONE_ATMOSPHERE)
						// Loads of air around (pressure effect will be handled elsewhere), so lets just take a enough to fill our lungs at normal atmos pressure (using n = Pv/RT)
						breath_moles = (ONE_ATMOSPHERE*BREATH_VOLUME/R_IDEAL_GAS_EQUATION*environment.temperature)
					else*/
						// Not enough air around, take a percentage of what's there to model this properly
					breath_moles = environment.total_moles()*BREATH_PERCENTAGE

					breath = loc.remove_air(breath_moles)

					if(istype(wear_mask, /obj/item/clothing/mask/gas) && breath)
						var/obj/item/clothing/mask/gas/G = wear_mask
						var/datum/gas_mixture/filtered = new

						filtered.copy_from(breath)
						filtered.phoron *= G.gas_filter_strength
						for(var/datum/gas/gas in filtered.trace_gases)
							gas.moles *= G.gas_filter_strength
						filtered.update_values()
						loc.assume_air(filtered)

						breath.phoron *= 1 - G.gas_filter_strength
						for(var/datum/gas/gas in breath.trace_gases)
							gas.moles *= 1 - G.gas_filter_strength
						breath.update_values()

					if(!is_lung_ruptured())
						if(!breath || breath.total_moles < BREATH_MOLES / 5 || breath.total_moles > BREATH_MOLES * 5)
							if(prob(5))
								rupture_lung()

					// Handle filtering
					var/block = 0
					if(wear_mask)
						if(wear_mask.flags & BLOCK_GAS_SMOKE_EFFECT)
							block = 1
					if(glasses)
						if(glasses.flags & BLOCK_GAS_SMOKE_EFFECT)
							block = 1
					if(head)
						if(head.flags & BLOCK_GAS_SMOKE_EFFECT)
							block = 1

					if(!block)

						for(var/obj/effect/effect/smoke/chem/smoke in view(1, src))
							if(smoke.reagents.total_volume)
								smoke.reagents.reaction(src, INGEST)
								spawn(5)
									if(smoke)
										smoke.reagents.copy_to(src, 10) // I dunno, maybe the reagents enter the blood stream through the lungs?
								break // If they breathe in the nasty stuff once, no need to continue checking

			else //Still give containing object the chance to interact
				if(istype(loc, /obj/))
					var/obj/location_as_object = loc
					location_as_object.handle_internal_lifeform(src, 0)

		handle_breath(breath)

		if(breath)
			loc.assume_air(breath)

			//spread some viruses while we are at it
			if (virus2.len > 0)
				if (prob(10) && get_infection_chance(src))
//					log_debug("[src] : Exhaling some viruses")
					for(var/mob/living/carbon/M in view(1,src))
						src.spread_disease_to(M)


	proc/get_breath_from_internal(volume_needed)
		if(internal)
			if (!contents.Find(internal))
				internal = null
			if (!wear_mask || !(wear_mask.flags & MASKINTERNALS) )
				internal = null
			if(internal)
				return internal.remove_air_volume(volume_needed)
			else if(internals)
				internals.icon_state = "internal0"
		return null


	proc/handle_breath(datum/gas_mixture/breath)
		if(status_flags & GODMODE)
			return

		if(!breath || (breath.total_moles() == 0) || suiciding)
			if(reagents.has_reagent("inaprovaline"))
				return
			if(suiciding)
				adjustOxyLoss(2)//If you are suiciding, you should die a little bit faster
				failed_last_breath = 1
				oxygen_alert = max(oxygen_alert, 1)
				return 0
			if(health > config.health_threshold_crit)
				adjustOxyLoss(HUMAN_MAX_OXYLOSS)
				failed_last_breath = 1
			else
				adjustOxyLoss(HUMAN_CRIT_MAX_OXYLOSS)
				failed_last_breath = 1

			oxygen_alert = max(oxygen_alert, 1)

			return 0

		var/safe_oxygen_min = 16 // Minimum safe partial pressure of O2, in kPa
		//var/safe_oxygen_max = 140 // Maximum safe partial pressure of O2, in kPa (Not used for now)
		var/safe_co2_max = 10 // Yes it's an arbitrary value who cares?
		var/safe_phoron_max = 0.005
		var/SA_para_min = 1
		var/SA_sleep_min = 5
		var/oxygen_used = 0
		var/nitrogen_used = 0
		var/breath_pressure = (breath.total_moles()*R_IDEAL_GAS_EQUATION*breath.temperature)/BREATH_VOLUME
		var/vox_oxygen_max = 1 // For vox.

		//Partial pressure of the O2 in our breath
		var/O2_pp = (breath.oxygen/breath.total_moles())*breath_pressure
		// Same, but for the phoron
		var/Toxins_pp = (breath.phoron/breath.total_moles())*breath_pressure
		// And CO2, lets say a PP of more than 10 will be bad (It's a little less really, but eh, being passed out all round aint no fun)
		var/CO2_pp = (breath.carbon_dioxide/breath.total_moles())*breath_pressure // Tweaking to fit the hacky bullshit I've done with atmo -- TLE
		//var/CO2_pp = (breath.carbon_dioxide/breath.total_moles())*0.5 // The default pressure value
		// Nitrogen, for Vox.
		var/Nitrogen_pp = (breath.nitrogen/breath.total_moles())*breath_pressure

		if(O2_pp < safe_oxygen_min && species.name != "Vox") 	// Too little oxygen
			if(prob(20))
				spawn(0) emote("gasp")
			if(O2_pp > 0)
				var/ratio = safe_oxygen_min/O2_pp
				adjustOxyLoss(min(5*ratio, HUMAN_MAX_OXYLOSS)) // Don't fuck them up too fast (space only does HUMAN_MAX_OXYLOSS after all!)
				failed_last_breath = 1
				oxygen_used = breath.oxygen*ratio/6
			else
				adjustOxyLoss(HUMAN_MAX_OXYLOSS)
				failed_last_breath = 1
			oxygen_alert = max(oxygen_alert, 1)
		/*else if (O2_pp > safe_oxygen_max) 		// Too much oxygen (commented this out for now, I'll deal with pressure damage elsewhere I suppose)
			spawn(0) emote("cough")
			var/ratio = O2_pp/safe_oxygen_max
			oxyloss += 5*ratio
			oxygen_used = breath.oxygen*ratio/6
			oxygen_alert = max(oxygen_alert, 1)*/
		else if(Nitrogen_pp < safe_oxygen_min && species.name == "Vox")  //Vox breathe nitrogen, not oxygen.

			if(prob(20))
				spawn(0) emote("gasp")
			if(Nitrogen_pp > 0)
				var/ratio = safe_oxygen_min/Nitrogen_pp
				adjustOxyLoss(min(5*ratio, HUMAN_MAX_OXYLOSS))
				failed_last_breath = 1
				nitrogen_used = breath.nitrogen*ratio/6
			else
				adjustOxyLoss(HUMAN_MAX_OXYLOSS)
				failed_last_breath = 1
			oxygen_alert = max(oxygen_alert, 1)

		else								// We're in safe limits
			failed_last_breath = 0
			adjustOxyLoss(-5)
			oxygen_used = breath.oxygen/6
			oxygen_alert = 0

		breath.oxygen -= oxygen_used
		breath.nitrogen -= nitrogen_used
		breath.carbon_dioxide += oxygen_used

		//CO2 does not affect failed_last_breath. So if there was enough oxygen in the air but too much co2, this will hurt you, but only once per 4 ticks, instead of once per tick.
		if(CO2_pp > safe_co2_max)
			if(!co2overloadtime) // If it's the first breath with too much CO2 in it, lets start a counter, then have them pass out after 12s or so.
				co2overloadtime = world.time
			else if(world.time - co2overloadtime > 120)
				Paralyse(3)
				adjustOxyLoss(3) // Lets hurt em a little, let them know we mean business
				if(world.time - co2overloadtime > 300) // They've been in here 30s now, lets start to kill them for their own good!
					adjustOxyLoss(8)
			if(prob(20)) // Lets give them some chance to know somethings not right though I guess.
				spawn(0) emote("cough")

		else
			co2overloadtime = 0

		if(Toxins_pp > safe_phoron_max) // Too much phoron
			var/ratio = (breath.phoron/safe_phoron_max) * 10
			//adjustToxLoss(Clamp(ratio, MIN_PHORON_DAMAGE, MAX_PHORON_DAMAGE))	//Limit amount of damage toxin exposure can do per second
			if(reagents)
				reagents.add_reagent("phoron", Clamp(ratio, MIN_PHORON_DAMAGE, MAX_PHORON_DAMAGE))
			phoron_alert = max(phoron_alert, 1)
		else if(O2_pp > vox_oxygen_max && species.name == "Vox") //Oxygen is toxic to vox.
			var/ratio = (breath.oxygen/vox_oxygen_max) * 1000
			adjustToxLoss(Clamp(ratio, MIN_PHORON_DAMAGE, MAX_PHORON_DAMAGE))
			phoron_alert = max(phoron_alert, 1)
		else
			phoron_alert = 0

		if(breath.trace_gases.len)	// If there's some other shit in the air lets deal with it here.
			for(var/datum/gas/sleeping_agent/SA in breath.trace_gases)
				var/SA_pp = (SA.moles/breath.total_moles())*breath_pressure
				if(SA_pp > SA_para_min) // Enough to make us paralysed for a bit
					Paralyse(3) // 3 gives them one second to wake up and run away a bit!
					if(SA_pp > SA_sleep_min) // Enough to make us sleep as well
						sleeping = min(sleeping+2, 10)
				else if(SA_pp > 0.15)	// There is sleeping gas in their lungs, but only a little, so give them a bit of a warning
					if(prob(20))
						spawn(0) emote(pick("giggle", "laugh"))
				SA.moles = 0

		if( (abs(310.15 - breath.temperature) > 50) && !(COLD_RESISTANCE in mutations)) // Hot air hurts :(
			if(status_flags & GODMODE)	return 1	//godmode
			if(breath.temperature < species.cold_level_1)
				if(prob(20))
					src << "\red You feel your face freezing and an icicle forming in your lungs!"
			else if(breath.temperature > species.heat_level_1)
				if(prob(20))
					src << "\red You feel your face burning and a searing heat in your lungs!"

			switch(breath.temperature)
				if(-INFINITY to species.cold_level_3)
					apply_damage(COLD_GAS_DAMAGE_LEVEL_3, BURN, "head", used_weapon = "Excessive Cold")
					fire_alert = max(fire_alert, 1)
				if(species.cold_level_3 to species.cold_level_2)
					apply_damage(COLD_GAS_DAMAGE_LEVEL_2, BURN, "head", used_weapon = "Excessive Cold")
					fire_alert = max(fire_alert, 1)
				if(species.cold_level_2 to species.cold_level_1)
					apply_damage(COLD_GAS_DAMAGE_LEVEL_1, BURN, "head", used_weapon = "Excessive Cold")
					fire_alert = max(fire_alert, 1)
				if(species.heat_level_1 to species.heat_level_2)
					apply_damage(HEAT_GAS_DAMAGE_LEVEL_1, BURN, "head", used_weapon = "Excessive Heat")
					fire_alert = max(fire_alert, 2)
				if(species.heat_level_2 to species.heat_level_3)
					apply_damage(HEAT_GAS_DAMAGE_LEVEL_2, BURN, "head", used_weapon = "Excessive Heat")
					fire_alert = max(fire_alert, 2)
				if(species.heat_level_3 to INFINITY)
					apply_damage(HEAT_GAS_DAMAGE_LEVEL_3, BURN, "head", used_weapon = "Excessive Heat")
					fire_alert = max(fire_alert, 2)

		//Temporary fixes to the alerts.

		return 1

	proc/handle_environment(datum/gas_mixture/environment)
		if(!environment)
			return

		//Moved pressure calculations here for use in skip-processing check.
		var/pressure = environment.return_pressure()
		var/adjusted_pressure = calculate_affecting_pressure(pressure)

		if(!istype(get_turf(src), /turf/space)) //space is not meant to change your body temperature.
			var/loc_temp = T0C
			if(istype(loc, /obj/mecha))
				var/obj/mecha/M = loc
				loc_temp =  M.return_temperature()
			else if(istype(get_turf(src), /turf/space))
			else if(istype(loc, /obj/machinery/atmospherics/unary/cryo_cell))
				loc_temp = loc:air_contents.temperature
			else
				loc_temp = environment.temperature

<<<<<<< HEAD
			if(abs(loc_temp - 293.15) < 20 && abs(bodytemperature - 310.14) < 0.5 && environment.phoron < MOLES_PHORON_VISIBLE)
=======
			if(adjusted_pressure < species.warning_low_pressure && adjusted_pressure > species.warning_low_pressure && abs(loc_temp - 293.15) < 20 && abs(bodytemperature - 310.14) < 0.5 && environment.toxins < MOLES_PLASMA_VISIBLE)
>>>>>>> 5af92b29
				return // Temperatures are within normal ranges, fuck all this processing. ~Ccomp

			//Body temperature is adjusted in two steps. Firstly your body tries to stabilize itself a bit.
			if(stat != 2)
				stabilize_temperature_from_calories()

			//After then, it reacts to the surrounding atmosphere based on your thermal protection
			if(loc_temp < BODYTEMP_COLD_DAMAGE_LIMIT)			//Place is colder than we are
				var/thermal_protection = get_cold_protection(loc_temp) //This returns a 0 - 1 value, which corresponds to the percentage of protection based on what you're wearing and what you're exposed to.
				if(thermal_protection < 1)
					var/amt = min((1-thermal_protection) * ((loc_temp - bodytemperature) / BODYTEMP_COLD_DIVISOR), BODYTEMP_COOLING_MAX)
					bodytemperature += amt
			else if (loc_temp > BODYTEMP_HEAT_DAMAGE_LIMIT)			//Place is hotter than we are
				var/thermal_protection = get_heat_protection(loc_temp) //This returns a 0 - 1 value, which corresponds to the percentage of protection based on what you're wearing and what you're exposed to.
				if(thermal_protection < 1)
					var/amt = min((1-thermal_protection) * ((loc_temp - bodytemperature) / BODYTEMP_HEAT_DIVISOR), BODYTEMP_HEATING_MAX)
					bodytemperature += amt

		// +/- 50 degrees from 310.15K is the 'safe' zone, where no damage is dealt.
		if(bodytemperature > BODYTEMP_HEAT_DAMAGE_LIMIT)
			//Body temperature is too hot.
			fire_alert = max(fire_alert, 1)
			if(status_flags & GODMODE)	return 1	//godmode
			switch(bodytemperature)
				if(360 to 400)
					apply_damage(HEAT_DAMAGE_LEVEL_1, BURN, used_weapon = "High Body Temperature")
					fire_alert = max(fire_alert, 2)
				if(400 to 1000)
					apply_damage(HEAT_DAMAGE_LEVEL_2, BURN, used_weapon = "High Body Temperature")
					fire_alert = max(fire_alert, 2)
				if(1000 to INFINITY)
					apply_damage(HEAT_DAMAGE_LEVEL_3, BURN, used_weapon = "High Body Temperature")
					fire_alert = max(fire_alert, 2)

		else if(bodytemperature < BODYTEMP_COLD_DAMAGE_LIMIT)
			fire_alert = max(fire_alert, 1)
			if(status_flags & GODMODE)	return 1	//godmode
			if(!istype(loc, /obj/machinery/atmospherics/unary/cryo_cell))
				switch(bodytemperature)
					if(200 to 260)
						apply_damage(COLD_DAMAGE_LEVEL_1, BURN, used_weapon = "Low Body Temperature")
						fire_alert = max(fire_alert, 1)
					if(120 to 200)
						apply_damage(COLD_DAMAGE_LEVEL_2, BURN, used_weapon = "Low Body Temperature")
						fire_alert = max(fire_alert, 1)
					if(-INFINITY to 120)
						apply_damage(COLD_DAMAGE_LEVEL_3, BURN, used_weapon = "Low Body Temperature")
						fire_alert = max(fire_alert, 1)

		// Account for massive pressure differences.  Done by Polymorph
		// Made it possible to actually have something that can protect against high pressure... Done by Errorage. Polymorph now has an axe sticking from his head for his previous hardcoded nonsense!
		if(status_flags & GODMODE)	return 1	//godmode

		if(adjusted_pressure >= species.hazard_high_pressure)
			adjustBruteLoss( min( ( (adjusted_pressure / species.hazard_high_pressure) -1 )*PRESSURE_DAMAGE_COEFFICIENT , MAX_HIGH_PRESSURE_DAMAGE) )
			pressure_alert = 2
		else if(adjusted_pressure >= species.warning_high_pressure)
			pressure_alert = 1
		else if(adjusted_pressure >= species.warning_low_pressure)
			pressure_alert = 0
		else if(adjusted_pressure >= species.hazard_low_pressure)
			pressure_alert = -1

			if(species && species.flags & IS_SYNTHETIC)
				bodytemperature += 0.5 * TEMPERATURE_DAMAGE_COEFFICIENT //Synthetics suffer overheating in a vaccuum. ~Z

		else

			if(species && species.flags & IS_SYNTHETIC)
				bodytemperature += 1 * TEMPERATURE_DAMAGE_COEFFICIENT

			if( !(COLD_RESISTANCE in mutations))
				adjustBruteLoss( LOW_PRESSURE_DAMAGE )
				pressure_alert = -2
			else
				pressure_alert = -1

		if(environment.phoron > MOLES_PHORON_VISIBLE)
			pl_effects()
		return

	/*
	proc/adjust_body_temperature(current, loc_temp, boost)
		var/temperature = current
		var/difference = abs(current-loc_temp)	//get difference
		var/increments// = difference/10			//find how many increments apart they are
		if(difference > 50)
			increments = difference/5
		else
			increments = difference/10
		var/change = increments*boost	// Get the amount to change by (x per increment)
		var/temp_change
		if(current < loc_temp)
			temperature = min(loc_temp, temperature+change)
		else if(current > loc_temp)
			temperature = max(loc_temp, temperature-change)
		temp_change = (temperature - current)
		return temp_change
	*/

	proc/stabilize_temperature_from_calories()
		var/body_temperature_difference = 310.15 - bodytemperature
		if (abs(body_temperature_difference) < 0.5)
			return //fuck this precision
		switch(bodytemperature)
			if(-INFINITY to 260.15) //260.15 is 310.15 - 50, the temperature where you start to feel effects.
				if(nutrition >= 2) //If we are very, very cold we'll use up quite a bit of nutriment to heat us up.
					nutrition -= 2
				var/recovery_amt = max((body_temperature_difference / BODYTEMP_AUTORECOVERY_DIVISOR), BODYTEMP_AUTORECOVERY_MINIMUM)
//				log_debug("Cold. Difference = [body_temperature_difference]. Recovering [recovery_amt]")
				bodytemperature += recovery_amt
			if(260.15 to 360.15)
				var/recovery_amt = body_temperature_difference / BODYTEMP_AUTORECOVERY_DIVISOR
//				log_debug("Norm. Difference = [body_temperature_difference]. Recovering [recovery_amt]")
				bodytemperature += recovery_amt
			if(360.15 to INFINITY) //360.15 is 310.15 + 50, the temperature where you start to feel effects.
				//We totally need a sweat system cause it totally makes sense...~
				var/recovery_amt = min((body_temperature_difference / BODYTEMP_AUTORECOVERY_DIVISOR), -BODYTEMP_AUTORECOVERY_MINIMUM)	//We're dealing with negative numbers
//				log_debug("Hot. Difference = [body_temperature_difference]. Recovering [recovery_amt]")
				bodytemperature += recovery_amt

	//This proc returns a number made up of the flags for body parts which you are protected on. (such as HEAD, UPPER_TORSO, LOWER_TORSO, etc. See setup.dm for the full list)
	proc/get_heat_protection_flags(temperature) //Temperature is the temperature you're being exposed to.
		var/thermal_protection_flags = 0
		//Handle normal clothing
		if(head)
			if(head.max_heat_protection_temperature && head.max_heat_protection_temperature >= temperature)
				thermal_protection_flags |= head.heat_protection
		if(wear_suit)
			if(wear_suit.max_heat_protection_temperature && wear_suit.max_heat_protection_temperature >= temperature)
				thermal_protection_flags |= wear_suit.heat_protection
		if(w_uniform)
			if(w_uniform.max_heat_protection_temperature && w_uniform.max_heat_protection_temperature >= temperature)
				thermal_protection_flags |= w_uniform.heat_protection
		if(shoes)
			if(shoes.max_heat_protection_temperature && shoes.max_heat_protection_temperature >= temperature)
				thermal_protection_flags |= shoes.heat_protection
		if(gloves)
			if(gloves.max_heat_protection_temperature && gloves.max_heat_protection_temperature >= temperature)
				thermal_protection_flags |= gloves.heat_protection
		if(wear_mask)
			if(wear_mask.max_heat_protection_temperature && wear_mask.max_heat_protection_temperature >= temperature)
				thermal_protection_flags |= wear_mask.heat_protection

		return thermal_protection_flags

	proc/get_heat_protection(temperature) //Temperature is the temperature you're being exposed to.
		var/thermal_protection_flags = get_heat_protection_flags(temperature)

		var/thermal_protection = 0.0
		if(thermal_protection_flags)
			if(thermal_protection_flags & HEAD)
				thermal_protection += THERMAL_PROTECTION_HEAD
			if(thermal_protection_flags & UPPER_TORSO)
				thermal_protection += THERMAL_PROTECTION_UPPER_TORSO
			if(thermal_protection_flags & LOWER_TORSO)
				thermal_protection += THERMAL_PROTECTION_LOWER_TORSO
			if(thermal_protection_flags & LEG_LEFT)
				thermal_protection += THERMAL_PROTECTION_LEG_LEFT
			if(thermal_protection_flags & LEG_RIGHT)
				thermal_protection += THERMAL_PROTECTION_LEG_RIGHT
			if(thermal_protection_flags & FOOT_LEFT)
				thermal_protection += THERMAL_PROTECTION_FOOT_LEFT
			if(thermal_protection_flags & FOOT_RIGHT)
				thermal_protection += THERMAL_PROTECTION_FOOT_RIGHT
			if(thermal_protection_flags & ARM_LEFT)
				thermal_protection += THERMAL_PROTECTION_ARM_LEFT
			if(thermal_protection_flags & ARM_RIGHT)
				thermal_protection += THERMAL_PROTECTION_ARM_RIGHT
			if(thermal_protection_flags & HAND_LEFT)
				thermal_protection += THERMAL_PROTECTION_HAND_LEFT
			if(thermal_protection_flags & HAND_RIGHT)
				thermal_protection += THERMAL_PROTECTION_HAND_RIGHT


		return min(1,thermal_protection)

	//See proc/get_heat_protection_flags(temperature) for the description of this proc.
	proc/get_cold_protection_flags(temperature)
		var/thermal_protection_flags = 0
		//Handle normal clothing

		if(head)
			if(head.min_cold_protection_temperature && head.min_cold_protection_temperature <= temperature)
				thermal_protection_flags |= head.cold_protection
		if(wear_suit)
			if(wear_suit.min_cold_protection_temperature && wear_suit.min_cold_protection_temperature <= temperature)
				thermal_protection_flags |= wear_suit.cold_protection
		if(w_uniform)
			if(w_uniform.min_cold_protection_temperature && w_uniform.min_cold_protection_temperature <= temperature)
				thermal_protection_flags |= w_uniform.cold_protection
		if(shoes)
			if(shoes.min_cold_protection_temperature && shoes.min_cold_protection_temperature <= temperature)
				thermal_protection_flags |= shoes.cold_protection
		if(gloves)
			if(gloves.min_cold_protection_temperature && gloves.min_cold_protection_temperature <= temperature)
				thermal_protection_flags |= gloves.cold_protection
		if(wear_mask)
			if(wear_mask.min_cold_protection_temperature && wear_mask.min_cold_protection_temperature <= temperature)
				thermal_protection_flags |= wear_mask.cold_protection

		return thermal_protection_flags

	proc/get_cold_protection(temperature)

		if(COLD_RESISTANCE in mutations)
			return 1 //Fully protected from the cold.

		temperature = max(temperature, 2.7) //There is an occasional bug where the temperature is miscalculated in ares with a small amount of gas on them, so this is necessary to ensure that that bug does not affect this calculation. Space's temperature is 2.7K and most suits that are intended to protect against any cold, protect down to 2.0K.
		var/thermal_protection_flags = get_cold_protection_flags(temperature)

		var/thermal_protection = 0.0
		if(thermal_protection_flags)
			if(thermal_protection_flags & HEAD)
				thermal_protection += THERMAL_PROTECTION_HEAD
			if(thermal_protection_flags & UPPER_TORSO)
				thermal_protection += THERMAL_PROTECTION_UPPER_TORSO
			if(thermal_protection_flags & LOWER_TORSO)
				thermal_protection += THERMAL_PROTECTION_LOWER_TORSO
			if(thermal_protection_flags & LEG_LEFT)
				thermal_protection += THERMAL_PROTECTION_LEG_LEFT
			if(thermal_protection_flags & LEG_RIGHT)
				thermal_protection += THERMAL_PROTECTION_LEG_RIGHT
			if(thermal_protection_flags & FOOT_LEFT)
				thermal_protection += THERMAL_PROTECTION_FOOT_LEFT
			if(thermal_protection_flags & FOOT_RIGHT)
				thermal_protection += THERMAL_PROTECTION_FOOT_RIGHT
			if(thermal_protection_flags & ARM_LEFT)
				thermal_protection += THERMAL_PROTECTION_ARM_LEFT
			if(thermal_protection_flags & ARM_RIGHT)
				thermal_protection += THERMAL_PROTECTION_ARM_RIGHT
			if(thermal_protection_flags & HAND_LEFT)
				thermal_protection += THERMAL_PROTECTION_HAND_LEFT
			if(thermal_protection_flags & HAND_RIGHT)
				thermal_protection += THERMAL_PROTECTION_HAND_RIGHT

		return min(1,thermal_protection)

	/*
	proc/add_fire_protection(var/temp)
		var/fire_prot = 0
		if(head)
			if(head.protective_temperature > temp)
				fire_prot += (head.protective_temperature/10)
		if(wear_mask)
			if(wear_mask.protective_temperature > temp)
				fire_prot += (wear_mask.protective_temperature/10)
		if(glasses)
			if(glasses.protective_temperature > temp)
				fire_prot += (glasses.protective_temperature/10)
		if(ears)
			if(ears.protective_temperature > temp)
				fire_prot += (ears.protective_temperature/10)
		if(wear_suit)
			if(wear_suit.protective_temperature > temp)
				fire_prot += (wear_suit.protective_temperature/10)
		if(w_uniform)
			if(w_uniform.protective_temperature > temp)
				fire_prot += (w_uniform.protective_temperature/10)
		if(gloves)
			if(gloves.protective_temperature > temp)
				fire_prot += (gloves.protective_temperature/10)
		if(shoes)
			if(shoes.protective_temperature > temp)
				fire_prot += (shoes.protective_temperature/10)

		return fire_prot

	proc/handle_temperature_damage(body_part, exposed_temperature, exposed_intensity)
		if(nodamage)
			return
		//world <<"body_part = [body_part], exposed_temperature = [exposed_temperature], exposed_intensity = [exposed_intensity]"
		var/discomfort = min(abs(exposed_temperature - bodytemperature)*(exposed_intensity)/2000000, 1.0)

		if(exposed_temperature > bodytemperature)
			discomfort *= 4

		if(mutantrace == "plant")
			discomfort *= TEMPERATURE_DAMAGE_COEFFICIENT * 2 //I don't like magic numbers. I'll make mutantraces a datum with vars sometime later. -- Urist
		else
			discomfort *= TEMPERATURE_DAMAGE_COEFFICIENT //Dangercon 2011 - now with less magic numbers!
		//world <<"[discomfort]"

		switch(body_part)
			if(HEAD)
				apply_damage(2.5*discomfort, BURN, "head")
			if(UPPER_TORSO)
				apply_damage(2.5*discomfort, BURN, "chest")
			if(LEGS)
				apply_damage(0.6*discomfort, BURN, "l_leg")
				apply_damage(0.6*discomfort, BURN, "r_leg")
			if(ARMS)
				apply_damage(0.4*discomfort, BURN, "l_arm")
				apply_damage(0.4*discomfort, BURN, "r_arm")
	*/

	proc/handle_chemicals_in_body()

		if(reagents && !(species.flags & IS_SYNTHETIC)) //Synths don't process reagents.
			var/alien = 0 //Not the best way to handle it, but neater than checking this for every single reagent proc.
			if(species && species.name == "Diona")
				alien = 1
			else if(species && species.name == "Vox")
				alien = 2
			reagents.metabolize(src,alien)

		var/total_phoronloss = 0
		for(var/obj/item/I in src)
			if(I.contaminated)
				total_phoronloss += vsc.plc.CONTAMINATION_LOSS
		if(status_flags & GODMODE)	return 0	//godmode
		adjustToxLoss(total_phoronloss)

		if(species.flags & REQUIRE_LIGHT)
			var/light_amount = 0 //how much light there is in the place, affects receiving nutrition and healing
			if(isturf(loc)) //else, there's considered to be no light
				var/turf/T = loc
				var/area/A = T.loc
				if(A)
					if(A.lighting_use_dynamic)	light_amount = min(10,T.lighting_lumcount) - 5 //hardcapped so it's not abused by having a ton of flashlights
					else						light_amount =  5
			nutrition += light_amount
			traumatic_shock -= light_amount

			if(species.flags & IS_PLANT)
				if(nutrition > 500)
					nutrition = 500
				if(light_amount >= 3) //if there's enough light, heal
					adjustBruteLoss(-(light_amount))
					adjustToxLoss(-(light_amount))
					adjustOxyLoss(-(light_amount))
					//TODO: heal wounds, heal broken limbs.

		if(dna && dna.mutantrace == "shadow")
			var/light_amount = 0
			if(isturf(loc))
				var/turf/T = loc
				var/area/A = T.loc
				if(A)
					if(A.lighting_use_dynamic)	light_amount = T.lighting_lumcount
					else						light_amount =  10
			if(light_amount > 2) //if there's enough light, start dying
				take_overall_damage(1,1)
			else if (light_amount < 2) //heal in the dark
				heal_overall_damage(1,1)

/*		//The fucking FAT mutation is the dumbest shit ever. It makes the code so difficult to work with
		if(FAT in mutations)
			if(overeatduration < 100)
				src << "\blue You feel fit again!"
				mutations.Remove(FAT)
				update_mutantrace(0)
				update_mutations(0)
				update_inv_w_uniform(0)
				update_inv_wear_suit()
		else
			if(overeatduration > 500)
				src << "\red You suddenly feel blubbery!"
				mutations.Add(FAT)
				update_mutantrace(0)
				update_mutations(0)
				update_inv_w_uniform(0)
				update_inv_wear_suit()
*/

		// nutrition decrease
		if (nutrition > 0 && stat != 2)
			nutrition = max (0, nutrition - HUNGER_FACTOR)

		if (nutrition > 450)
			if(overeatduration < 600) //capped so people don't take forever to unfat
				overeatduration++
		else
			if(overeatduration > 1)
				overeatduration -= 2 //doubled the unfat rate

		if(species.flags & REQUIRE_LIGHT)
			if(nutrition < 200)
				take_overall_damage(2,0)
				traumatic_shock++

		if (drowsyness)
			drowsyness--
			eye_blurry = max(2, eye_blurry)
			if (prob(5))
				sleeping += 1
				Paralyse(5)

		confused = max(0, confused - 1)
		// decrement dizziness counter, clamped to 0
		if(resting)
			dizziness = max(0, dizziness - 15)
			jitteriness = max(0, jitteriness - 15)
		else
			dizziness = max(0, dizziness - 3)
			jitteriness = max(0, jitteriness - 3)

		if(!(species.flags & IS_SYNTHETIC)) handle_trace_chems()

		var/datum/organ/internal/liver/liver = internal_organs["liver"]
		liver.process()

		var/datum/organ/internal/eyes/eyes = internal_organs["eyes"]
		eyes.process()

		updatehealth()

		return //TODO: DEFERRED

	proc/handle_regular_status_updates()
		if(stat == DEAD)	//DEAD. BROWN BREAD. SWIMMING WITH THE SPESS CARP
			blinded = 1
			silent = 0
		else				//ALIVE. LIGHTS ARE ON
			updatehealth()	//TODO
			if(!in_stasis)
				handle_organs()	//Optimized.
				handle_blood()

			if(health <= config.health_threshold_dead || brain_op_stage == 4.0)
				death()
				blinded = 1
				silent = 0
				return 1

			// the analgesic effect wears off slowly
			analgesic = max(0, analgesic - 1)

			//UNCONSCIOUS. NO-ONE IS HOME
			if( (getOxyLoss() > 50) || (config.health_threshold_crit > health) )
				Paralyse(3)

				/* Done by handle_breath()
				if( health <= 20 && prob(1) )
					spawn(0)
						emote("gasp")
				if(!reagents.has_reagent("inaprovaline"))
					adjustOxyLoss(1)*/

			if(hallucination)
				if(hallucination >= 20)
					if(prob(3))
						fake_attack(src)
					if(!handling_hal)
						spawn handle_hallucinations() //The not boring kind!

				if(hallucination<=2)
					hallucination = 0
					halloss = 0
				else
					hallucination -= 2

			else
				for(var/atom/a in hallucinations)
					del a

				if(halloss > 100)
					src << "<span class='notice'>You're in too much pain to keep going...</span>"
					for(var/mob/O in oviewers(src, null))
						O.show_message("<B>[src]</B> slumps to the ground, too weak to continue fighting.", 1)
					Paralyse(10)
					setHalLoss(99)

			if(paralysis)
				AdjustParalysis(-1)
				blinded = 1
				stat = UNCONSCIOUS
				if(halloss > 0)
					adjustHalLoss(-3)
			else if(sleeping)
				speech_problem_flag = 1
				handle_dreams()
				adjustHalLoss(-3)
				if (mind)
					if((mind.active && client != null) || immune_to_ssd) //This also checks whether a client is connected, if not, sleep is not reduced.
						sleeping = max(sleeping-1, 0)
				blinded = 1
				stat = UNCONSCIOUS
				if( prob(2) && health && !hal_crit )
					spawn(0)
						emote("snore")
			else if(resting)
				if(halloss > 0)
					adjustHalLoss(-3)
			//CONSCIOUS
			else
				stat = CONSCIOUS
				if(halloss > 0)
					adjustHalLoss(-1)

			if(embedded_flag && !(life_tick % 10))
				var/list/E
				E = get_visible_implants(0)
				if(!E.len)
					embedded_flag = 0


			//Eyes
			if(sdisabilities & BLIND)	//disabled-blind, doesn't get better on its own
				blinded = 1
			else if(eye_blind)			//blindness, heals slowly over time
				eye_blind = max(eye_blind-1,0)
				blinded = 1
			else if(istype(glasses, /obj/item/clothing/glasses/sunglasses/blindfold))	//resting your eyes with a blindfold heals blurry eyes faster
				eye_blurry = max(eye_blurry-3, 0)
				blinded = 1
			else if(eye_blurry)	//blurry eyes heal slowly
				eye_blurry = max(eye_blurry-1, 0)

			//Ears
			if(sdisabilities & DEAF)	//disabled-deaf, doesn't get better on its own
				ear_deaf = max(ear_deaf, 1)
			else if(ear_deaf)			//deafness, heals slowly over time
				ear_deaf = max(ear_deaf-1, 0)
			else if(istype(l_ear, /obj/item/clothing/ears/earmuffs) || istype(r_ear, /obj/item/clothing/ears/earmuffs))	//resting your ears with earmuffs heals ear damage faster
				ear_damage = max(ear_damage-0.15, 0)
				ear_deaf = max(ear_deaf, 1)
			else if(ear_damage < 25)	//ear damage heals slowly under this threshold. otherwise you'll need earmuffs
				ear_damage = max(ear_damage-0.05, 0)

			//Other
			if(stunned)
				speech_problem_flag = 1
				AdjustStunned(-1)

			if(weakened)
				weakened = max(weakened-1,0)	//before you get mad Rockdtben: I done this so update_canmove isn't called multiple times

			if(stuttering)
				speech_problem_flag = 1
				stuttering = max(stuttering-1, 0)
			if (slurring)
				speech_problem_flag = 1
				slurring = max(slurring-1, 0)
			if(silent)
				speech_problem_flag = 1
				silent = max(silent-1, 0)

			if(druggy)
				druggy = max(druggy-1, 0)
/*
			// Increase germ_level regularly
			if(prob(40))
				germ_level += 1
			// If you're dirty, your gloves will become dirty, too.
			if(gloves && germ_level > gloves.germ_level && prob(10))
				gloves.germ_level += 1
*/
		return 1

	proc/handle_regular_hud_updates()
		if(hud_updateflag)
			handle_hud_list()


		if(!client)	return 0

		if(hud_updateflag)
			handle_hud_list()


		for(var/image/hud in client.images)
			if(copytext(hud.icon_state,1,4) == "hud") //ugly, but icon comparison is worse, I believe
				client.images.Remove(hud)

		client.screen.Remove(global_hud.blurry, global_hud.druggy, global_hud.vimpaired, global_hud.darkMask, global_hud.nvg)

		update_action_buttons()

		if(damageoverlay.overlays)
			damageoverlay.overlays = list()

		if(stat == UNCONSCIOUS)
			//Critical damage passage overlay
			if(health <= 0)
				var/image/I
				switch(health)
					if(-20 to -10)
						I = image("icon" = 'icons/mob/screen1_full.dmi', "icon_state" = "passage1")
					if(-30 to -20)
						I = image("icon" = 'icons/mob/screen1_full.dmi', "icon_state" = "passage2")
					if(-40 to -30)
						I = image("icon" = 'icons/mob/screen1_full.dmi', "icon_state" = "passage3")
					if(-50 to -40)
						I = image("icon" = 'icons/mob/screen1_full.dmi', "icon_state" = "passage4")
					if(-60 to -50)
						I = image("icon" = 'icons/mob/screen1_full.dmi', "icon_state" = "passage5")
					if(-70 to -60)
						I = image("icon" = 'icons/mob/screen1_full.dmi', "icon_state" = "passage6")
					if(-80 to -70)
						I = image("icon" = 'icons/mob/screen1_full.dmi', "icon_state" = "passage7")
					if(-90 to -80)
						I = image("icon" = 'icons/mob/screen1_full.dmi', "icon_state" = "passage8")
					if(-95 to -90)
						I = image("icon" = 'icons/mob/screen1_full.dmi', "icon_state" = "passage9")
					if(-INFINITY to -95)
						I = image("icon" = 'icons/mob/screen1_full.dmi', "icon_state" = "passage10")
				damageoverlay.overlays += I
		else
			//Oxygen damage overlay
			if(oxyloss)
				var/image/I
				switch(oxyloss)
					if(10 to 20)
						I = image("icon" = 'icons/mob/screen1_full.dmi', "icon_state" = "oxydamageoverlay1")
					if(20 to 25)
						I = image("icon" = 'icons/mob/screen1_full.dmi', "icon_state" = "oxydamageoverlay2")
					if(25 to 30)
						I = image("icon" = 'icons/mob/screen1_full.dmi', "icon_state" = "oxydamageoverlay3")
					if(30 to 35)
						I = image("icon" = 'icons/mob/screen1_full.dmi', "icon_state" = "oxydamageoverlay4")
					if(35 to 40)
						I = image("icon" = 'icons/mob/screen1_full.dmi', "icon_state" = "oxydamageoverlay5")
					if(40 to 45)
						I = image("icon" = 'icons/mob/screen1_full.dmi', "icon_state" = "oxydamageoverlay6")
					if(45 to INFINITY)
						I = image("icon" = 'icons/mob/screen1_full.dmi', "icon_state" = "oxydamageoverlay7")
				damageoverlay.overlays += I

			//Fire and Brute damage overlay (BSSR)
			var/hurtdamage = src.getBruteLoss() + src.getFireLoss() + damageoverlaytemp
			damageoverlaytemp = 0 // We do this so we can detect if someone hits us or not.
			if(hurtdamage)
				var/image/I
				switch(hurtdamage)
					if(10 to 25)
						I = image("icon" = 'icons/mob/screen1_full.dmi', "icon_state" = "brutedamageoverlay1")
					if(25 to 40)
						I = image("icon" = 'icons/mob/screen1_full.dmi', "icon_state" = "brutedamageoverlay2")
					if(40 to 55)
						I = image("icon" = 'icons/mob/screen1_full.dmi', "icon_state" = "brutedamageoverlay3")
					if(55 to 70)
						I = image("icon" = 'icons/mob/screen1_full.dmi', "icon_state" = "brutedamageoverlay4")
					if(70 to 85)
						I = image("icon" = 'icons/mob/screen1_full.dmi', "icon_state" = "brutedamageoverlay5")
					if(85 to INFINITY)
						I = image("icon" = 'icons/mob/screen1_full.dmi', "icon_state" = "brutedamageoverlay6")
				damageoverlay.overlays += I

		if( stat == DEAD )
			sight |= (SEE_TURFS|SEE_MOBS|SEE_OBJS)
			see_in_dark = 8
			if(!druggy)		see_invisible = SEE_INVISIBLE_LEVEL_TWO
			if(healths)		healths.icon_state = "health7"	//DEAD healthmeter
			if(client)
				if(client.view != world.view)
					if(locate(/obj/item/weapon/gun/energy/sniperrifle, contents))
						var/obj/item/weapon/gun/energy/sniperrifle/s = locate() in src
						if(s.zoom)
							s.zoom()

		else
			sight &= ~(SEE_TURFS|SEE_MOBS|SEE_OBJS)
			see_in_dark = species.darksight
			see_invisible = see_in_dark>2 ? SEE_INVISIBLE_LEVEL_ONE : SEE_INVISIBLE_LIVING
			if(dna)
				switch(dna.mutantrace)
					if("slime")
						see_in_dark = 3
						see_invisible = SEE_INVISIBLE_LEVEL_ONE
					if("shadow")
						see_in_dark = 8
						see_invisible = SEE_INVISIBLE_LEVEL_ONE

			if(XRAY in mutations)
				sight |= SEE_TURFS|SEE_MOBS|SEE_OBJS
				see_in_dark = 8
				if(!druggy)		see_invisible = SEE_INVISIBLE_LEVEL_TWO

			if(seer==1)
				var/obj/effect/rune/R = locate() in loc
				if(R && R.word1 == cultwords["see"] && R.word2 == cultwords["hell"] && R.word3 == cultwords["join"])
					see_invisible = SEE_INVISIBLE_OBSERVER
				else
					see_invisible = SEE_INVISIBLE_LIVING
					seer = 0

			if(istype(wear_mask, /obj/item/clothing/mask/gas/voice/space_ninja))
				var/obj/item/clothing/mask/gas/voice/space_ninja/O = wear_mask
				switch(O.mode)
					if(0)
						var/target_list[] = list()
						for(var/mob/living/target in oview(src))
							if( target.mind&&(target.mind.special_role||issilicon(target)) )//They need to have a mind.
								target_list += target
						if(target_list.len)//Everything else is handled by the ninja mask proc.
							O.assess_targets(target_list, src)
						if(!druggy)		see_invisible = SEE_INVISIBLE_LIVING
					if(1)
						see_in_dark = 5
						if(!druggy)		see_invisible = SEE_INVISIBLE_LIVING
					if(2)
						sight |= SEE_MOBS
						if(!druggy)		see_invisible = SEE_INVISIBLE_LEVEL_TWO
					if(3)
						sight |= SEE_TURFS
						if(!druggy)		see_invisible = SEE_INVISIBLE_LIVING

			if(glasses)
				var/obj/item/clothing/glasses/G = glasses
				if(istype(G))
					see_in_dark += G.darkness_view
					if(G.vision_flags)		// MESONS
						sight |= G.vision_flags
						if(!druggy)
							see_invisible = SEE_INVISIBLE_MINIMUM
				if(istype(G,/obj/item/clothing/glasses/night))
					see_invisible = SEE_INVISIBLE_MINIMUM
					client.screen += global_hud.nvg

	/* HUD shit goes here, as long as it doesn't modify sight flags */
	// The purpose of this is to stop xray and w/e from preventing you from using huds -- Love, Doohl

				if(istype(glasses, /obj/item/clothing/glasses/sunglasses/sechud))
					var/obj/item/clothing/glasses/sunglasses/sechud/O = glasses
					if(O.hud)		O.hud.process_hud(src)
					if(!druggy)		see_invisible = SEE_INVISIBLE_LIVING
				else if(istype(glasses, /obj/item/clothing/glasses/hud))
					var/obj/item/clothing/glasses/hud/O = glasses
					O.process_hud(src)
					if(!druggy)
						see_invisible = SEE_INVISIBLE_LIVING

			else if(!seer)
				see_invisible = SEE_INVISIBLE_LIVING



			if(healths)
				if (analgesic)
					healths.icon_state = "health_health_numb"
				else
					switch(hal_screwyhud)
						if(1)	healths.icon_state = "health6"
						if(2)	healths.icon_state = "health7"
						else
							//switch(health - halloss)
							switch(100 - ((species && species.flags & NO_PAIN & !IS_SYNTHETIC) ? 0 : traumatic_shock))
								if(100 to INFINITY)		healths.icon_state = "health0"
								if(80 to 100)			healths.icon_state = "health1"
								if(60 to 80)			healths.icon_state = "health2"
								if(40 to 60)			healths.icon_state = "health3"
								if(20 to 40)			healths.icon_state = "health4"
								if(0 to 20)				healths.icon_state = "health5"
								else					healths.icon_state = "health6"

			if(nutrition_icon)
				switch(nutrition)
					if(450 to INFINITY)				nutrition_icon.icon_state = "nutrition0"
					if(350 to 450)					nutrition_icon.icon_state = "nutrition1"
					if(250 to 350)					nutrition_icon.icon_state = "nutrition2"
					if(150 to 250)					nutrition_icon.icon_state = "nutrition3"
					else							nutrition_icon.icon_state = "nutrition4"

			if(pressure)
				pressure.icon_state = "pressure[pressure_alert]"

			if(pullin)
				if(pulling)								pullin.icon_state = "pull1"
				else									pullin.icon_state = "pull0"
//			if(rest)	//Not used with new UI
//				if(resting || lying || sleeping)		rest.icon_state = "rest1"
//				else									rest.icon_state = "rest0"
			if(toxin)
				if(hal_screwyhud == 4 || phoron_alert)	toxin.icon_state = "tox1"
				else									toxin.icon_state = "tox0"
			if(oxygen)
				if(hal_screwyhud == 3 || oxygen_alert)	oxygen.icon_state = "oxy1"
				else									oxygen.icon_state = "oxy0"
			if(fire)
				if(fire_alert)							fire.icon_state = "fire[fire_alert]" //fire_alert is either 0 if no alert, 1 for cold and 2 for heat.
				else									fire.icon_state = "fire0"

			if(bodytemp)
				switch(bodytemperature) //310.055 optimal body temp
					if(370 to INFINITY)		bodytemp.icon_state = "temp4"
					if(350 to 370)			bodytemp.icon_state = "temp3"
					if(335 to 350)			bodytemp.icon_state = "temp2"
					if(320 to 335)			bodytemp.icon_state = "temp1"
					if(300 to 320)			bodytemp.icon_state = "temp0"
					if(295 to 300)			bodytemp.icon_state = "temp-1"
					if(280 to 295)			bodytemp.icon_state = "temp-2"
					if(260 to 280)			bodytemp.icon_state = "temp-3"
					else					bodytemp.icon_state = "temp-4"

			if(blind)
				if(blinded)		blind.layer = 18
				else			blind.layer = 0

			if(disabilities & NEARSIGHTED)	//this looks meh but saves a lot of memory by not requiring to add var/prescription
				if(glasses)					//to every /obj/item
					var/obj/item/clothing/glasses/G = glasses
					if(!G.prescription)
						client.screen += global_hud.vimpaired
				else
					client.screen += global_hud.vimpaired

			if(eye_blurry)			client.screen += global_hud.blurry
			if(druggy)				client.screen += global_hud.druggy

			var/masked = 0

			if( istype(head, /obj/item/clothing/head/welding) || istype(head, /obj/item/clothing/head/helmet/space/unathi))
				var/obj/item/clothing/head/welding/O = head
				if(!O.up && tinted_weldhelh)
					client.screen += global_hud.darkMask
					masked = 1

			if(!masked && istype(glasses, /obj/item/clothing/glasses/welding) )
				var/obj/item/clothing/glasses/welding/O = glasses
				if(!O.up && tinted_weldhelh)
					client.screen += global_hud.darkMask

			if(machine)
				if(!machine.check_eye(src))		reset_view(null)
			else
				var/isRemoteObserve = 0
				if((mRemote in mutations) && remoteview_target)
					if(remoteview_target.stat==CONSCIOUS)
						isRemoteObserve = 1
				if(!isRemoteObserve && client && !client.adminobs)
					remoteview_target = null
					reset_view(null)
		return 1

	proc/handle_random_events()
		// Puke if toxloss is too high
		if(!stat)
			if (getToxLoss() >= 45 && nutrition > 20)
				vomit()

		//0.1% chance of playing a scary sound to someone who's in complete darkness
		if(isturf(loc) && rand(1,1000) == 1)
			var/turf/currentTurf = loc
			if(!currentTurf.lighting_lumcount)
				playsound_local(src,pick(scarySounds),50, 1, -1)

	proc/handle_virus_updates()
		if(status_flags & GODMODE)	return 0	//godmode
		if(bodytemperature > 406)
			for(var/datum/disease/D in viruses)
				D.cure()
			for (var/ID in virus2)
				var/datum/disease2/disease/V = virus2[ID]
				V.cure(src)

		for(var/obj/effect/decal/cleanable/O in view(1,src))
			if(istype(O,/obj/effect/decal/cleanable/blood))
				var/obj/effect/decal/cleanable/blood/B = O
				if(B.virus2.len)
					for (var/ID in B.virus2)
						var/datum/disease2/disease/V = B.virus2[ID]
						infect_virus2(src,V)

			else if(istype(O,/obj/effect/decal/cleanable/mucus))
				var/obj/effect/decal/cleanable/mucus/M = O
				if(M.virus2.len)
					for (var/ID in M.virus2)
						var/datum/disease2/disease/V = M.virus2[ID]
						infect_virus2(src,V)


		if(virus2.len)
			for (var/ID in virus2)
				var/datum/disease2/disease/V = virus2[ID]
				if(isnull(V)) // Trying to figure out a runtime error that keeps repeating
					CRASH("virus2 nulled before calling activate()")
				else
					V.activate(src)
				// activate may have deleted the virus
				if(!V) continue

				// check if we're immune
				if(V.antigen & src.antibodies)
					V.dead = 1

		return

	proc/handle_stomach()
		spawn(0)
			for(var/mob/living/M in stomach_contents)
				if(M.loc != src)
					stomach_contents.Remove(M)
					continue
				if(istype(M, /mob/living/carbon) && stat != 2)
					if(M.stat == 2)
						M.death(1)
						stomach_contents.Remove(M)
						del(M)
						continue
					if(air_master.current_cycle%3==1)
						if(!(M.status_flags & GODMODE))
							M.adjustBruteLoss(5)
						nutrition += 10

	proc/handle_changeling()
		if(mind && mind.changeling)
			mind.changeling.regenerate()

	handle_shock()
		..()
		if(status_flags & GODMODE)	return 0	//godmode
		if(analgesic || (species && species.flags & NO_PAIN)) return // analgesic avoids all traumatic shock temporarily

		if(health < config.health_threshold_softcrit)// health 0 makes you immediately collapse
			shock_stage = max(shock_stage, 61)

		if(traumatic_shock >= 80)
			shock_stage += 1
		else if(health < config.health_threshold_softcrit)
			shock_stage = max(shock_stage, 61)
		else
			shock_stage = min(shock_stage, 160)
			shock_stage = max(shock_stage-1, 0)
			return

		if(shock_stage == 10)
			src << "<font color='red'><b>"+pick("It hurts so much!", "You really need some painkillers..", "Dear god, the pain!")

		if(shock_stage >= 30)
			if(shock_stage == 30) emote("me",1,"is having trouble keeping their eyes open.")
			eye_blurry = max(2, eye_blurry)
			stuttering = max(stuttering, 5)

		if(shock_stage == 40)
			src << "<font color='red'><b>"+pick("The pain is excrutiating!", "Please, just end the pain!", "Your whole body is going numb!")

		if (shock_stage >= 60)
			if(shock_stage == 60) emote("me",1,"'s body becomes limp.")
			if (prob(2))
				src << "<font color='red'><b>"+pick("The pain is excrutiating!", "Please, just end the pain!", "Your whole body is going numb!")
				Weaken(20)

		if(shock_stage >= 80)
			if (prob(5))
				src << "<font color='red'><b>"+pick("The pain is excrutiating!", "Please, just end the pain!", "Your whole body is going numb!")
				Weaken(20)

		if(shock_stage >= 120)
			if (prob(2))
				src << "<font color='red'><b>"+pick("You black out!", "You feel like you could die any moment now.", "You're about to lose consciousness.")
				Paralyse(5)

		if(shock_stage == 150)
			emote("me",1,"can no longer stand, collapsing!")
			Weaken(20)

		if(shock_stage >= 150)
			Weaken(20)

	proc/handle_pulse()

		if(life_tick % 5) return pulse	//update pulse every 5 life ticks (~1 tick/sec, depending on server load)

		if(species && species.flags & NO_BLOOD) return PULSE_NONE //No blood, no pulse.

		if(stat == DEAD)
			return PULSE_NONE	//that's it, you're dead, nothing can influence your pulse

		var/temp = PULSE_NORM

		if(round(vessel.get_reagent_amount("blood")) <= BLOOD_VOLUME_BAD)	//how much blood do we have
			temp = PULSE_THREADY	//not enough :(

		if(status_flags & FAKEDEATH)
			temp = PULSE_NONE		//pretend that we're dead. unlike actual death, can be inflienced by meds

		for(var/datum/reagent/R in reagents.reagent_list)
			if(R.id in bradycardics)
				if(temp <= PULSE_THREADY && temp >= PULSE_NORM)
					temp--
					break		//one reagent is enough
								//comment out the breaks to make med effects stack
		for(var/datum/reagent/R in reagents.reagent_list)				//handles different chems' influence on pulse
			if(R.id in tachycardics)
				if(temp <= PULSE_FAST && temp >= PULSE_NONE)
					temp++
					break
		for(var/datum/reagent/R in reagents.reagent_list) //To avoid using fakedeath
			if(R.id in heartstopper)
				temp = PULSE_NONE
				break
		for(var/datum/reagent/R in reagents.reagent_list) //Conditional heart-stoppage
			if(R.id in cheartstopper)
				if(R.volume >= R.overdose)
					temp = PULSE_NONE
					break

		return temp

/*
	Called by life(), instead of having the individual hud items update icons each tick and check for status changes
	we only set those statuses and icons upon changes.  Then those HUD items will simply add those pre-made images.
	This proc below is only called when those HUD elements need to change as determined by the mobs hud_updateflag.
*/


/mob/living/carbon/human/proc/handle_hud_list()

	if(hud_updateflag & 1 << HEALTH_HUD)
		var/image/holder = hud_list[HEALTH_HUD]
		if(stat == 2)
			holder.icon_state = "hudhealth-100" 	// X_X
		else
			holder.icon_state = "hud[RoundHealth(health)]"

		hud_list[HEALTH_HUD] = holder

	if(hud_updateflag & 1 << STATUS_HUD)
		var/foundVirus = 0
		for(var/datum/disease/D in viruses)
			if(!D.hidden[SCANNER])
				foundVirus++
		for (var/ID in virus2)
			if (ID in virusDB)
				foundVirus = 1
				break

		var/image/holder = hud_list[STATUS_HUD]
		var/image/holder2 = hud_list[STATUS_HUD_OOC]
		if(stat == 2)
			holder.icon_state = "huddead"
			holder2.icon_state = "huddead"
		else if(status_flags & XENO_HOST)
			holder.icon_state = "hudxeno"
			holder2.icon_state = "hudxeno"
		else if(foundVirus)
			holder.icon_state = "hudill"
		else if(has_brain_worms())
			var/mob/living/simple_animal/borer/B = has_brain_worms()
			if(B.controlling)
				holder.icon_state = "hudbrainworm"
			else
				holder.icon_state = "hudhealthy"
			holder2.icon_state = "hudbrainworm"
		else
			holder.icon_state = "hudhealthy"
			if(virus2.len)
				holder2.icon_state = "hudill"
			else
				holder2.icon_state = "hudhealthy"

		hud_list[STATUS_HUD] = holder
		hud_list[STATUS_HUD_OOC] = holder2

	if(hud_updateflag & 1 << ID_HUD)
		var/image/holder = hud_list[ID_HUD]
		if(wear_id)
			var/obj/item/weapon/card/id/I = wear_id.GetID()
			if(I)
				holder.icon_state = "hud[ckey(I.GetJobName())]"
			else
				holder.icon_state = "hudunknown"
		else
			holder.icon_state = "hudunknown"


		hud_list[ID_HUD] = holder

	if(hud_updateflag & 1 << WANTED_HUD)
		var/image/holder = hud_list[WANTED_HUD]
		holder.icon_state = "hudblank"
		var/perpname = name
		if(wear_id)
			var/obj/item/weapon/card/id/I = wear_id.GetID()
			if(I)
				perpname = I.registered_name

		for(var/datum/data/record/E in data_core.general)
			if(E.fields["name"] == perpname)
				for (var/datum/data/record/R in data_core.security)
					if((R.fields["id"] == E.fields["id"]) && (R.fields["criminal"] == "*Arrest*"))
						holder.icon_state = "hudwanted"
						break
					else if((R.fields["id"] == E.fields["id"]) && (R.fields["criminal"] == "Incarcerated"))
						holder.icon_state = "hudprisoner"
						break
					else if((R.fields["id"] == E.fields["id"]) && (R.fields["criminal"] == "Parolled"))
						holder.icon_state = "hudparolled"
						break
					else if((R.fields["id"] == E.fields["id"]) && (R.fields["criminal"] == "Released"))
						holder.icon_state = "hudreleased"
						break
		hud_list[WANTED_HUD] = holder

	if(hud_updateflag & 1 << IMPLOYAL_HUD || hud_updateflag & 1 << IMPCHEM_HUD || hud_updateflag & 1 << IMPTRACK_HUD)
		var/image/holder1 = hud_list[IMPTRACK_HUD]
		var/image/holder2 = hud_list[IMPLOYAL_HUD]
		var/image/holder3 = hud_list[IMPCHEM_HUD]

		holder1.icon_state = "hudblank"
		holder2.icon_state = "hudblank"
		holder3.icon_state = "hudblank"

		for(var/obj/item/weapon/implant/I in src)
			if(I.implanted)
				if(istype(I,/obj/item/weapon/implant/tracking))
					holder1.icon_state = "hud_imp_tracking"
				if(istype(I,/obj/item/weapon/implant/loyalty))
					holder2.icon_state = "hud_imp_loyal"
				if(istype(I,/obj/item/weapon/implant/chem))
					holder3.icon_state = "hud_imp_chem"

		hud_list[IMPTRACK_HUD] = holder1
		hud_list[IMPLOYAL_HUD] = holder2
		hud_list[IMPCHEM_HUD] = holder3

	if(hud_updateflag & 1 << SPECIALROLE_HUD)
		var/image/holder = hud_list[SPECIALROLE_HUD]
		holder.icon_state = "hudblank"
		if(mind)

			switch(mind.special_role)
				if("traitor","Syndicate")
					holder.icon_state = "hudsyndicate"
				if("Revolutionary")
					holder.icon_state = "hudrevolutionary"
				if("Head Revolutionary")
					holder.icon_state = "hudheadrevolutionary"
				if("Cultist")
					holder.icon_state = "hudcultist"
				if("Changeling")
					holder.icon_state = "hudchangeling"
				if("Wizard","Fake Wizard")
					holder.icon_state = "hudwizard"
				if("Death Commando")
					holder.icon_state = "huddeathsquad"
				if("Ninja")
					holder.icon_state = "hudninja"

			hud_list[SPECIALROLE_HUD] = holder
	hud_updateflag = 0


#undef HUMAN_MAX_OXYLOSS
#undef HUMAN_CRIT_MAX_OXYLOSS
<|MERGE_RESOLUTION|>--- conflicted
+++ resolved
@@ -1,1734 +1,1730 @@
-//This file was auto-corrected by findeclaration.exe on 25.5.2012 20:42:32
-
-//NOTE: Breathing happens once per FOUR TICKS, unless the last breath fails. In which case it happens once per ONE TICK! So oxyloss healing is done once per 4 ticks while oxyloss damage is applied once per tick!
-#define HUMAN_MAX_OXYLOSS 1 //Defines how much oxyloss humans can get per tick. A tile with no air at all (such as space) applies this value, otherwise it's a percentage of it.
-#define HUMAN_CRIT_MAX_OXYLOSS ( (last_tick_duration) /5) //The amount of damage you'll get when in critical condition. We want this to be a 5 minute deal = 300s. There are 100HP to get through, so (1/3)*last_tick_duration per second. Breaths however only happen every 4 ticks.
-
-#define HEAT_DAMAGE_LEVEL_1 2 //Amount of damage applied when your body temperature just passes the 360.15k safety point
-#define HEAT_DAMAGE_LEVEL_2 4 //Amount of damage applied when your body temperature passes the 400K point
-#define HEAT_DAMAGE_LEVEL_3 8 //Amount of damage applied when your body temperature passes the 1000K point
-
-#define COLD_DAMAGE_LEVEL_1 0.5 //Amount of damage applied when your body temperature just passes the 260.15k safety point
-#define COLD_DAMAGE_LEVEL_2 1.5 //Amount of damage applied when your body temperature passes the 200K point
-#define COLD_DAMAGE_LEVEL_3 3 //Amount of damage applied when your body temperature passes the 120K point
-
-//Note that gas heat damage is only applied once every FOUR ticks.
-#define HEAT_GAS_DAMAGE_LEVEL_1 2 //Amount of damage applied when the current breath's temperature just passes the 360.15k safety point
-#define HEAT_GAS_DAMAGE_LEVEL_2 4 //Amount of damage applied when the current breath's temperature passes the 400K point
-#define HEAT_GAS_DAMAGE_LEVEL_3 8 //Amount of damage applied when the current breath's temperature passes the 1000K point
-
-#define COLD_GAS_DAMAGE_LEVEL_1 0.5 //Amount of damage applied when the current breath's temperature just passes the 260.15k safety point
-#define COLD_GAS_DAMAGE_LEVEL_2 1.5 //Amount of damage applied when the current breath's temperature passes the 200K point
-#define COLD_GAS_DAMAGE_LEVEL_3 3 //Amount of damage applied when the current breath's temperature passes the 120K point
-
-/mob/living/carbon/human
-	var/oxygen_alert = 0
-	var/phoron_alert = 0
-	var/fire_alert = 0
-	var/pressure_alert = 0
-	var/prev_gender = null // Debug for plural genders
-	var/temperature_alert = 0
-	var/in_stasis = 0
-
-
-/mob/living/carbon/human/Life()
-	set invisibility = 0
-	set background = 1
-
-	if (monkeyizing)	return
-	if(!loc)			return	// Fixing a null error that occurs when the mob isn't found in the world -- TLE
-
-	..()
-
-	/*
-	//This code is here to try to determine what causes the gender switch to plural error. Once the error is tracked down and fixed, this code should be deleted
-	//Also delete var/prev_gender once this is removed.
-	if(prev_gender != gender)
-		prev_gender = gender
-		if(gender in list(PLURAL, NEUTER))
-			message_admins("[src] ([ckey]) gender has been changed to plural or neuter. Please record what has happened recently to the person and then notify coders. (<A HREF='?_src_=holder;adminmoreinfo=\ref[src]'>?</A>)  (<A HREF='?_src_=vars;Vars=\ref[src]'>VV</A>) (<A HREF='?priv_msg=\ref[src]'>PM</A>) (<A HREF='?_src_=holder;adminplayerobservejump=\ref[src]'>JMP</A>)")
-	*/
-	//Apparently, the person who wrote this code designed it so that
-	//blinded get reset each cycle and then get activated later in the
-	//code. Very ugly. I dont care. Moving this stuff here so its easy
-	//to find it.
-	blinded = null
-	fire_alert = 0 //Reset this here, because both breathe() and handle_environment() have a chance to set it.
-
-	//TODO: seperate this out
-	// update the current life tick, can be used to e.g. only do something every 4 ticks
-	life_tick++
-	var/datum/gas_mixture/environment = loc.return_air()
-
-	in_stasis = istype(loc, /obj/structure/closet/body_bag/cryobag) && loc:opened == 0
-	if(in_stasis) loc:used++
-
-	if(life_tick%30==15)
-		hud_updateflag = 1022
-
-	voice = GetVoice()
-
-	//No need to update all of these procs if the guy is dead.
-	if(stat != DEAD && !in_stasis)
-		if(air_master.current_cycle%4==2 || failed_last_breath) 	//First, resolve location and get a breath
-			breathe() 				//Only try to take a breath every 4 ticks, unless suffocating
-
-		else //Still give containing object the chance to interact
-			if(istype(loc, /obj/))
-				var/obj/location_as_object = loc
-				location_as_object.handle_internal_lifeform(src, 0)
-
-		//Updates the number of stored chemicals for powers
-		handle_changeling()
-
-		//Mutations and radiation
-		handle_mutations_and_radiation()
-
-		//Chemicals in the body
-		handle_chemicals_in_body()
-
-		//Disabilities
-		handle_disabilities()
-
-		//Random events (vomiting etc)
-		handle_random_events()
-
-		handle_virus_updates()
-
-		//stuff in the stomach
-		handle_stomach()
-
-		handle_shock()
-
-		handle_pain()
-
-		handle_medical_side_effects()
-
-	handle_stasis_bag()
-
-	if(life_tick > 5 && timeofdeath && (timeofdeath < 5 || world.time - timeofdeath > 6000))	//We are long dead, or we're junk mobs spawned like the clowns on the clown shuttle
-		return											//We go ahead and process them 5 times for HUD images and other stuff though.
-
-	//Handle temperature/pressure differences between body and environment
-	handle_environment(environment)		//Optimized a good bit.
-
-	//Status updates, death etc.
-	handle_regular_status_updates()		//Optimized a bit
-	update_canmove()
-
-	//Update our name based on whether our face is obscured/disfigured
-	name = get_visible_name()
-
-	handle_regular_hud_updates()
-
-	pulse = handle_pulse()
-
-	// Grabbing
-	for(var/obj/item/weapon/grab/G in src)
-		G.process()
-
-
-/mob/living/carbon/human/calculate_affecting_pressure(var/pressure)
-	..()
-	var/pressure_difference = abs( pressure - ONE_ATMOSPHERE )
-
-	var/pressure_adjustment_coefficient = 1	//Determins how much the clothing you are wearing protects you in percent.
-	if(wear_suit && (wear_suit.flags & STOPSPRESSUREDMAGE))
-		pressure_adjustment_coefficient -= PRESSURE_SUIT_REDUCTION_COEFFICIENT
-	if(head && (head.flags & STOPSPRESSUREDMAGE))
-		pressure_adjustment_coefficient -= PRESSURE_HEAD_REDUCTION_COEFFICIENT
-	pressure_adjustment_coefficient = max(pressure_adjustment_coefficient,0) //So it isn't less than 0
-	pressure_difference = pressure_difference * pressure_adjustment_coefficient
-	if(pressure > ONE_ATMOSPHERE)
-		return ONE_ATMOSPHERE + pressure_difference
-	else
-		return ONE_ATMOSPHERE - pressure_difference
-
-/mob/living/carbon/human
-	proc/handle_disabilities()
-		if (disabilities & EPILEPSY)
-			if ((prob(1) && paralysis < 1))
-				src << "\red You have a seizure!"
-				for(var/mob/O in viewers(src, null))
-					if(O == src)
-						continue
-					O.show_message(text("\red <B>[src] starts having a seizure!"), 1)
-				Paralyse(10)
-				make_jittery(1000)
-		if (disabilities & COUGHING)
-			if ((prob(5) && paralysis <= 1))
-				drop_item()
-				spawn( 0 )
-					emote("cough")
-					return
-		if (disabilities & TOURETTES)
-			speech_problem_flag = 1
-			if ((prob(10) && paralysis <= 1))
-				Stun(10)
-				spawn( 0 )
-					switch(rand(1, 3))
-						if(1)
-							emote("twitch")
-						if(2 to 3)
-							say("[prob(50) ? ";" : ""][pick("SHIT", "PISS", "FUCK", "CUNT", "COCKSUCKER", "MOTHERFUCKER", "TITS")]")
-					var/old_x = pixel_x
-					var/old_y = pixel_y
-					pixel_x += rand(-2,2)
-					pixel_y += rand(-1,1)
-					sleep(2)
-					pixel_x = old_x
-					pixel_y = old_y
-					return
-		if (disabilities & NERVOUS)
-			speech_problem_flag = 1
-			if (prob(10))
-				stuttering = max(10, stuttering)
-		// No. -- cib
-		/*if (getBrainLoss() >= 60 && stat != 2)
-			if (prob(3))
-				switch(pick(1,2,3))
-					if(1)
-						say(pick("IM A PONY NEEEEEEIIIIIIIIIGH", "without oxigen blob don't evoluate?", "CAPTAINS A COMDOM", "[pick("", "that meatball traitor")] [pick("joerge", "george", "gorge", "gdoruge")] [pick("mellens", "melons", "mwrlins")] is grifing me HAL;P!!!", "can u give me [pick("telikesis","halk","eppilapse")]?", "THe saiyans screwed", "Bi is THE BEST OF BOTH WORLDS>", "I WANNA PET TEH monkeyS", "stop grifing me!!!!", "SOTP IT#"))
-					if(2)
-						say(pick("FUS RO DAH","fucking 4rries!", "stat me", ">my face", "roll it easy!", "waaaaaagh!!!", "red wonz go fasta", "FOR TEH EMPRAH", "lol2cat", "dem dwarfs man, dem dwarfs", "SPESS MAHREENS", "hwee did eet fhor khayosss", "lifelike texture ;_;", "luv can bloooom", "PACKETS!!!"))
-					if(3)
-						emote("drool")
-		*/
-
-		if(stat != 2)
-			var/rn = rand(0, 200)
-			if(getBrainLoss() >= 5)
-				if(0 <= rn && rn <= 3)
-					custom_pain("Your head feels numb and painful.")
-			if(getBrainLoss() >= 15)
-				if(4 <= rn && rn <= 6) if(eye_blurry <= 0)
-					src << "\red It becomes hard to see for some reason."
-					eye_blurry = 10
-			if(getBrainLoss() >= 35)
-				if(7 <= rn && rn <= 9) if(hand && equipped())
-					src << "\red Your hand won't respond properly, you drop what you're holding."
-					drop_item()
-			if(getBrainLoss() >= 50)
-				if(10 <= rn && rn <= 12) if(!lying)
-					src << "\red Your legs won't respond properly, you fall down."
-					resting = 1
-
-	proc/handle_stasis_bag()
-		// Handle side effects from stasis bag
-		if(in_stasis)
-			// First off, there's no oxygen supply, so the mob will slowly take brain damage
-			adjustBrainLoss(0.1)
-
-			// Next, the method to induce stasis has some adverse side-effects, manifesting
-			// as cloneloss
-			adjustCloneLoss(0.1)
-
-	proc/handle_mutations_and_radiation()
-
-		if(species.flags & IS_SYNTHETIC) //Robots don't suffer from mutations or radloss.
-			return
-
-		if(getFireLoss())
-			if((COLD_RESISTANCE in mutations) || (prob(1)))
-				heal_organ_damage(0,1)
-
-		// DNA2 - Gene processing.
-		// The HULK stuff that was here is now in the hulk gene.
-		for(var/datum/dna/gene/gene in dna_genes)
-			if(!gene.block)
-				continue
-			if(gene.is_active(src))
-				speech_problem_flag = 1
-				gene.OnMobLife(src)
-
-		if (radiation)
-			if (radiation > 100)
-				radiation = 100
-				Weaken(10)
-				src << "\red You feel weak."
-				emote("collapse")
-
-			if (radiation < 0)
-				radiation = 0
-
-			else
-
-				if(species.flags & RAD_ABSORB)
-					var/rads = radiation/25
-					radiation -= rads
-					nutrition += rads
-					adjustBruteLoss(-(rads))
-					adjustOxyLoss(-(rads))
-					adjustToxLoss(-(rads))
-					updatehealth()
-					return
-
-				var/damage = 0
-				switch(radiation)
-					if(1 to 49)
-						radiation--
-						if(prob(25))
-							adjustToxLoss(1)
-							damage = 1
-							updatehealth()
-
-					if(50 to 74)
-						radiation -= 2
-						damage = 1
-						adjustToxLoss(1)
-						if(prob(5))
-							radiation -= 5
-							Weaken(3)
-							src << "\red You feel weak."
-							emote("collapse")
-						updatehealth()
-
-					if(75 to 100)
-						radiation -= 3
-						adjustToxLoss(3)
-						damage = 1
-						if(prob(1))
-							src << "\red You mutate!"
-							randmutb(src)
-							domutcheck(src,null)
-							emote("gasp")
-						updatehealth()
-
-				if(damage && organs.len)
-					var/datum/organ/external/O = pick(organs)
-					if(istype(O)) O.add_autopsy_data("Radiation Poisoning", damage)
-
-	proc/breathe()
-		if(reagents.has_reagent("lexorin")) return
-		if(istype(loc, /obj/machinery/atmospherics/unary/cryo_cell)) return
-		if(species && (species.flags & NO_BREATHE || species.flags & IS_SYNTHETIC)) return
-
-		var/datum/organ/internal/lungs/L = internal_organs["lungs"]
-		L.process()
-
-		var/datum/gas_mixture/environment = loc.return_air()
-		var/datum/gas_mixture/breath
-		// HACK NEED CHANGING LATER
-		if(health < config.health_threshold_crit)
-			losebreath++
-		if(losebreath>0) //Suffocating so do not take a breath
-			losebreath--
-			if (prob(10)) //Gasp per 10 ticks? Sounds about right.
-				spawn emote("gasp")
-			if(istype(loc, /obj/))
-				var/obj/location_as_object = loc
-				location_as_object.handle_internal_lifeform(src, 0)
-		else
-			//First, check for air from internal atmosphere (using an air tank and mask generally)
-			breath = get_breath_from_internal(BREATH_VOLUME) // Super hacky -- TLE
-			//breath = get_breath_from_internal(0.5) // Manually setting to old BREATH_VOLUME amount -- TLE
-
-			//No breath from internal atmosphere so get breath from location
-			if(!breath)
-				if(isobj(loc))
-					var/obj/location_as_object = loc
-					breath = location_as_object.handle_internal_lifeform(src, BREATH_MOLES)
-				else if(isturf(loc))
-					var/breath_moles = 0
-					/*if(environment.return_pressure() > ONE_ATMOSPHERE)
-						// Loads of air around (pressure effect will be handled elsewhere), so lets just take a enough to fill our lungs at normal atmos pressure (using n = Pv/RT)
-						breath_moles = (ONE_ATMOSPHERE*BREATH_VOLUME/R_IDEAL_GAS_EQUATION*environment.temperature)
-					else*/
-						// Not enough air around, take a percentage of what's there to model this properly
-					breath_moles = environment.total_moles()*BREATH_PERCENTAGE
-
-					breath = loc.remove_air(breath_moles)
-
-					if(istype(wear_mask, /obj/item/clothing/mask/gas) && breath)
-						var/obj/item/clothing/mask/gas/G = wear_mask
-						var/datum/gas_mixture/filtered = new
-
-						filtered.copy_from(breath)
-						filtered.phoron *= G.gas_filter_strength
-						for(var/datum/gas/gas in filtered.trace_gases)
-							gas.moles *= G.gas_filter_strength
-						filtered.update_values()
-						loc.assume_air(filtered)
-
-						breath.phoron *= 1 - G.gas_filter_strength
-						for(var/datum/gas/gas in breath.trace_gases)
-							gas.moles *= 1 - G.gas_filter_strength
-						breath.update_values()
-
-					if(!is_lung_ruptured())
-						if(!breath || breath.total_moles < BREATH_MOLES / 5 || breath.total_moles > BREATH_MOLES * 5)
-							if(prob(5))
-								rupture_lung()
-
-					// Handle filtering
-					var/block = 0
-					if(wear_mask)
-						if(wear_mask.flags & BLOCK_GAS_SMOKE_EFFECT)
-							block = 1
-					if(glasses)
-						if(glasses.flags & BLOCK_GAS_SMOKE_EFFECT)
-							block = 1
-					if(head)
-						if(head.flags & BLOCK_GAS_SMOKE_EFFECT)
-							block = 1
-
-					if(!block)
-
-						for(var/obj/effect/effect/smoke/chem/smoke in view(1, src))
-							if(smoke.reagents.total_volume)
-								smoke.reagents.reaction(src, INGEST)
-								spawn(5)
-									if(smoke)
-										smoke.reagents.copy_to(src, 10) // I dunno, maybe the reagents enter the blood stream through the lungs?
-								break // If they breathe in the nasty stuff once, no need to continue checking
-
-			else //Still give containing object the chance to interact
-				if(istype(loc, /obj/))
-					var/obj/location_as_object = loc
-					location_as_object.handle_internal_lifeform(src, 0)
-
-		handle_breath(breath)
-
-		if(breath)
-			loc.assume_air(breath)
-
-			//spread some viruses while we are at it
-			if (virus2.len > 0)
-				if (prob(10) && get_infection_chance(src))
-//					log_debug("[src] : Exhaling some viruses")
-					for(var/mob/living/carbon/M in view(1,src))
-						src.spread_disease_to(M)
-
-
-	proc/get_breath_from_internal(volume_needed)
-		if(internal)
-			if (!contents.Find(internal))
-				internal = null
-			if (!wear_mask || !(wear_mask.flags & MASKINTERNALS) )
-				internal = null
-			if(internal)
-				return internal.remove_air_volume(volume_needed)
-			else if(internals)
-				internals.icon_state = "internal0"
-		return null
-
-
-	proc/handle_breath(datum/gas_mixture/breath)
-		if(status_flags & GODMODE)
-			return
-
-		if(!breath || (breath.total_moles() == 0) || suiciding)
-			if(reagents.has_reagent("inaprovaline"))
-				return
-			if(suiciding)
-				adjustOxyLoss(2)//If you are suiciding, you should die a little bit faster
-				failed_last_breath = 1
-				oxygen_alert = max(oxygen_alert, 1)
-				return 0
-			if(health > config.health_threshold_crit)
-				adjustOxyLoss(HUMAN_MAX_OXYLOSS)
-				failed_last_breath = 1
-			else
-				adjustOxyLoss(HUMAN_CRIT_MAX_OXYLOSS)
-				failed_last_breath = 1
-
-			oxygen_alert = max(oxygen_alert, 1)
-
-			return 0
-
-		var/safe_oxygen_min = 16 // Minimum safe partial pressure of O2, in kPa
-		//var/safe_oxygen_max = 140 // Maximum safe partial pressure of O2, in kPa (Not used for now)
-		var/safe_co2_max = 10 // Yes it's an arbitrary value who cares?
-		var/safe_phoron_max = 0.005
-		var/SA_para_min = 1
-		var/SA_sleep_min = 5
-		var/oxygen_used = 0
-		var/nitrogen_used = 0
-		var/breath_pressure = (breath.total_moles()*R_IDEAL_GAS_EQUATION*breath.temperature)/BREATH_VOLUME
-		var/vox_oxygen_max = 1 // For vox.
-
-		//Partial pressure of the O2 in our breath
-		var/O2_pp = (breath.oxygen/breath.total_moles())*breath_pressure
-		// Same, but for the phoron
-		var/Toxins_pp = (breath.phoron/breath.total_moles())*breath_pressure
-		// And CO2, lets say a PP of more than 10 will be bad (It's a little less really, but eh, being passed out all round aint no fun)
-		var/CO2_pp = (breath.carbon_dioxide/breath.total_moles())*breath_pressure // Tweaking to fit the hacky bullshit I've done with atmo -- TLE
-		//var/CO2_pp = (breath.carbon_dioxide/breath.total_moles())*0.5 // The default pressure value
-		// Nitrogen, for Vox.
-		var/Nitrogen_pp = (breath.nitrogen/breath.total_moles())*breath_pressure
-
-		if(O2_pp < safe_oxygen_min && species.name != "Vox") 	// Too little oxygen
-			if(prob(20))
-				spawn(0) emote("gasp")
-			if(O2_pp > 0)
-				var/ratio = safe_oxygen_min/O2_pp
-				adjustOxyLoss(min(5*ratio, HUMAN_MAX_OXYLOSS)) // Don't fuck them up too fast (space only does HUMAN_MAX_OXYLOSS after all!)
-				failed_last_breath = 1
-				oxygen_used = breath.oxygen*ratio/6
-			else
-				adjustOxyLoss(HUMAN_MAX_OXYLOSS)
-				failed_last_breath = 1
-			oxygen_alert = max(oxygen_alert, 1)
-		/*else if (O2_pp > safe_oxygen_max) 		// Too much oxygen (commented this out for now, I'll deal with pressure damage elsewhere I suppose)
-			spawn(0) emote("cough")
-			var/ratio = O2_pp/safe_oxygen_max
-			oxyloss += 5*ratio
-			oxygen_used = breath.oxygen*ratio/6
-			oxygen_alert = max(oxygen_alert, 1)*/
-		else if(Nitrogen_pp < safe_oxygen_min && species.name == "Vox")  //Vox breathe nitrogen, not oxygen.
-
-			if(prob(20))
-				spawn(0) emote("gasp")
-			if(Nitrogen_pp > 0)
-				var/ratio = safe_oxygen_min/Nitrogen_pp
-				adjustOxyLoss(min(5*ratio, HUMAN_MAX_OXYLOSS))
-				failed_last_breath = 1
-				nitrogen_used = breath.nitrogen*ratio/6
-			else
-				adjustOxyLoss(HUMAN_MAX_OXYLOSS)
-				failed_last_breath = 1
-			oxygen_alert = max(oxygen_alert, 1)
-
-		else								// We're in safe limits
-			failed_last_breath = 0
-			adjustOxyLoss(-5)
-			oxygen_used = breath.oxygen/6
-			oxygen_alert = 0
-
-		breath.oxygen -= oxygen_used
-		breath.nitrogen -= nitrogen_used
-		breath.carbon_dioxide += oxygen_used
-
-		//CO2 does not affect failed_last_breath. So if there was enough oxygen in the air but too much co2, this will hurt you, but only once per 4 ticks, instead of once per tick.
-		if(CO2_pp > safe_co2_max)
-			if(!co2overloadtime) // If it's the first breath with too much CO2 in it, lets start a counter, then have them pass out after 12s or so.
-				co2overloadtime = world.time
-			else if(world.time - co2overloadtime > 120)
-				Paralyse(3)
-				adjustOxyLoss(3) // Lets hurt em a little, let them know we mean business
-				if(world.time - co2overloadtime > 300) // They've been in here 30s now, lets start to kill them for their own good!
-					adjustOxyLoss(8)
-			if(prob(20)) // Lets give them some chance to know somethings not right though I guess.
-				spawn(0) emote("cough")
-
-		else
-			co2overloadtime = 0
-
-		if(Toxins_pp > safe_phoron_max) // Too much phoron
-			var/ratio = (breath.phoron/safe_phoron_max) * 10
-			//adjustToxLoss(Clamp(ratio, MIN_PHORON_DAMAGE, MAX_PHORON_DAMAGE))	//Limit amount of damage toxin exposure can do per second
-			if(reagents)
-				reagents.add_reagent("phoron", Clamp(ratio, MIN_PHORON_DAMAGE, MAX_PHORON_DAMAGE))
-			phoron_alert = max(phoron_alert, 1)
-		else if(O2_pp > vox_oxygen_max && species.name == "Vox") //Oxygen is toxic to vox.
-			var/ratio = (breath.oxygen/vox_oxygen_max) * 1000
-			adjustToxLoss(Clamp(ratio, MIN_PHORON_DAMAGE, MAX_PHORON_DAMAGE))
-			phoron_alert = max(phoron_alert, 1)
-		else
-			phoron_alert = 0
-
-		if(breath.trace_gases.len)	// If there's some other shit in the air lets deal with it here.
-			for(var/datum/gas/sleeping_agent/SA in breath.trace_gases)
-				var/SA_pp = (SA.moles/breath.total_moles())*breath_pressure
-				if(SA_pp > SA_para_min) // Enough to make us paralysed for a bit
-					Paralyse(3) // 3 gives them one second to wake up and run away a bit!
-					if(SA_pp > SA_sleep_min) // Enough to make us sleep as well
-						sleeping = min(sleeping+2, 10)
-				else if(SA_pp > 0.15)	// There is sleeping gas in their lungs, but only a little, so give them a bit of a warning
-					if(prob(20))
-						spawn(0) emote(pick("giggle", "laugh"))
-				SA.moles = 0
-
-		if( (abs(310.15 - breath.temperature) > 50) && !(COLD_RESISTANCE in mutations)) // Hot air hurts :(
-			if(status_flags & GODMODE)	return 1	//godmode
-			if(breath.temperature < species.cold_level_1)
-				if(prob(20))
-					src << "\red You feel your face freezing and an icicle forming in your lungs!"
-			else if(breath.temperature > species.heat_level_1)
-				if(prob(20))
-					src << "\red You feel your face burning and a searing heat in your lungs!"
-
-			switch(breath.temperature)
-				if(-INFINITY to species.cold_level_3)
-					apply_damage(COLD_GAS_DAMAGE_LEVEL_3, BURN, "head", used_weapon = "Excessive Cold")
-					fire_alert = max(fire_alert, 1)
-				if(species.cold_level_3 to species.cold_level_2)
-					apply_damage(COLD_GAS_DAMAGE_LEVEL_2, BURN, "head", used_weapon = "Excessive Cold")
-					fire_alert = max(fire_alert, 1)
-				if(species.cold_level_2 to species.cold_level_1)
-					apply_damage(COLD_GAS_DAMAGE_LEVEL_1, BURN, "head", used_weapon = "Excessive Cold")
-					fire_alert = max(fire_alert, 1)
-				if(species.heat_level_1 to species.heat_level_2)
-					apply_damage(HEAT_GAS_DAMAGE_LEVEL_1, BURN, "head", used_weapon = "Excessive Heat")
-					fire_alert = max(fire_alert, 2)
-				if(species.heat_level_2 to species.heat_level_3)
-					apply_damage(HEAT_GAS_DAMAGE_LEVEL_2, BURN, "head", used_weapon = "Excessive Heat")
-					fire_alert = max(fire_alert, 2)
-				if(species.heat_level_3 to INFINITY)
-					apply_damage(HEAT_GAS_DAMAGE_LEVEL_3, BURN, "head", used_weapon = "Excessive Heat")
-					fire_alert = max(fire_alert, 2)
-
-		//Temporary fixes to the alerts.
-
-		return 1
-
-	proc/handle_environment(datum/gas_mixture/environment)
-		if(!environment)
-			return
-
-		//Moved pressure calculations here for use in skip-processing check.
-		var/pressure = environment.return_pressure()
-		var/adjusted_pressure = calculate_affecting_pressure(pressure)
-
-		if(!istype(get_turf(src), /turf/space)) //space is not meant to change your body temperature.
-			var/loc_temp = T0C
-			if(istype(loc, /obj/mecha))
-				var/obj/mecha/M = loc
-				loc_temp =  M.return_temperature()
-			else if(istype(get_turf(src), /turf/space))
-			else if(istype(loc, /obj/machinery/atmospherics/unary/cryo_cell))
-				loc_temp = loc:air_contents.temperature
-			else
-				loc_temp = environment.temperature
-
-<<<<<<< HEAD
-			if(abs(loc_temp - 293.15) < 20 && abs(bodytemperature - 310.14) < 0.5 && environment.phoron < MOLES_PHORON_VISIBLE)
-=======
-			if(adjusted_pressure < species.warning_low_pressure && adjusted_pressure > species.warning_low_pressure && abs(loc_temp - 293.15) < 20 && abs(bodytemperature - 310.14) < 0.5 && environment.toxins < MOLES_PLASMA_VISIBLE)
->>>>>>> 5af92b29
-				return // Temperatures are within normal ranges, fuck all this processing. ~Ccomp
-
-			//Body temperature is adjusted in two steps. Firstly your body tries to stabilize itself a bit.
-			if(stat != 2)
-				stabilize_temperature_from_calories()
-
-			//After then, it reacts to the surrounding atmosphere based on your thermal protection
-			if(loc_temp < BODYTEMP_COLD_DAMAGE_LIMIT)			//Place is colder than we are
-				var/thermal_protection = get_cold_protection(loc_temp) //This returns a 0 - 1 value, which corresponds to the percentage of protection based on what you're wearing and what you're exposed to.
-				if(thermal_protection < 1)
-					var/amt = min((1-thermal_protection) * ((loc_temp - bodytemperature) / BODYTEMP_COLD_DIVISOR), BODYTEMP_COOLING_MAX)
-					bodytemperature += amt
-			else if (loc_temp > BODYTEMP_HEAT_DAMAGE_LIMIT)			//Place is hotter than we are
-				var/thermal_protection = get_heat_protection(loc_temp) //This returns a 0 - 1 value, which corresponds to the percentage of protection based on what you're wearing and what you're exposed to.
-				if(thermal_protection < 1)
-					var/amt = min((1-thermal_protection) * ((loc_temp - bodytemperature) / BODYTEMP_HEAT_DIVISOR), BODYTEMP_HEATING_MAX)
-					bodytemperature += amt
-
-		// +/- 50 degrees from 310.15K is the 'safe' zone, where no damage is dealt.
-		if(bodytemperature > BODYTEMP_HEAT_DAMAGE_LIMIT)
-			//Body temperature is too hot.
-			fire_alert = max(fire_alert, 1)
-			if(status_flags & GODMODE)	return 1	//godmode
-			switch(bodytemperature)
-				if(360 to 400)
-					apply_damage(HEAT_DAMAGE_LEVEL_1, BURN, used_weapon = "High Body Temperature")
-					fire_alert = max(fire_alert, 2)
-				if(400 to 1000)
-					apply_damage(HEAT_DAMAGE_LEVEL_2, BURN, used_weapon = "High Body Temperature")
-					fire_alert = max(fire_alert, 2)
-				if(1000 to INFINITY)
-					apply_damage(HEAT_DAMAGE_LEVEL_3, BURN, used_weapon = "High Body Temperature")
-					fire_alert = max(fire_alert, 2)
-
-		else if(bodytemperature < BODYTEMP_COLD_DAMAGE_LIMIT)
-			fire_alert = max(fire_alert, 1)
-			if(status_flags & GODMODE)	return 1	//godmode
-			if(!istype(loc, /obj/machinery/atmospherics/unary/cryo_cell))
-				switch(bodytemperature)
-					if(200 to 260)
-						apply_damage(COLD_DAMAGE_LEVEL_1, BURN, used_weapon = "Low Body Temperature")
-						fire_alert = max(fire_alert, 1)
-					if(120 to 200)
-						apply_damage(COLD_DAMAGE_LEVEL_2, BURN, used_weapon = "Low Body Temperature")
-						fire_alert = max(fire_alert, 1)
-					if(-INFINITY to 120)
-						apply_damage(COLD_DAMAGE_LEVEL_3, BURN, used_weapon = "Low Body Temperature")
-						fire_alert = max(fire_alert, 1)
-
-		// Account for massive pressure differences.  Done by Polymorph
-		// Made it possible to actually have something that can protect against high pressure... Done by Errorage. Polymorph now has an axe sticking from his head for his previous hardcoded nonsense!
-		if(status_flags & GODMODE)	return 1	//godmode
-
-		if(adjusted_pressure >= species.hazard_high_pressure)
-			adjustBruteLoss( min( ( (adjusted_pressure / species.hazard_high_pressure) -1 )*PRESSURE_DAMAGE_COEFFICIENT , MAX_HIGH_PRESSURE_DAMAGE) )
-			pressure_alert = 2
-		else if(adjusted_pressure >= species.warning_high_pressure)
-			pressure_alert = 1
-		else if(adjusted_pressure >= species.warning_low_pressure)
-			pressure_alert = 0
-		else if(adjusted_pressure >= species.hazard_low_pressure)
-			pressure_alert = -1
-
-			if(species && species.flags & IS_SYNTHETIC)
-				bodytemperature += 0.5 * TEMPERATURE_DAMAGE_COEFFICIENT //Synthetics suffer overheating in a vaccuum. ~Z
-
-		else
-
-			if(species && species.flags & IS_SYNTHETIC)
-				bodytemperature += 1 * TEMPERATURE_DAMAGE_COEFFICIENT
-
-			if( !(COLD_RESISTANCE in mutations))
-				adjustBruteLoss( LOW_PRESSURE_DAMAGE )
-				pressure_alert = -2
-			else
-				pressure_alert = -1
-
-		if(environment.phoron > MOLES_PHORON_VISIBLE)
-			pl_effects()
-		return
-
-	/*
-	proc/adjust_body_temperature(current, loc_temp, boost)
-		var/temperature = current
-		var/difference = abs(current-loc_temp)	//get difference
-		var/increments// = difference/10			//find how many increments apart they are
-		if(difference > 50)
-			increments = difference/5
-		else
-			increments = difference/10
-		var/change = increments*boost	// Get the amount to change by (x per increment)
-		var/temp_change
-		if(current < loc_temp)
-			temperature = min(loc_temp, temperature+change)
-		else if(current > loc_temp)
-			temperature = max(loc_temp, temperature-change)
-		temp_change = (temperature - current)
-		return temp_change
-	*/
-
-	proc/stabilize_temperature_from_calories()
-		var/body_temperature_difference = 310.15 - bodytemperature
-		if (abs(body_temperature_difference) < 0.5)
-			return //fuck this precision
-		switch(bodytemperature)
-			if(-INFINITY to 260.15) //260.15 is 310.15 - 50, the temperature where you start to feel effects.
-				if(nutrition >= 2) //If we are very, very cold we'll use up quite a bit of nutriment to heat us up.
-					nutrition -= 2
-				var/recovery_amt = max((body_temperature_difference / BODYTEMP_AUTORECOVERY_DIVISOR), BODYTEMP_AUTORECOVERY_MINIMUM)
-//				log_debug("Cold. Difference = [body_temperature_difference]. Recovering [recovery_amt]")
-				bodytemperature += recovery_amt
-			if(260.15 to 360.15)
-				var/recovery_amt = body_temperature_difference / BODYTEMP_AUTORECOVERY_DIVISOR
-//				log_debug("Norm. Difference = [body_temperature_difference]. Recovering [recovery_amt]")
-				bodytemperature += recovery_amt
-			if(360.15 to INFINITY) //360.15 is 310.15 + 50, the temperature where you start to feel effects.
-				//We totally need a sweat system cause it totally makes sense...~
-				var/recovery_amt = min((body_temperature_difference / BODYTEMP_AUTORECOVERY_DIVISOR), -BODYTEMP_AUTORECOVERY_MINIMUM)	//We're dealing with negative numbers
-//				log_debug("Hot. Difference = [body_temperature_difference]. Recovering [recovery_amt]")
-				bodytemperature += recovery_amt
-
-	//This proc returns a number made up of the flags for body parts which you are protected on. (such as HEAD, UPPER_TORSO, LOWER_TORSO, etc. See setup.dm for the full list)
-	proc/get_heat_protection_flags(temperature) //Temperature is the temperature you're being exposed to.
-		var/thermal_protection_flags = 0
-		//Handle normal clothing
-		if(head)
-			if(head.max_heat_protection_temperature && head.max_heat_protection_temperature >= temperature)
-				thermal_protection_flags |= head.heat_protection
-		if(wear_suit)
-			if(wear_suit.max_heat_protection_temperature && wear_suit.max_heat_protection_temperature >= temperature)
-				thermal_protection_flags |= wear_suit.heat_protection
-		if(w_uniform)
-			if(w_uniform.max_heat_protection_temperature && w_uniform.max_heat_protection_temperature >= temperature)
-				thermal_protection_flags |= w_uniform.heat_protection
-		if(shoes)
-			if(shoes.max_heat_protection_temperature && shoes.max_heat_protection_temperature >= temperature)
-				thermal_protection_flags |= shoes.heat_protection
-		if(gloves)
-			if(gloves.max_heat_protection_temperature && gloves.max_heat_protection_temperature >= temperature)
-				thermal_protection_flags |= gloves.heat_protection
-		if(wear_mask)
-			if(wear_mask.max_heat_protection_temperature && wear_mask.max_heat_protection_temperature >= temperature)
-				thermal_protection_flags |= wear_mask.heat_protection
-
-		return thermal_protection_flags
-
-	proc/get_heat_protection(temperature) //Temperature is the temperature you're being exposed to.
-		var/thermal_protection_flags = get_heat_protection_flags(temperature)
-
-		var/thermal_protection = 0.0
-		if(thermal_protection_flags)
-			if(thermal_protection_flags & HEAD)
-				thermal_protection += THERMAL_PROTECTION_HEAD
-			if(thermal_protection_flags & UPPER_TORSO)
-				thermal_protection += THERMAL_PROTECTION_UPPER_TORSO
-			if(thermal_protection_flags & LOWER_TORSO)
-				thermal_protection += THERMAL_PROTECTION_LOWER_TORSO
-			if(thermal_protection_flags & LEG_LEFT)
-				thermal_protection += THERMAL_PROTECTION_LEG_LEFT
-			if(thermal_protection_flags & LEG_RIGHT)
-				thermal_protection += THERMAL_PROTECTION_LEG_RIGHT
-			if(thermal_protection_flags & FOOT_LEFT)
-				thermal_protection += THERMAL_PROTECTION_FOOT_LEFT
-			if(thermal_protection_flags & FOOT_RIGHT)
-				thermal_protection += THERMAL_PROTECTION_FOOT_RIGHT
-			if(thermal_protection_flags & ARM_LEFT)
-				thermal_protection += THERMAL_PROTECTION_ARM_LEFT
-			if(thermal_protection_flags & ARM_RIGHT)
-				thermal_protection += THERMAL_PROTECTION_ARM_RIGHT
-			if(thermal_protection_flags & HAND_LEFT)
-				thermal_protection += THERMAL_PROTECTION_HAND_LEFT
-			if(thermal_protection_flags & HAND_RIGHT)
-				thermal_protection += THERMAL_PROTECTION_HAND_RIGHT
-
-
-		return min(1,thermal_protection)
-
-	//See proc/get_heat_protection_flags(temperature) for the description of this proc.
-	proc/get_cold_protection_flags(temperature)
-		var/thermal_protection_flags = 0
-		//Handle normal clothing
-
-		if(head)
-			if(head.min_cold_protection_temperature && head.min_cold_protection_temperature <= temperature)
-				thermal_protection_flags |= head.cold_protection
-		if(wear_suit)
-			if(wear_suit.min_cold_protection_temperature && wear_suit.min_cold_protection_temperature <= temperature)
-				thermal_protection_flags |= wear_suit.cold_protection
-		if(w_uniform)
-			if(w_uniform.min_cold_protection_temperature && w_uniform.min_cold_protection_temperature <= temperature)
-				thermal_protection_flags |= w_uniform.cold_protection
-		if(shoes)
-			if(shoes.min_cold_protection_temperature && shoes.min_cold_protection_temperature <= temperature)
-				thermal_protection_flags |= shoes.cold_protection
-		if(gloves)
-			if(gloves.min_cold_protection_temperature && gloves.min_cold_protection_temperature <= temperature)
-				thermal_protection_flags |= gloves.cold_protection
-		if(wear_mask)
-			if(wear_mask.min_cold_protection_temperature && wear_mask.min_cold_protection_temperature <= temperature)
-				thermal_protection_flags |= wear_mask.cold_protection
-
-		return thermal_protection_flags
-
-	proc/get_cold_protection(temperature)
-
-		if(COLD_RESISTANCE in mutations)
-			return 1 //Fully protected from the cold.
-
-		temperature = max(temperature, 2.7) //There is an occasional bug where the temperature is miscalculated in ares with a small amount of gas on them, so this is necessary to ensure that that bug does not affect this calculation. Space's temperature is 2.7K and most suits that are intended to protect against any cold, protect down to 2.0K.
-		var/thermal_protection_flags = get_cold_protection_flags(temperature)
-
-		var/thermal_protection = 0.0
-		if(thermal_protection_flags)
-			if(thermal_protection_flags & HEAD)
-				thermal_protection += THERMAL_PROTECTION_HEAD
-			if(thermal_protection_flags & UPPER_TORSO)
-				thermal_protection += THERMAL_PROTECTION_UPPER_TORSO
-			if(thermal_protection_flags & LOWER_TORSO)
-				thermal_protection += THERMAL_PROTECTION_LOWER_TORSO
-			if(thermal_protection_flags & LEG_LEFT)
-				thermal_protection += THERMAL_PROTECTION_LEG_LEFT
-			if(thermal_protection_flags & LEG_RIGHT)
-				thermal_protection += THERMAL_PROTECTION_LEG_RIGHT
-			if(thermal_protection_flags & FOOT_LEFT)
-				thermal_protection += THERMAL_PROTECTION_FOOT_LEFT
-			if(thermal_protection_flags & FOOT_RIGHT)
-				thermal_protection += THERMAL_PROTECTION_FOOT_RIGHT
-			if(thermal_protection_flags & ARM_LEFT)
-				thermal_protection += THERMAL_PROTECTION_ARM_LEFT
-			if(thermal_protection_flags & ARM_RIGHT)
-				thermal_protection += THERMAL_PROTECTION_ARM_RIGHT
-			if(thermal_protection_flags & HAND_LEFT)
-				thermal_protection += THERMAL_PROTECTION_HAND_LEFT
-			if(thermal_protection_flags & HAND_RIGHT)
-				thermal_protection += THERMAL_PROTECTION_HAND_RIGHT
-
-		return min(1,thermal_protection)
-
-	/*
-	proc/add_fire_protection(var/temp)
-		var/fire_prot = 0
-		if(head)
-			if(head.protective_temperature > temp)
-				fire_prot += (head.protective_temperature/10)
-		if(wear_mask)
-			if(wear_mask.protective_temperature > temp)
-				fire_prot += (wear_mask.protective_temperature/10)
-		if(glasses)
-			if(glasses.protective_temperature > temp)
-				fire_prot += (glasses.protective_temperature/10)
-		if(ears)
-			if(ears.protective_temperature > temp)
-				fire_prot += (ears.protective_temperature/10)
-		if(wear_suit)
-			if(wear_suit.protective_temperature > temp)
-				fire_prot += (wear_suit.protective_temperature/10)
-		if(w_uniform)
-			if(w_uniform.protective_temperature > temp)
-				fire_prot += (w_uniform.protective_temperature/10)
-		if(gloves)
-			if(gloves.protective_temperature > temp)
-				fire_prot += (gloves.protective_temperature/10)
-		if(shoes)
-			if(shoes.protective_temperature > temp)
-				fire_prot += (shoes.protective_temperature/10)
-
-		return fire_prot
-
-	proc/handle_temperature_damage(body_part, exposed_temperature, exposed_intensity)
-		if(nodamage)
-			return
-		//world <<"body_part = [body_part], exposed_temperature = [exposed_temperature], exposed_intensity = [exposed_intensity]"
-		var/discomfort = min(abs(exposed_temperature - bodytemperature)*(exposed_intensity)/2000000, 1.0)
-
-		if(exposed_temperature > bodytemperature)
-			discomfort *= 4
-
-		if(mutantrace == "plant")
-			discomfort *= TEMPERATURE_DAMAGE_COEFFICIENT * 2 //I don't like magic numbers. I'll make mutantraces a datum with vars sometime later. -- Urist
-		else
-			discomfort *= TEMPERATURE_DAMAGE_COEFFICIENT //Dangercon 2011 - now with less magic numbers!
-		//world <<"[discomfort]"
-
-		switch(body_part)
-			if(HEAD)
-				apply_damage(2.5*discomfort, BURN, "head")
-			if(UPPER_TORSO)
-				apply_damage(2.5*discomfort, BURN, "chest")
-			if(LEGS)
-				apply_damage(0.6*discomfort, BURN, "l_leg")
-				apply_damage(0.6*discomfort, BURN, "r_leg")
-			if(ARMS)
-				apply_damage(0.4*discomfort, BURN, "l_arm")
-				apply_damage(0.4*discomfort, BURN, "r_arm")
-	*/
-
-	proc/handle_chemicals_in_body()
-
-		if(reagents && !(species.flags & IS_SYNTHETIC)) //Synths don't process reagents.
-			var/alien = 0 //Not the best way to handle it, but neater than checking this for every single reagent proc.
-			if(species && species.name == "Diona")
-				alien = 1
-			else if(species && species.name == "Vox")
-				alien = 2
-			reagents.metabolize(src,alien)
-
-		var/total_phoronloss = 0
-		for(var/obj/item/I in src)
-			if(I.contaminated)
-				total_phoronloss += vsc.plc.CONTAMINATION_LOSS
-		if(status_flags & GODMODE)	return 0	//godmode
-		adjustToxLoss(total_phoronloss)
-
-		if(species.flags & REQUIRE_LIGHT)
-			var/light_amount = 0 //how much light there is in the place, affects receiving nutrition and healing
-			if(isturf(loc)) //else, there's considered to be no light
-				var/turf/T = loc
-				var/area/A = T.loc
-				if(A)
-					if(A.lighting_use_dynamic)	light_amount = min(10,T.lighting_lumcount) - 5 //hardcapped so it's not abused by having a ton of flashlights
-					else						light_amount =  5
-			nutrition += light_amount
-			traumatic_shock -= light_amount
-
-			if(species.flags & IS_PLANT)
-				if(nutrition > 500)
-					nutrition = 500
-				if(light_amount >= 3) //if there's enough light, heal
-					adjustBruteLoss(-(light_amount))
-					adjustToxLoss(-(light_amount))
-					adjustOxyLoss(-(light_amount))
-					//TODO: heal wounds, heal broken limbs.
-
-		if(dna && dna.mutantrace == "shadow")
-			var/light_amount = 0
-			if(isturf(loc))
-				var/turf/T = loc
-				var/area/A = T.loc
-				if(A)
-					if(A.lighting_use_dynamic)	light_amount = T.lighting_lumcount
-					else						light_amount =  10
-			if(light_amount > 2) //if there's enough light, start dying
-				take_overall_damage(1,1)
-			else if (light_amount < 2) //heal in the dark
-				heal_overall_damage(1,1)
-
-/*		//The fucking FAT mutation is the dumbest shit ever. It makes the code so difficult to work with
-		if(FAT in mutations)
-			if(overeatduration < 100)
-				src << "\blue You feel fit again!"
-				mutations.Remove(FAT)
-				update_mutantrace(0)
-				update_mutations(0)
-				update_inv_w_uniform(0)
-				update_inv_wear_suit()
-		else
-			if(overeatduration > 500)
-				src << "\red You suddenly feel blubbery!"
-				mutations.Add(FAT)
-				update_mutantrace(0)
-				update_mutations(0)
-				update_inv_w_uniform(0)
-				update_inv_wear_suit()
-*/
-
-		// nutrition decrease
-		if (nutrition > 0 && stat != 2)
-			nutrition = max (0, nutrition - HUNGER_FACTOR)
-
-		if (nutrition > 450)
-			if(overeatduration < 600) //capped so people don't take forever to unfat
-				overeatduration++
-		else
-			if(overeatduration > 1)
-				overeatduration -= 2 //doubled the unfat rate
-
-		if(species.flags & REQUIRE_LIGHT)
-			if(nutrition < 200)
-				take_overall_damage(2,0)
-				traumatic_shock++
-
-		if (drowsyness)
-			drowsyness--
-			eye_blurry = max(2, eye_blurry)
-			if (prob(5))
-				sleeping += 1
-				Paralyse(5)
-
-		confused = max(0, confused - 1)
-		// decrement dizziness counter, clamped to 0
-		if(resting)
-			dizziness = max(0, dizziness - 15)
-			jitteriness = max(0, jitteriness - 15)
-		else
-			dizziness = max(0, dizziness - 3)
-			jitteriness = max(0, jitteriness - 3)
-
-		if(!(species.flags & IS_SYNTHETIC)) handle_trace_chems()
-
-		var/datum/organ/internal/liver/liver = internal_organs["liver"]
-		liver.process()
-
-		var/datum/organ/internal/eyes/eyes = internal_organs["eyes"]
-		eyes.process()
-
-		updatehealth()
-
-		return //TODO: DEFERRED
-
-	proc/handle_regular_status_updates()
-		if(stat == DEAD)	//DEAD. BROWN BREAD. SWIMMING WITH THE SPESS CARP
-			blinded = 1
-			silent = 0
-		else				//ALIVE. LIGHTS ARE ON
-			updatehealth()	//TODO
-			if(!in_stasis)
-				handle_organs()	//Optimized.
-				handle_blood()
-
-			if(health <= config.health_threshold_dead || brain_op_stage == 4.0)
-				death()
-				blinded = 1
-				silent = 0
-				return 1
-
-			// the analgesic effect wears off slowly
-			analgesic = max(0, analgesic - 1)
-
-			//UNCONSCIOUS. NO-ONE IS HOME
-			if( (getOxyLoss() > 50) || (config.health_threshold_crit > health) )
-				Paralyse(3)
-
-				/* Done by handle_breath()
-				if( health <= 20 && prob(1) )
-					spawn(0)
-						emote("gasp")
-				if(!reagents.has_reagent("inaprovaline"))
-					adjustOxyLoss(1)*/
-
-			if(hallucination)
-				if(hallucination >= 20)
-					if(prob(3))
-						fake_attack(src)
-					if(!handling_hal)
-						spawn handle_hallucinations() //The not boring kind!
-
-				if(hallucination<=2)
-					hallucination = 0
-					halloss = 0
-				else
-					hallucination -= 2
-
-			else
-				for(var/atom/a in hallucinations)
-					del a
-
-				if(halloss > 100)
-					src << "<span class='notice'>You're in too much pain to keep going...</span>"
-					for(var/mob/O in oviewers(src, null))
-						O.show_message("<B>[src]</B> slumps to the ground, too weak to continue fighting.", 1)
-					Paralyse(10)
-					setHalLoss(99)
-
-			if(paralysis)
-				AdjustParalysis(-1)
-				blinded = 1
-				stat = UNCONSCIOUS
-				if(halloss > 0)
-					adjustHalLoss(-3)
-			else if(sleeping)
-				speech_problem_flag = 1
-				handle_dreams()
-				adjustHalLoss(-3)
-				if (mind)
-					if((mind.active && client != null) || immune_to_ssd) //This also checks whether a client is connected, if not, sleep is not reduced.
-						sleeping = max(sleeping-1, 0)
-				blinded = 1
-				stat = UNCONSCIOUS
-				if( prob(2) && health && !hal_crit )
-					spawn(0)
-						emote("snore")
-			else if(resting)
-				if(halloss > 0)
-					adjustHalLoss(-3)
-			//CONSCIOUS
-			else
-				stat = CONSCIOUS
-				if(halloss > 0)
-					adjustHalLoss(-1)
-
-			if(embedded_flag && !(life_tick % 10))
-				var/list/E
-				E = get_visible_implants(0)
-				if(!E.len)
-					embedded_flag = 0
-
-
-			//Eyes
-			if(sdisabilities & BLIND)	//disabled-blind, doesn't get better on its own
-				blinded = 1
-			else if(eye_blind)			//blindness, heals slowly over time
-				eye_blind = max(eye_blind-1,0)
-				blinded = 1
-			else if(istype(glasses, /obj/item/clothing/glasses/sunglasses/blindfold))	//resting your eyes with a blindfold heals blurry eyes faster
-				eye_blurry = max(eye_blurry-3, 0)
-				blinded = 1
-			else if(eye_blurry)	//blurry eyes heal slowly
-				eye_blurry = max(eye_blurry-1, 0)
-
-			//Ears
-			if(sdisabilities & DEAF)	//disabled-deaf, doesn't get better on its own
-				ear_deaf = max(ear_deaf, 1)
-			else if(ear_deaf)			//deafness, heals slowly over time
-				ear_deaf = max(ear_deaf-1, 0)
-			else if(istype(l_ear, /obj/item/clothing/ears/earmuffs) || istype(r_ear, /obj/item/clothing/ears/earmuffs))	//resting your ears with earmuffs heals ear damage faster
-				ear_damage = max(ear_damage-0.15, 0)
-				ear_deaf = max(ear_deaf, 1)
-			else if(ear_damage < 25)	//ear damage heals slowly under this threshold. otherwise you'll need earmuffs
-				ear_damage = max(ear_damage-0.05, 0)
-
-			//Other
-			if(stunned)
-				speech_problem_flag = 1
-				AdjustStunned(-1)
-
-			if(weakened)
-				weakened = max(weakened-1,0)	//before you get mad Rockdtben: I done this so update_canmove isn't called multiple times
-
-			if(stuttering)
-				speech_problem_flag = 1
-				stuttering = max(stuttering-1, 0)
-			if (slurring)
-				speech_problem_flag = 1
-				slurring = max(slurring-1, 0)
-			if(silent)
-				speech_problem_flag = 1
-				silent = max(silent-1, 0)
-
-			if(druggy)
-				druggy = max(druggy-1, 0)
-/*
-			// Increase germ_level regularly
-			if(prob(40))
-				germ_level += 1
-			// If you're dirty, your gloves will become dirty, too.
-			if(gloves && germ_level > gloves.germ_level && prob(10))
-				gloves.germ_level += 1
-*/
-		return 1
-
-	proc/handle_regular_hud_updates()
-		if(hud_updateflag)
-			handle_hud_list()
-
-
-		if(!client)	return 0
-
-		if(hud_updateflag)
-			handle_hud_list()
-
-
-		for(var/image/hud in client.images)
-			if(copytext(hud.icon_state,1,4) == "hud") //ugly, but icon comparison is worse, I believe
-				client.images.Remove(hud)
-
-		client.screen.Remove(global_hud.blurry, global_hud.druggy, global_hud.vimpaired, global_hud.darkMask, global_hud.nvg)
-
-		update_action_buttons()
-
-		if(damageoverlay.overlays)
-			damageoverlay.overlays = list()
-
-		if(stat == UNCONSCIOUS)
-			//Critical damage passage overlay
-			if(health <= 0)
-				var/image/I
-				switch(health)
-					if(-20 to -10)
-						I = image("icon" = 'icons/mob/screen1_full.dmi', "icon_state" = "passage1")
-					if(-30 to -20)
-						I = image("icon" = 'icons/mob/screen1_full.dmi', "icon_state" = "passage2")
-					if(-40 to -30)
-						I = image("icon" = 'icons/mob/screen1_full.dmi', "icon_state" = "passage3")
-					if(-50 to -40)
-						I = image("icon" = 'icons/mob/screen1_full.dmi', "icon_state" = "passage4")
-					if(-60 to -50)
-						I = image("icon" = 'icons/mob/screen1_full.dmi', "icon_state" = "passage5")
-					if(-70 to -60)
-						I = image("icon" = 'icons/mob/screen1_full.dmi', "icon_state" = "passage6")
-					if(-80 to -70)
-						I = image("icon" = 'icons/mob/screen1_full.dmi', "icon_state" = "passage7")
-					if(-90 to -80)
-						I = image("icon" = 'icons/mob/screen1_full.dmi', "icon_state" = "passage8")
-					if(-95 to -90)
-						I = image("icon" = 'icons/mob/screen1_full.dmi', "icon_state" = "passage9")
-					if(-INFINITY to -95)
-						I = image("icon" = 'icons/mob/screen1_full.dmi', "icon_state" = "passage10")
-				damageoverlay.overlays += I
-		else
-			//Oxygen damage overlay
-			if(oxyloss)
-				var/image/I
-				switch(oxyloss)
-					if(10 to 20)
-						I = image("icon" = 'icons/mob/screen1_full.dmi', "icon_state" = "oxydamageoverlay1")
-					if(20 to 25)
-						I = image("icon" = 'icons/mob/screen1_full.dmi', "icon_state" = "oxydamageoverlay2")
-					if(25 to 30)
-						I = image("icon" = 'icons/mob/screen1_full.dmi', "icon_state" = "oxydamageoverlay3")
-					if(30 to 35)
-						I = image("icon" = 'icons/mob/screen1_full.dmi', "icon_state" = "oxydamageoverlay4")
-					if(35 to 40)
-						I = image("icon" = 'icons/mob/screen1_full.dmi', "icon_state" = "oxydamageoverlay5")
-					if(40 to 45)
-						I = image("icon" = 'icons/mob/screen1_full.dmi', "icon_state" = "oxydamageoverlay6")
-					if(45 to INFINITY)
-						I = image("icon" = 'icons/mob/screen1_full.dmi', "icon_state" = "oxydamageoverlay7")
-				damageoverlay.overlays += I
-
-			//Fire and Brute damage overlay (BSSR)
-			var/hurtdamage = src.getBruteLoss() + src.getFireLoss() + damageoverlaytemp
-			damageoverlaytemp = 0 // We do this so we can detect if someone hits us or not.
-			if(hurtdamage)
-				var/image/I
-				switch(hurtdamage)
-					if(10 to 25)
-						I = image("icon" = 'icons/mob/screen1_full.dmi', "icon_state" = "brutedamageoverlay1")
-					if(25 to 40)
-						I = image("icon" = 'icons/mob/screen1_full.dmi', "icon_state" = "brutedamageoverlay2")
-					if(40 to 55)
-						I = image("icon" = 'icons/mob/screen1_full.dmi', "icon_state" = "brutedamageoverlay3")
-					if(55 to 70)
-						I = image("icon" = 'icons/mob/screen1_full.dmi', "icon_state" = "brutedamageoverlay4")
-					if(70 to 85)
-						I = image("icon" = 'icons/mob/screen1_full.dmi', "icon_state" = "brutedamageoverlay5")
-					if(85 to INFINITY)
-						I = image("icon" = 'icons/mob/screen1_full.dmi', "icon_state" = "brutedamageoverlay6")
-				damageoverlay.overlays += I
-
-		if( stat == DEAD )
-			sight |= (SEE_TURFS|SEE_MOBS|SEE_OBJS)
-			see_in_dark = 8
-			if(!druggy)		see_invisible = SEE_INVISIBLE_LEVEL_TWO
-			if(healths)		healths.icon_state = "health7"	//DEAD healthmeter
-			if(client)
-				if(client.view != world.view)
-					if(locate(/obj/item/weapon/gun/energy/sniperrifle, contents))
-						var/obj/item/weapon/gun/energy/sniperrifle/s = locate() in src
-						if(s.zoom)
-							s.zoom()
-
-		else
-			sight &= ~(SEE_TURFS|SEE_MOBS|SEE_OBJS)
-			see_in_dark = species.darksight
-			see_invisible = see_in_dark>2 ? SEE_INVISIBLE_LEVEL_ONE : SEE_INVISIBLE_LIVING
-			if(dna)
-				switch(dna.mutantrace)
-					if("slime")
-						see_in_dark = 3
-						see_invisible = SEE_INVISIBLE_LEVEL_ONE
-					if("shadow")
-						see_in_dark = 8
-						see_invisible = SEE_INVISIBLE_LEVEL_ONE
-
-			if(XRAY in mutations)
-				sight |= SEE_TURFS|SEE_MOBS|SEE_OBJS
-				see_in_dark = 8
-				if(!druggy)		see_invisible = SEE_INVISIBLE_LEVEL_TWO
-
-			if(seer==1)
-				var/obj/effect/rune/R = locate() in loc
-				if(R && R.word1 == cultwords["see"] && R.word2 == cultwords["hell"] && R.word3 == cultwords["join"])
-					see_invisible = SEE_INVISIBLE_OBSERVER
-				else
-					see_invisible = SEE_INVISIBLE_LIVING
-					seer = 0
-
-			if(istype(wear_mask, /obj/item/clothing/mask/gas/voice/space_ninja))
-				var/obj/item/clothing/mask/gas/voice/space_ninja/O = wear_mask
-				switch(O.mode)
-					if(0)
-						var/target_list[] = list()
-						for(var/mob/living/target in oview(src))
-							if( target.mind&&(target.mind.special_role||issilicon(target)) )//They need to have a mind.
-								target_list += target
-						if(target_list.len)//Everything else is handled by the ninja mask proc.
-							O.assess_targets(target_list, src)
-						if(!druggy)		see_invisible = SEE_INVISIBLE_LIVING
-					if(1)
-						see_in_dark = 5
-						if(!druggy)		see_invisible = SEE_INVISIBLE_LIVING
-					if(2)
-						sight |= SEE_MOBS
-						if(!druggy)		see_invisible = SEE_INVISIBLE_LEVEL_TWO
-					if(3)
-						sight |= SEE_TURFS
-						if(!druggy)		see_invisible = SEE_INVISIBLE_LIVING
-
-			if(glasses)
-				var/obj/item/clothing/glasses/G = glasses
-				if(istype(G))
-					see_in_dark += G.darkness_view
-					if(G.vision_flags)		// MESONS
-						sight |= G.vision_flags
-						if(!druggy)
-							see_invisible = SEE_INVISIBLE_MINIMUM
-				if(istype(G,/obj/item/clothing/glasses/night))
-					see_invisible = SEE_INVISIBLE_MINIMUM
-					client.screen += global_hud.nvg
-
-	/* HUD shit goes here, as long as it doesn't modify sight flags */
-	// The purpose of this is to stop xray and w/e from preventing you from using huds -- Love, Doohl
-
-				if(istype(glasses, /obj/item/clothing/glasses/sunglasses/sechud))
-					var/obj/item/clothing/glasses/sunglasses/sechud/O = glasses
-					if(O.hud)		O.hud.process_hud(src)
-					if(!druggy)		see_invisible = SEE_INVISIBLE_LIVING
-				else if(istype(glasses, /obj/item/clothing/glasses/hud))
-					var/obj/item/clothing/glasses/hud/O = glasses
-					O.process_hud(src)
-					if(!druggy)
-						see_invisible = SEE_INVISIBLE_LIVING
-
-			else if(!seer)
-				see_invisible = SEE_INVISIBLE_LIVING
-
-
-
-			if(healths)
-				if (analgesic)
-					healths.icon_state = "health_health_numb"
-				else
-					switch(hal_screwyhud)
-						if(1)	healths.icon_state = "health6"
-						if(2)	healths.icon_state = "health7"
-						else
-							//switch(health - halloss)
-							switch(100 - ((species && species.flags & NO_PAIN & !IS_SYNTHETIC) ? 0 : traumatic_shock))
-								if(100 to INFINITY)		healths.icon_state = "health0"
-								if(80 to 100)			healths.icon_state = "health1"
-								if(60 to 80)			healths.icon_state = "health2"
-								if(40 to 60)			healths.icon_state = "health3"
-								if(20 to 40)			healths.icon_state = "health4"
-								if(0 to 20)				healths.icon_state = "health5"
-								else					healths.icon_state = "health6"
-
-			if(nutrition_icon)
-				switch(nutrition)
-					if(450 to INFINITY)				nutrition_icon.icon_state = "nutrition0"
-					if(350 to 450)					nutrition_icon.icon_state = "nutrition1"
-					if(250 to 350)					nutrition_icon.icon_state = "nutrition2"
-					if(150 to 250)					nutrition_icon.icon_state = "nutrition3"
-					else							nutrition_icon.icon_state = "nutrition4"
-
-			if(pressure)
-				pressure.icon_state = "pressure[pressure_alert]"
-
-			if(pullin)
-				if(pulling)								pullin.icon_state = "pull1"
-				else									pullin.icon_state = "pull0"
-//			if(rest)	//Not used with new UI
-//				if(resting || lying || sleeping)		rest.icon_state = "rest1"
-//				else									rest.icon_state = "rest0"
-			if(toxin)
-				if(hal_screwyhud == 4 || phoron_alert)	toxin.icon_state = "tox1"
-				else									toxin.icon_state = "tox0"
-			if(oxygen)
-				if(hal_screwyhud == 3 || oxygen_alert)	oxygen.icon_state = "oxy1"
-				else									oxygen.icon_state = "oxy0"
-			if(fire)
-				if(fire_alert)							fire.icon_state = "fire[fire_alert]" //fire_alert is either 0 if no alert, 1 for cold and 2 for heat.
-				else									fire.icon_state = "fire0"
-
-			if(bodytemp)
-				switch(bodytemperature) //310.055 optimal body temp
-					if(370 to INFINITY)		bodytemp.icon_state = "temp4"
-					if(350 to 370)			bodytemp.icon_state = "temp3"
-					if(335 to 350)			bodytemp.icon_state = "temp2"
-					if(320 to 335)			bodytemp.icon_state = "temp1"
-					if(300 to 320)			bodytemp.icon_state = "temp0"
-					if(295 to 300)			bodytemp.icon_state = "temp-1"
-					if(280 to 295)			bodytemp.icon_state = "temp-2"
-					if(260 to 280)			bodytemp.icon_state = "temp-3"
-					else					bodytemp.icon_state = "temp-4"
-
-			if(blind)
-				if(blinded)		blind.layer = 18
-				else			blind.layer = 0
-
-			if(disabilities & NEARSIGHTED)	//this looks meh but saves a lot of memory by not requiring to add var/prescription
-				if(glasses)					//to every /obj/item
-					var/obj/item/clothing/glasses/G = glasses
-					if(!G.prescription)
-						client.screen += global_hud.vimpaired
-				else
-					client.screen += global_hud.vimpaired
-
-			if(eye_blurry)			client.screen += global_hud.blurry
-			if(druggy)				client.screen += global_hud.druggy
-
-			var/masked = 0
-
-			if( istype(head, /obj/item/clothing/head/welding) || istype(head, /obj/item/clothing/head/helmet/space/unathi))
-				var/obj/item/clothing/head/welding/O = head
-				if(!O.up && tinted_weldhelh)
-					client.screen += global_hud.darkMask
-					masked = 1
-
-			if(!masked && istype(glasses, /obj/item/clothing/glasses/welding) )
-				var/obj/item/clothing/glasses/welding/O = glasses
-				if(!O.up && tinted_weldhelh)
-					client.screen += global_hud.darkMask
-
-			if(machine)
-				if(!machine.check_eye(src))		reset_view(null)
-			else
-				var/isRemoteObserve = 0
-				if((mRemote in mutations) && remoteview_target)
-					if(remoteview_target.stat==CONSCIOUS)
-						isRemoteObserve = 1
-				if(!isRemoteObserve && client && !client.adminobs)
-					remoteview_target = null
-					reset_view(null)
-		return 1
-
-	proc/handle_random_events()
-		// Puke if toxloss is too high
-		if(!stat)
-			if (getToxLoss() >= 45 && nutrition > 20)
-				vomit()
-
-		//0.1% chance of playing a scary sound to someone who's in complete darkness
-		if(isturf(loc) && rand(1,1000) == 1)
-			var/turf/currentTurf = loc
-			if(!currentTurf.lighting_lumcount)
-				playsound_local(src,pick(scarySounds),50, 1, -1)
-
-	proc/handle_virus_updates()
-		if(status_flags & GODMODE)	return 0	//godmode
-		if(bodytemperature > 406)
-			for(var/datum/disease/D in viruses)
-				D.cure()
-			for (var/ID in virus2)
-				var/datum/disease2/disease/V = virus2[ID]
-				V.cure(src)
-
-		for(var/obj/effect/decal/cleanable/O in view(1,src))
-			if(istype(O,/obj/effect/decal/cleanable/blood))
-				var/obj/effect/decal/cleanable/blood/B = O
-				if(B.virus2.len)
-					for (var/ID in B.virus2)
-						var/datum/disease2/disease/V = B.virus2[ID]
-						infect_virus2(src,V)
-
-			else if(istype(O,/obj/effect/decal/cleanable/mucus))
-				var/obj/effect/decal/cleanable/mucus/M = O
-				if(M.virus2.len)
-					for (var/ID in M.virus2)
-						var/datum/disease2/disease/V = M.virus2[ID]
-						infect_virus2(src,V)
-
-
-		if(virus2.len)
-			for (var/ID in virus2)
-				var/datum/disease2/disease/V = virus2[ID]
-				if(isnull(V)) // Trying to figure out a runtime error that keeps repeating
-					CRASH("virus2 nulled before calling activate()")
-				else
-					V.activate(src)
-				// activate may have deleted the virus
-				if(!V) continue
-
-				// check if we're immune
-				if(V.antigen & src.antibodies)
-					V.dead = 1
-
-		return
-
-	proc/handle_stomach()
-		spawn(0)
-			for(var/mob/living/M in stomach_contents)
-				if(M.loc != src)
-					stomach_contents.Remove(M)
-					continue
-				if(istype(M, /mob/living/carbon) && stat != 2)
-					if(M.stat == 2)
-						M.death(1)
-						stomach_contents.Remove(M)
-						del(M)
-						continue
-					if(air_master.current_cycle%3==1)
-						if(!(M.status_flags & GODMODE))
-							M.adjustBruteLoss(5)
-						nutrition += 10
-
-	proc/handle_changeling()
-		if(mind && mind.changeling)
-			mind.changeling.regenerate()
-
-	handle_shock()
-		..()
-		if(status_flags & GODMODE)	return 0	//godmode
-		if(analgesic || (species && species.flags & NO_PAIN)) return // analgesic avoids all traumatic shock temporarily
-
-		if(health < config.health_threshold_softcrit)// health 0 makes you immediately collapse
-			shock_stage = max(shock_stage, 61)
-
-		if(traumatic_shock >= 80)
-			shock_stage += 1
-		else if(health < config.health_threshold_softcrit)
-			shock_stage = max(shock_stage, 61)
-		else
-			shock_stage = min(shock_stage, 160)
-			shock_stage = max(shock_stage-1, 0)
-			return
-
-		if(shock_stage == 10)
-			src << "<font color='red'><b>"+pick("It hurts so much!", "You really need some painkillers..", "Dear god, the pain!")
-
-		if(shock_stage >= 30)
-			if(shock_stage == 30) emote("me",1,"is having trouble keeping their eyes open.")
-			eye_blurry = max(2, eye_blurry)
-			stuttering = max(stuttering, 5)
-
-		if(shock_stage == 40)
-			src << "<font color='red'><b>"+pick("The pain is excrutiating!", "Please, just end the pain!", "Your whole body is going numb!")
-
-		if (shock_stage >= 60)
-			if(shock_stage == 60) emote("me",1,"'s body becomes limp.")
-			if (prob(2))
-				src << "<font color='red'><b>"+pick("The pain is excrutiating!", "Please, just end the pain!", "Your whole body is going numb!")
-				Weaken(20)
-
-		if(shock_stage >= 80)
-			if (prob(5))
-				src << "<font color='red'><b>"+pick("The pain is excrutiating!", "Please, just end the pain!", "Your whole body is going numb!")
-				Weaken(20)
-
-		if(shock_stage >= 120)
-			if (prob(2))
-				src << "<font color='red'><b>"+pick("You black out!", "You feel like you could die any moment now.", "You're about to lose consciousness.")
-				Paralyse(5)
-
-		if(shock_stage == 150)
-			emote("me",1,"can no longer stand, collapsing!")
-			Weaken(20)
-
-		if(shock_stage >= 150)
-			Weaken(20)
-
-	proc/handle_pulse()
-
-		if(life_tick % 5) return pulse	//update pulse every 5 life ticks (~1 tick/sec, depending on server load)
-
-		if(species && species.flags & NO_BLOOD) return PULSE_NONE //No blood, no pulse.
-
-		if(stat == DEAD)
-			return PULSE_NONE	//that's it, you're dead, nothing can influence your pulse
-
-		var/temp = PULSE_NORM
-
-		if(round(vessel.get_reagent_amount("blood")) <= BLOOD_VOLUME_BAD)	//how much blood do we have
-			temp = PULSE_THREADY	//not enough :(
-
-		if(status_flags & FAKEDEATH)
-			temp = PULSE_NONE		//pretend that we're dead. unlike actual death, can be inflienced by meds
-
-		for(var/datum/reagent/R in reagents.reagent_list)
-			if(R.id in bradycardics)
-				if(temp <= PULSE_THREADY && temp >= PULSE_NORM)
-					temp--
-					break		//one reagent is enough
-								//comment out the breaks to make med effects stack
-		for(var/datum/reagent/R in reagents.reagent_list)				//handles different chems' influence on pulse
-			if(R.id in tachycardics)
-				if(temp <= PULSE_FAST && temp >= PULSE_NONE)
-					temp++
-					break
-		for(var/datum/reagent/R in reagents.reagent_list) //To avoid using fakedeath
-			if(R.id in heartstopper)
-				temp = PULSE_NONE
-				break
-		for(var/datum/reagent/R in reagents.reagent_list) //Conditional heart-stoppage
-			if(R.id in cheartstopper)
-				if(R.volume >= R.overdose)
-					temp = PULSE_NONE
-					break
-
-		return temp
-
-/*
-	Called by life(), instead of having the individual hud items update icons each tick and check for status changes
-	we only set those statuses and icons upon changes.  Then those HUD items will simply add those pre-made images.
-	This proc below is only called when those HUD elements need to change as determined by the mobs hud_updateflag.
-*/
-
-
-/mob/living/carbon/human/proc/handle_hud_list()
-
-	if(hud_updateflag & 1 << HEALTH_HUD)
-		var/image/holder = hud_list[HEALTH_HUD]
-		if(stat == 2)
-			holder.icon_state = "hudhealth-100" 	// X_X
-		else
-			holder.icon_state = "hud[RoundHealth(health)]"
-
-		hud_list[HEALTH_HUD] = holder
-
-	if(hud_updateflag & 1 << STATUS_HUD)
-		var/foundVirus = 0
-		for(var/datum/disease/D in viruses)
-			if(!D.hidden[SCANNER])
-				foundVirus++
-		for (var/ID in virus2)
-			if (ID in virusDB)
-				foundVirus = 1
-				break
-
-		var/image/holder = hud_list[STATUS_HUD]
-		var/image/holder2 = hud_list[STATUS_HUD_OOC]
-		if(stat == 2)
-			holder.icon_state = "huddead"
-			holder2.icon_state = "huddead"
-		else if(status_flags & XENO_HOST)
-			holder.icon_state = "hudxeno"
-			holder2.icon_state = "hudxeno"
-		else if(foundVirus)
-			holder.icon_state = "hudill"
-		else if(has_brain_worms())
-			var/mob/living/simple_animal/borer/B = has_brain_worms()
-			if(B.controlling)
-				holder.icon_state = "hudbrainworm"
-			else
-				holder.icon_state = "hudhealthy"
-			holder2.icon_state = "hudbrainworm"
-		else
-			holder.icon_state = "hudhealthy"
-			if(virus2.len)
-				holder2.icon_state = "hudill"
-			else
-				holder2.icon_state = "hudhealthy"
-
-		hud_list[STATUS_HUD] = holder
-		hud_list[STATUS_HUD_OOC] = holder2
-
-	if(hud_updateflag & 1 << ID_HUD)
-		var/image/holder = hud_list[ID_HUD]
-		if(wear_id)
-			var/obj/item/weapon/card/id/I = wear_id.GetID()
-			if(I)
-				holder.icon_state = "hud[ckey(I.GetJobName())]"
-			else
-				holder.icon_state = "hudunknown"
-		else
-			holder.icon_state = "hudunknown"
-
-
-		hud_list[ID_HUD] = holder
-
-	if(hud_updateflag & 1 << WANTED_HUD)
-		var/image/holder = hud_list[WANTED_HUD]
-		holder.icon_state = "hudblank"
-		var/perpname = name
-		if(wear_id)
-			var/obj/item/weapon/card/id/I = wear_id.GetID()
-			if(I)
-				perpname = I.registered_name
-
-		for(var/datum/data/record/E in data_core.general)
-			if(E.fields["name"] == perpname)
-				for (var/datum/data/record/R in data_core.security)
-					if((R.fields["id"] == E.fields["id"]) && (R.fields["criminal"] == "*Arrest*"))
-						holder.icon_state = "hudwanted"
-						break
-					else if((R.fields["id"] == E.fields["id"]) && (R.fields["criminal"] == "Incarcerated"))
-						holder.icon_state = "hudprisoner"
-						break
-					else if((R.fields["id"] == E.fields["id"]) && (R.fields["criminal"] == "Parolled"))
-						holder.icon_state = "hudparolled"
-						break
-					else if((R.fields["id"] == E.fields["id"]) && (R.fields["criminal"] == "Released"))
-						holder.icon_state = "hudreleased"
-						break
-		hud_list[WANTED_HUD] = holder
-
-	if(hud_updateflag & 1 << IMPLOYAL_HUD || hud_updateflag & 1 << IMPCHEM_HUD || hud_updateflag & 1 << IMPTRACK_HUD)
-		var/image/holder1 = hud_list[IMPTRACK_HUD]
-		var/image/holder2 = hud_list[IMPLOYAL_HUD]
-		var/image/holder3 = hud_list[IMPCHEM_HUD]
-
-		holder1.icon_state = "hudblank"
-		holder2.icon_state = "hudblank"
-		holder3.icon_state = "hudblank"
-
-		for(var/obj/item/weapon/implant/I in src)
-			if(I.implanted)
-				if(istype(I,/obj/item/weapon/implant/tracking))
-					holder1.icon_state = "hud_imp_tracking"
-				if(istype(I,/obj/item/weapon/implant/loyalty))
-					holder2.icon_state = "hud_imp_loyal"
-				if(istype(I,/obj/item/weapon/implant/chem))
-					holder3.icon_state = "hud_imp_chem"
-
-		hud_list[IMPTRACK_HUD] = holder1
-		hud_list[IMPLOYAL_HUD] = holder2
-		hud_list[IMPCHEM_HUD] = holder3
-
-	if(hud_updateflag & 1 << SPECIALROLE_HUD)
-		var/image/holder = hud_list[SPECIALROLE_HUD]
-		holder.icon_state = "hudblank"
-		if(mind)
-
-			switch(mind.special_role)
-				if("traitor","Syndicate")
-					holder.icon_state = "hudsyndicate"
-				if("Revolutionary")
-					holder.icon_state = "hudrevolutionary"
-				if("Head Revolutionary")
-					holder.icon_state = "hudheadrevolutionary"
-				if("Cultist")
-					holder.icon_state = "hudcultist"
-				if("Changeling")
-					holder.icon_state = "hudchangeling"
-				if("Wizard","Fake Wizard")
-					holder.icon_state = "hudwizard"
-				if("Death Commando")
-					holder.icon_state = "huddeathsquad"
-				if("Ninja")
-					holder.icon_state = "hudninja"
-
-			hud_list[SPECIALROLE_HUD] = holder
-	hud_updateflag = 0
-
-
-#undef HUMAN_MAX_OXYLOSS
-#undef HUMAN_CRIT_MAX_OXYLOSS
+//This file was auto-corrected by findeclaration.exe on 25.5.2012 20:42:32
+
+//NOTE: Breathing happens once per FOUR TICKS, unless the last breath fails. In which case it happens once per ONE TICK! So oxyloss healing is done once per 4 ticks while oxyloss damage is applied once per tick!
+#define HUMAN_MAX_OXYLOSS 1 //Defines how much oxyloss humans can get per tick. A tile with no air at all (such as space) applies this value, otherwise it's a percentage of it.
+#define HUMAN_CRIT_MAX_OXYLOSS ( (last_tick_duration) /5) //The amount of damage you'll get when in critical condition. We want this to be a 5 minute deal = 300s. There are 100HP to get through, so (1/3)*last_tick_duration per second. Breaths however only happen every 4 ticks.
+
+#define HEAT_DAMAGE_LEVEL_1 2 //Amount of damage applied when your body temperature just passes the 360.15k safety point
+#define HEAT_DAMAGE_LEVEL_2 4 //Amount of damage applied when your body temperature passes the 400K point
+#define HEAT_DAMAGE_LEVEL_3 8 //Amount of damage applied when your body temperature passes the 1000K point
+
+#define COLD_DAMAGE_LEVEL_1 0.5 //Amount of damage applied when your body temperature just passes the 260.15k safety point
+#define COLD_DAMAGE_LEVEL_2 1.5 //Amount of damage applied when your body temperature passes the 200K point
+#define COLD_DAMAGE_LEVEL_3 3 //Amount of damage applied when your body temperature passes the 120K point
+
+//Note that gas heat damage is only applied once every FOUR ticks.
+#define HEAT_GAS_DAMAGE_LEVEL_1 2 //Amount of damage applied when the current breath's temperature just passes the 360.15k safety point
+#define HEAT_GAS_DAMAGE_LEVEL_2 4 //Amount of damage applied when the current breath's temperature passes the 400K point
+#define HEAT_GAS_DAMAGE_LEVEL_3 8 //Amount of damage applied when the current breath's temperature passes the 1000K point
+
+#define COLD_GAS_DAMAGE_LEVEL_1 0.5 //Amount of damage applied when the current breath's temperature just passes the 260.15k safety point
+#define COLD_GAS_DAMAGE_LEVEL_2 1.5 //Amount of damage applied when the current breath's temperature passes the 200K point
+#define COLD_GAS_DAMAGE_LEVEL_3 3 //Amount of damage applied when the current breath's temperature passes the 120K point
+
+/mob/living/carbon/human
+	var/oxygen_alert = 0
+	var/phoron_alert = 0
+	var/fire_alert = 0
+	var/pressure_alert = 0
+	var/prev_gender = null // Debug for plural genders
+	var/temperature_alert = 0
+	var/in_stasis = 0
+
+
+/mob/living/carbon/human/Life()
+	set invisibility = 0
+	set background = 1
+
+	if (monkeyizing)	return
+	if(!loc)			return	// Fixing a null error that occurs when the mob isn't found in the world -- TLE
+
+	..()
+
+	/*
+	//This code is here to try to determine what causes the gender switch to plural error. Once the error is tracked down and fixed, this code should be deleted
+	//Also delete var/prev_gender once this is removed.
+	if(prev_gender != gender)
+		prev_gender = gender
+		if(gender in list(PLURAL, NEUTER))
+			message_admins("[src] ([ckey]) gender has been changed to plural or neuter. Please record what has happened recently to the person and then notify coders. (<A HREF='?_src_=holder;adminmoreinfo=\ref[src]'>?</A>)  (<A HREF='?_src_=vars;Vars=\ref[src]'>VV</A>) (<A HREF='?priv_msg=\ref[src]'>PM</A>) (<A HREF='?_src_=holder;adminplayerobservejump=\ref[src]'>JMP</A>)")
+	*/
+	//Apparently, the person who wrote this code designed it so that
+	//blinded get reset each cycle and then get activated later in the
+	//code. Very ugly. I dont care. Moving this stuff here so its easy
+	//to find it.
+	blinded = null
+	fire_alert = 0 //Reset this here, because both breathe() and handle_environment() have a chance to set it.
+
+	//TODO: seperate this out
+	// update the current life tick, can be used to e.g. only do something every 4 ticks
+	life_tick++
+	var/datum/gas_mixture/environment = loc.return_air()
+
+	in_stasis = istype(loc, /obj/structure/closet/body_bag/cryobag) && loc:opened == 0
+	if(in_stasis) loc:used++
+
+	if(life_tick%30==15)
+		hud_updateflag = 1022
+
+	voice = GetVoice()
+
+	//No need to update all of these procs if the guy is dead.
+	if(stat != DEAD && !in_stasis)
+		if(air_master.current_cycle%4==2 || failed_last_breath) 	//First, resolve location and get a breath
+			breathe() 				//Only try to take a breath every 4 ticks, unless suffocating
+
+		else //Still give containing object the chance to interact
+			if(istype(loc, /obj/))
+				var/obj/location_as_object = loc
+				location_as_object.handle_internal_lifeform(src, 0)
+
+		//Updates the number of stored chemicals for powers
+		handle_changeling()
+
+		//Mutations and radiation
+		handle_mutations_and_radiation()
+
+		//Chemicals in the body
+		handle_chemicals_in_body()
+
+		//Disabilities
+		handle_disabilities()
+
+		//Random events (vomiting etc)
+		handle_random_events()
+
+		handle_virus_updates()
+
+		//stuff in the stomach
+		handle_stomach()
+
+		handle_shock()
+
+		handle_pain()
+
+		handle_medical_side_effects()
+
+	handle_stasis_bag()
+
+	if(life_tick > 5 && timeofdeath && (timeofdeath < 5 || world.time - timeofdeath > 6000))	//We are long dead, or we're junk mobs spawned like the clowns on the clown shuttle
+		return											//We go ahead and process them 5 times for HUD images and other stuff though.
+
+	//Handle temperature/pressure differences between body and environment
+	handle_environment(environment)		//Optimized a good bit.
+
+	//Status updates, death etc.
+	handle_regular_status_updates()		//Optimized a bit
+	update_canmove()
+
+	//Update our name based on whether our face is obscured/disfigured
+	name = get_visible_name()
+
+	handle_regular_hud_updates()
+
+	pulse = handle_pulse()
+
+	// Grabbing
+	for(var/obj/item/weapon/grab/G in src)
+		G.process()
+
+
+/mob/living/carbon/human/calculate_affecting_pressure(var/pressure)
+	..()
+	var/pressure_difference = abs( pressure - ONE_ATMOSPHERE )
+
+	var/pressure_adjustment_coefficient = 1	//Determins how much the clothing you are wearing protects you in percent.
+	if(wear_suit && (wear_suit.flags & STOPSPRESSUREDMAGE))
+		pressure_adjustment_coefficient -= PRESSURE_SUIT_REDUCTION_COEFFICIENT
+	if(head && (head.flags & STOPSPRESSUREDMAGE))
+		pressure_adjustment_coefficient -= PRESSURE_HEAD_REDUCTION_COEFFICIENT
+	pressure_adjustment_coefficient = max(pressure_adjustment_coefficient,0) //So it isn't less than 0
+	pressure_difference = pressure_difference * pressure_adjustment_coefficient
+	if(pressure > ONE_ATMOSPHERE)
+		return ONE_ATMOSPHERE + pressure_difference
+	else
+		return ONE_ATMOSPHERE - pressure_difference
+
+/mob/living/carbon/human
+	proc/handle_disabilities()
+		if (disabilities & EPILEPSY)
+			if ((prob(1) && paralysis < 1))
+				src << "\red You have a seizure!"
+				for(var/mob/O in viewers(src, null))
+					if(O == src)
+						continue
+					O.show_message(text("\red <B>[src] starts having a seizure!"), 1)
+				Paralyse(10)
+				make_jittery(1000)
+		if (disabilities & COUGHING)
+			if ((prob(5) && paralysis <= 1))
+				drop_item()
+				spawn( 0 )
+					emote("cough")
+					return
+		if (disabilities & TOURETTES)
+			speech_problem_flag = 1
+			if ((prob(10) && paralysis <= 1))
+				Stun(10)
+				spawn( 0 )
+					switch(rand(1, 3))
+						if(1)
+							emote("twitch")
+						if(2 to 3)
+							say("[prob(50) ? ";" : ""][pick("SHIT", "PISS", "FUCK", "CUNT", "COCKSUCKER", "MOTHERFUCKER", "TITS")]")
+					var/old_x = pixel_x
+					var/old_y = pixel_y
+					pixel_x += rand(-2,2)
+					pixel_y += rand(-1,1)
+					sleep(2)
+					pixel_x = old_x
+					pixel_y = old_y
+					return
+		if (disabilities & NERVOUS)
+			speech_problem_flag = 1
+			if (prob(10))
+				stuttering = max(10, stuttering)
+		// No. -- cib
+		/*if (getBrainLoss() >= 60 && stat != 2)
+			if (prob(3))
+				switch(pick(1,2,3))
+					if(1)
+						say(pick("IM A PONY NEEEEEEIIIIIIIIIGH", "without oxigen blob don't evoluate?", "CAPTAINS A COMDOM", "[pick("", "that meatball traitor")] [pick("joerge", "george", "gorge", "gdoruge")] [pick("mellens", "melons", "mwrlins")] is grifing me HAL;P!!!", "can u give me [pick("telikesis","halk","eppilapse")]?", "THe saiyans screwed", "Bi is THE BEST OF BOTH WORLDS>", "I WANNA PET TEH monkeyS", "stop grifing me!!!!", "SOTP IT#"))
+					if(2)
+						say(pick("FUS RO DAH","fucking 4rries!", "stat me", ">my face", "roll it easy!", "waaaaaagh!!!", "red wonz go fasta", "FOR TEH EMPRAH", "lol2cat", "dem dwarfs man, dem dwarfs", "SPESS MAHREENS", "hwee did eet fhor khayosss", "lifelike texture ;_;", "luv can bloooom", "PACKETS!!!"))
+					if(3)
+						emote("drool")
+		*/
+
+		if(stat != 2)
+			var/rn = rand(0, 200)
+			if(getBrainLoss() >= 5)
+				if(0 <= rn && rn <= 3)
+					custom_pain("Your head feels numb and painful.")
+			if(getBrainLoss() >= 15)
+				if(4 <= rn && rn <= 6) if(eye_blurry <= 0)
+					src << "\red It becomes hard to see for some reason."
+					eye_blurry = 10
+			if(getBrainLoss() >= 35)
+				if(7 <= rn && rn <= 9) if(hand && equipped())
+					src << "\red Your hand won't respond properly, you drop what you're holding."
+					drop_item()
+			if(getBrainLoss() >= 50)
+				if(10 <= rn && rn <= 12) if(!lying)
+					src << "\red Your legs won't respond properly, you fall down."
+					resting = 1
+
+	proc/handle_stasis_bag()
+		// Handle side effects from stasis bag
+		if(in_stasis)
+			// First off, there's no oxygen supply, so the mob will slowly take brain damage
+			adjustBrainLoss(0.1)
+
+			// Next, the method to induce stasis has some adverse side-effects, manifesting
+			// as cloneloss
+			adjustCloneLoss(0.1)
+
+	proc/handle_mutations_and_radiation()
+
+		if(species.flags & IS_SYNTHETIC) //Robots don't suffer from mutations or radloss.
+			return
+
+		if(getFireLoss())
+			if((COLD_RESISTANCE in mutations) || (prob(1)))
+				heal_organ_damage(0,1)
+
+		// DNA2 - Gene processing.
+		// The HULK stuff that was here is now in the hulk gene.
+		for(var/datum/dna/gene/gene in dna_genes)
+			if(!gene.block)
+				continue
+			if(gene.is_active(src))
+				speech_problem_flag = 1
+				gene.OnMobLife(src)
+
+		if (radiation)
+			if (radiation > 100)
+				radiation = 100
+				Weaken(10)
+				src << "\red You feel weak."
+				emote("collapse")
+
+			if (radiation < 0)
+				radiation = 0
+
+			else
+
+				if(species.flags & RAD_ABSORB)
+					var/rads = radiation/25
+					radiation -= rads
+					nutrition += rads
+					adjustBruteLoss(-(rads))
+					adjustOxyLoss(-(rads))
+					adjustToxLoss(-(rads))
+					updatehealth()
+					return
+
+				var/damage = 0
+				switch(radiation)
+					if(1 to 49)
+						radiation--
+						if(prob(25))
+							adjustToxLoss(1)
+							damage = 1
+							updatehealth()
+
+					if(50 to 74)
+						radiation -= 2
+						damage = 1
+						adjustToxLoss(1)
+						if(prob(5))
+							radiation -= 5
+							Weaken(3)
+							src << "\red You feel weak."
+							emote("collapse")
+						updatehealth()
+
+					if(75 to 100)
+						radiation -= 3
+						adjustToxLoss(3)
+						damage = 1
+						if(prob(1))
+							src << "\red You mutate!"
+							randmutb(src)
+							domutcheck(src,null)
+							emote("gasp")
+						updatehealth()
+
+				if(damage && organs.len)
+					var/datum/organ/external/O = pick(organs)
+					if(istype(O)) O.add_autopsy_data("Radiation Poisoning", damage)
+
+	proc/breathe()
+		if(reagents.has_reagent("lexorin")) return
+		if(istype(loc, /obj/machinery/atmospherics/unary/cryo_cell)) return
+		if(species && (species.flags & NO_BREATHE || species.flags & IS_SYNTHETIC)) return
+
+		var/datum/organ/internal/lungs/L = internal_organs["lungs"]
+		L.process()
+
+		var/datum/gas_mixture/environment = loc.return_air()
+		var/datum/gas_mixture/breath
+		// HACK NEED CHANGING LATER
+		if(health < config.health_threshold_crit)
+			losebreath++
+		if(losebreath>0) //Suffocating so do not take a breath
+			losebreath--
+			if (prob(10)) //Gasp per 10 ticks? Sounds about right.
+				spawn emote("gasp")
+			if(istype(loc, /obj/))
+				var/obj/location_as_object = loc
+				location_as_object.handle_internal_lifeform(src, 0)
+		else
+			//First, check for air from internal atmosphere (using an air tank and mask generally)
+			breath = get_breath_from_internal(BREATH_VOLUME) // Super hacky -- TLE
+			//breath = get_breath_from_internal(0.5) // Manually setting to old BREATH_VOLUME amount -- TLE
+
+			//No breath from internal atmosphere so get breath from location
+			if(!breath)
+				if(isobj(loc))
+					var/obj/location_as_object = loc
+					breath = location_as_object.handle_internal_lifeform(src, BREATH_MOLES)
+				else if(isturf(loc))
+					var/breath_moles = 0
+					/*if(environment.return_pressure() > ONE_ATMOSPHERE)
+						// Loads of air around (pressure effect will be handled elsewhere), so lets just take a enough to fill our lungs at normal atmos pressure (using n = Pv/RT)
+						breath_moles = (ONE_ATMOSPHERE*BREATH_VOLUME/R_IDEAL_GAS_EQUATION*environment.temperature)
+					else*/
+						// Not enough air around, take a percentage of what's there to model this properly
+					breath_moles = environment.total_moles()*BREATH_PERCENTAGE
+
+					breath = loc.remove_air(breath_moles)
+
+					if(istype(wear_mask, /obj/item/clothing/mask/gas) && breath)
+						var/obj/item/clothing/mask/gas/G = wear_mask
+						var/datum/gas_mixture/filtered = new
+
+						filtered.copy_from(breath)
+						filtered.phoron *= G.gas_filter_strength
+						for(var/datum/gas/gas in filtered.trace_gases)
+							gas.moles *= G.gas_filter_strength
+						filtered.update_values()
+						loc.assume_air(filtered)
+
+						breath.phoron *= 1 - G.gas_filter_strength
+						for(var/datum/gas/gas in breath.trace_gases)
+							gas.moles *= 1 - G.gas_filter_strength
+						breath.update_values()
+
+					if(!is_lung_ruptured())
+						if(!breath || breath.total_moles < BREATH_MOLES / 5 || breath.total_moles > BREATH_MOLES * 5)
+							if(prob(5))
+								rupture_lung()
+
+					// Handle filtering
+					var/block = 0
+					if(wear_mask)
+						if(wear_mask.flags & BLOCK_GAS_SMOKE_EFFECT)
+							block = 1
+					if(glasses)
+						if(glasses.flags & BLOCK_GAS_SMOKE_EFFECT)
+							block = 1
+					if(head)
+						if(head.flags & BLOCK_GAS_SMOKE_EFFECT)
+							block = 1
+
+					if(!block)
+
+						for(var/obj/effect/effect/smoke/chem/smoke in view(1, src))
+							if(smoke.reagents.total_volume)
+								smoke.reagents.reaction(src, INGEST)
+								spawn(5)
+									if(smoke)
+										smoke.reagents.copy_to(src, 10) // I dunno, maybe the reagents enter the blood stream through the lungs?
+								break // If they breathe in the nasty stuff once, no need to continue checking
+
+			else //Still give containing object the chance to interact
+				if(istype(loc, /obj/))
+					var/obj/location_as_object = loc
+					location_as_object.handle_internal_lifeform(src, 0)
+
+		handle_breath(breath)
+
+		if(breath)
+			loc.assume_air(breath)
+
+			//spread some viruses while we are at it
+			if (virus2.len > 0)
+				if (prob(10) && get_infection_chance(src))
+//					log_debug("[src] : Exhaling some viruses")
+					for(var/mob/living/carbon/M in view(1,src))
+						src.spread_disease_to(M)
+
+
+	proc/get_breath_from_internal(volume_needed)
+		if(internal)
+			if (!contents.Find(internal))
+				internal = null
+			if (!wear_mask || !(wear_mask.flags & MASKINTERNALS) )
+				internal = null
+			if(internal)
+				return internal.remove_air_volume(volume_needed)
+			else if(internals)
+				internals.icon_state = "internal0"
+		return null
+
+
+	proc/handle_breath(datum/gas_mixture/breath)
+		if(status_flags & GODMODE)
+			return
+
+		if(!breath || (breath.total_moles() == 0) || suiciding)
+			if(reagents.has_reagent("inaprovaline"))
+				return
+			if(suiciding)
+				adjustOxyLoss(2)//If you are suiciding, you should die a little bit faster
+				failed_last_breath = 1
+				oxygen_alert = max(oxygen_alert, 1)
+				return 0
+			if(health > config.health_threshold_crit)
+				adjustOxyLoss(HUMAN_MAX_OXYLOSS)
+				failed_last_breath = 1
+			else
+				adjustOxyLoss(HUMAN_CRIT_MAX_OXYLOSS)
+				failed_last_breath = 1
+
+			oxygen_alert = max(oxygen_alert, 1)
+
+			return 0
+
+		var/safe_oxygen_min = 16 // Minimum safe partial pressure of O2, in kPa
+		//var/safe_oxygen_max = 140 // Maximum safe partial pressure of O2, in kPa (Not used for now)
+		var/safe_co2_max = 10 // Yes it's an arbitrary value who cares?
+		var/safe_phoron_max = 0.005
+		var/SA_para_min = 1
+		var/SA_sleep_min = 5
+		var/oxygen_used = 0
+		var/nitrogen_used = 0
+		var/breath_pressure = (breath.total_moles()*R_IDEAL_GAS_EQUATION*breath.temperature)/BREATH_VOLUME
+		var/vox_oxygen_max = 1 // For vox.
+
+		//Partial pressure of the O2 in our breath
+		var/O2_pp = (breath.oxygen/breath.total_moles())*breath_pressure
+		// Same, but for the phoron
+		var/Toxins_pp = (breath.phoron/breath.total_moles())*breath_pressure
+		// And CO2, lets say a PP of more than 10 will be bad (It's a little less really, but eh, being passed out all round aint no fun)
+		var/CO2_pp = (breath.carbon_dioxide/breath.total_moles())*breath_pressure // Tweaking to fit the hacky bullshit I've done with atmo -- TLE
+		//var/CO2_pp = (breath.carbon_dioxide/breath.total_moles())*0.5 // The default pressure value
+		// Nitrogen, for Vox.
+		var/Nitrogen_pp = (breath.nitrogen/breath.total_moles())*breath_pressure
+
+		if(O2_pp < safe_oxygen_min && species.name != "Vox") 	// Too little oxygen
+			if(prob(20))
+				spawn(0) emote("gasp")
+			if(O2_pp > 0)
+				var/ratio = safe_oxygen_min/O2_pp
+				adjustOxyLoss(min(5*ratio, HUMAN_MAX_OXYLOSS)) // Don't fuck them up too fast (space only does HUMAN_MAX_OXYLOSS after all!)
+				failed_last_breath = 1
+				oxygen_used = breath.oxygen*ratio/6
+			else
+				adjustOxyLoss(HUMAN_MAX_OXYLOSS)
+				failed_last_breath = 1
+			oxygen_alert = max(oxygen_alert, 1)
+		/*else if (O2_pp > safe_oxygen_max) 		// Too much oxygen (commented this out for now, I'll deal with pressure damage elsewhere I suppose)
+			spawn(0) emote("cough")
+			var/ratio = O2_pp/safe_oxygen_max
+			oxyloss += 5*ratio
+			oxygen_used = breath.oxygen*ratio/6
+			oxygen_alert = max(oxygen_alert, 1)*/
+		else if(Nitrogen_pp < safe_oxygen_min && species.name == "Vox")  //Vox breathe nitrogen, not oxygen.
+
+			if(prob(20))
+				spawn(0) emote("gasp")
+			if(Nitrogen_pp > 0)
+				var/ratio = safe_oxygen_min/Nitrogen_pp
+				adjustOxyLoss(min(5*ratio, HUMAN_MAX_OXYLOSS))
+				failed_last_breath = 1
+				nitrogen_used = breath.nitrogen*ratio/6
+			else
+				adjustOxyLoss(HUMAN_MAX_OXYLOSS)
+				failed_last_breath = 1
+			oxygen_alert = max(oxygen_alert, 1)
+
+		else								// We're in safe limits
+			failed_last_breath = 0
+			adjustOxyLoss(-5)
+			oxygen_used = breath.oxygen/6
+			oxygen_alert = 0
+
+		breath.oxygen -= oxygen_used
+		breath.nitrogen -= nitrogen_used
+		breath.carbon_dioxide += oxygen_used
+
+		//CO2 does not affect failed_last_breath. So if there was enough oxygen in the air but too much co2, this will hurt you, but only once per 4 ticks, instead of once per tick.
+		if(CO2_pp > safe_co2_max)
+			if(!co2overloadtime) // If it's the first breath with too much CO2 in it, lets start a counter, then have them pass out after 12s or so.
+				co2overloadtime = world.time
+			else if(world.time - co2overloadtime > 120)
+				Paralyse(3)
+				adjustOxyLoss(3) // Lets hurt em a little, let them know we mean business
+				if(world.time - co2overloadtime > 300) // They've been in here 30s now, lets start to kill them for their own good!
+					adjustOxyLoss(8)
+			if(prob(20)) // Lets give them some chance to know somethings not right though I guess.
+				spawn(0) emote("cough")
+
+		else
+			co2overloadtime = 0
+
+		if(Toxins_pp > safe_phoron_max) // Too much phoron
+			var/ratio = (breath.phoron/safe_phoron_max) * 10
+			//adjustToxLoss(Clamp(ratio, MIN_PHORON_DAMAGE, MAX_PHORON_DAMAGE))	//Limit amount of damage toxin exposure can do per second
+			if(reagents)
+				reagents.add_reagent("phoron", Clamp(ratio, MIN_PHORON_DAMAGE, MAX_PHORON_DAMAGE))
+			phoron_alert = max(phoron_alert, 1)
+		else if(O2_pp > vox_oxygen_max && species.name == "Vox") //Oxygen is toxic to vox.
+			var/ratio = (breath.oxygen/vox_oxygen_max) * 1000
+			adjustToxLoss(Clamp(ratio, MIN_PHORON_DAMAGE, MAX_PHORON_DAMAGE))
+			phoron_alert = max(phoron_alert, 1)
+		else
+			phoron_alert = 0
+
+		if(breath.trace_gases.len)	// If there's some other shit in the air lets deal with it here.
+			for(var/datum/gas/sleeping_agent/SA in breath.trace_gases)
+				var/SA_pp = (SA.moles/breath.total_moles())*breath_pressure
+				if(SA_pp > SA_para_min) // Enough to make us paralysed for a bit
+					Paralyse(3) // 3 gives them one second to wake up and run away a bit!
+					if(SA_pp > SA_sleep_min) // Enough to make us sleep as well
+						sleeping = min(sleeping+2, 10)
+				else if(SA_pp > 0.15)	// There is sleeping gas in their lungs, but only a little, so give them a bit of a warning
+					if(prob(20))
+						spawn(0) emote(pick("giggle", "laugh"))
+				SA.moles = 0
+
+		if( (abs(310.15 - breath.temperature) > 50) && !(COLD_RESISTANCE in mutations)) // Hot air hurts :(
+			if(status_flags & GODMODE)	return 1	//godmode
+			if(breath.temperature < species.cold_level_1)
+				if(prob(20))
+					src << "\red You feel your face freezing and an icicle forming in your lungs!"
+			else if(breath.temperature > species.heat_level_1)
+				if(prob(20))
+					src << "\red You feel your face burning and a searing heat in your lungs!"
+
+			switch(breath.temperature)
+				if(-INFINITY to species.cold_level_3)
+					apply_damage(COLD_GAS_DAMAGE_LEVEL_3, BURN, "head", used_weapon = "Excessive Cold")
+					fire_alert = max(fire_alert, 1)
+				if(species.cold_level_3 to species.cold_level_2)
+					apply_damage(COLD_GAS_DAMAGE_LEVEL_2, BURN, "head", used_weapon = "Excessive Cold")
+					fire_alert = max(fire_alert, 1)
+				if(species.cold_level_2 to species.cold_level_1)
+					apply_damage(COLD_GAS_DAMAGE_LEVEL_1, BURN, "head", used_weapon = "Excessive Cold")
+					fire_alert = max(fire_alert, 1)
+				if(species.heat_level_1 to species.heat_level_2)
+					apply_damage(HEAT_GAS_DAMAGE_LEVEL_1, BURN, "head", used_weapon = "Excessive Heat")
+					fire_alert = max(fire_alert, 2)
+				if(species.heat_level_2 to species.heat_level_3)
+					apply_damage(HEAT_GAS_DAMAGE_LEVEL_2, BURN, "head", used_weapon = "Excessive Heat")
+					fire_alert = max(fire_alert, 2)
+				if(species.heat_level_3 to INFINITY)
+					apply_damage(HEAT_GAS_DAMAGE_LEVEL_3, BURN, "head", used_weapon = "Excessive Heat")
+					fire_alert = max(fire_alert, 2)
+
+		//Temporary fixes to the alerts.
+
+		return 1
+
+	proc/handle_environment(datum/gas_mixture/environment)
+		if(!environment)
+			return
+
+		//Moved pressure calculations here for use in skip-processing check.
+		var/pressure = environment.return_pressure()
+		var/adjusted_pressure = calculate_affecting_pressure(pressure)
+
+		if(!istype(get_turf(src), /turf/space)) //space is not meant to change your body temperature.
+			var/loc_temp = T0C
+			if(istype(loc, /obj/mecha))
+				var/obj/mecha/M = loc
+				loc_temp =  M.return_temperature()
+			else if(istype(get_turf(src), /turf/space))
+			else if(istype(loc, /obj/machinery/atmospherics/unary/cryo_cell))
+				loc_temp = loc:air_contents.temperature
+			else
+				loc_temp = environment.temperature
+
+			if(adjusted_pressure < species.warning_low_pressure && adjusted_pressure > species.warning_low_pressure && abs(loc_temp - 293.15) < 20 && abs(bodytemperature - 310.14) < 0.5 && environment.phoron < MOLES_PHORON_VISIBLE)
+				return // Temperatures are within normal ranges, fuck all this processing. ~Ccomp
+
+			//Body temperature is adjusted in two steps. Firstly your body tries to stabilize itself a bit.
+			if(stat != 2)
+				stabilize_temperature_from_calories()
+
+			//After then, it reacts to the surrounding atmosphere based on your thermal protection
+			if(loc_temp < BODYTEMP_COLD_DAMAGE_LIMIT)			//Place is colder than we are
+				var/thermal_protection = get_cold_protection(loc_temp) //This returns a 0 - 1 value, which corresponds to the percentage of protection based on what you're wearing and what you're exposed to.
+				if(thermal_protection < 1)
+					var/amt = min((1-thermal_protection) * ((loc_temp - bodytemperature) / BODYTEMP_COLD_DIVISOR), BODYTEMP_COOLING_MAX)
+					bodytemperature += amt
+			else if (loc_temp > BODYTEMP_HEAT_DAMAGE_LIMIT)			//Place is hotter than we are
+				var/thermal_protection = get_heat_protection(loc_temp) //This returns a 0 - 1 value, which corresponds to the percentage of protection based on what you're wearing and what you're exposed to.
+				if(thermal_protection < 1)
+					var/amt = min((1-thermal_protection) * ((loc_temp - bodytemperature) / BODYTEMP_HEAT_DIVISOR), BODYTEMP_HEATING_MAX)
+					bodytemperature += amt
+
+		// +/- 50 degrees from 310.15K is the 'safe' zone, where no damage is dealt.
+		if(bodytemperature > BODYTEMP_HEAT_DAMAGE_LIMIT)
+			//Body temperature is too hot.
+			fire_alert = max(fire_alert, 1)
+			if(status_flags & GODMODE)	return 1	//godmode
+			switch(bodytemperature)
+				if(360 to 400)
+					apply_damage(HEAT_DAMAGE_LEVEL_1, BURN, used_weapon = "High Body Temperature")
+					fire_alert = max(fire_alert, 2)
+				if(400 to 1000)
+					apply_damage(HEAT_DAMAGE_LEVEL_2, BURN, used_weapon = "High Body Temperature")
+					fire_alert = max(fire_alert, 2)
+				if(1000 to INFINITY)
+					apply_damage(HEAT_DAMAGE_LEVEL_3, BURN, used_weapon = "High Body Temperature")
+					fire_alert = max(fire_alert, 2)
+
+		else if(bodytemperature < BODYTEMP_COLD_DAMAGE_LIMIT)
+			fire_alert = max(fire_alert, 1)
+			if(status_flags & GODMODE)	return 1	//godmode
+			if(!istype(loc, /obj/machinery/atmospherics/unary/cryo_cell))
+				switch(bodytemperature)
+					if(200 to 260)
+						apply_damage(COLD_DAMAGE_LEVEL_1, BURN, used_weapon = "Low Body Temperature")
+						fire_alert = max(fire_alert, 1)
+					if(120 to 200)
+						apply_damage(COLD_DAMAGE_LEVEL_2, BURN, used_weapon = "Low Body Temperature")
+						fire_alert = max(fire_alert, 1)
+					if(-INFINITY to 120)
+						apply_damage(COLD_DAMAGE_LEVEL_3, BURN, used_weapon = "Low Body Temperature")
+						fire_alert = max(fire_alert, 1)
+
+		// Account for massive pressure differences.  Done by Polymorph
+		// Made it possible to actually have something that can protect against high pressure... Done by Errorage. Polymorph now has an axe sticking from his head for his previous hardcoded nonsense!
+		if(status_flags & GODMODE)	return 1	//godmode
+
+		if(adjusted_pressure >= species.hazard_high_pressure)
+			adjustBruteLoss( min( ( (adjusted_pressure / species.hazard_high_pressure) -1 )*PRESSURE_DAMAGE_COEFFICIENT , MAX_HIGH_PRESSURE_DAMAGE) )
+			pressure_alert = 2
+		else if(adjusted_pressure >= species.warning_high_pressure)
+			pressure_alert = 1
+		else if(adjusted_pressure >= species.warning_low_pressure)
+			pressure_alert = 0
+		else if(adjusted_pressure >= species.hazard_low_pressure)
+			pressure_alert = -1
+
+			if(species && species.flags & IS_SYNTHETIC)
+				bodytemperature += 0.5 * TEMPERATURE_DAMAGE_COEFFICIENT //Synthetics suffer overheating in a vaccuum. ~Z
+
+		else
+
+			if(species && species.flags & IS_SYNTHETIC)
+				bodytemperature += 1 * TEMPERATURE_DAMAGE_COEFFICIENT
+
+			if( !(COLD_RESISTANCE in mutations))
+				adjustBruteLoss( LOW_PRESSURE_DAMAGE )
+				pressure_alert = -2
+			else
+				pressure_alert = -1
+
+		if(environment.phoron > MOLES_PHORON_VISIBLE)
+			pl_effects()
+		return
+
+	/*
+	proc/adjust_body_temperature(current, loc_temp, boost)
+		var/temperature = current
+		var/difference = abs(current-loc_temp)	//get difference
+		var/increments// = difference/10			//find how many increments apart they are
+		if(difference > 50)
+			increments = difference/5
+		else
+			increments = difference/10
+		var/change = increments*boost	// Get the amount to change by (x per increment)
+		var/temp_change
+		if(current < loc_temp)
+			temperature = min(loc_temp, temperature+change)
+		else if(current > loc_temp)
+			temperature = max(loc_temp, temperature-change)
+		temp_change = (temperature - current)
+		return temp_change
+	*/
+
+	proc/stabilize_temperature_from_calories()
+		var/body_temperature_difference = 310.15 - bodytemperature
+		if (abs(body_temperature_difference) < 0.5)
+			return //fuck this precision
+		switch(bodytemperature)
+			if(-INFINITY to 260.15) //260.15 is 310.15 - 50, the temperature where you start to feel effects.
+				if(nutrition >= 2) //If we are very, very cold we'll use up quite a bit of nutriment to heat us up.
+					nutrition -= 2
+				var/recovery_amt = max((body_temperature_difference / BODYTEMP_AUTORECOVERY_DIVISOR), BODYTEMP_AUTORECOVERY_MINIMUM)
+//				log_debug("Cold. Difference = [body_temperature_difference]. Recovering [recovery_amt]")
+				bodytemperature += recovery_amt
+			if(260.15 to 360.15)
+				var/recovery_amt = body_temperature_difference / BODYTEMP_AUTORECOVERY_DIVISOR
+//				log_debug("Norm. Difference = [body_temperature_difference]. Recovering [recovery_amt]")
+				bodytemperature += recovery_amt
+			if(360.15 to INFINITY) //360.15 is 310.15 + 50, the temperature where you start to feel effects.
+				//We totally need a sweat system cause it totally makes sense...~
+				var/recovery_amt = min((body_temperature_difference / BODYTEMP_AUTORECOVERY_DIVISOR), -BODYTEMP_AUTORECOVERY_MINIMUM)	//We're dealing with negative numbers
+//				log_debug("Hot. Difference = [body_temperature_difference]. Recovering [recovery_amt]")
+				bodytemperature += recovery_amt
+
+	//This proc returns a number made up of the flags for body parts which you are protected on. (such as HEAD, UPPER_TORSO, LOWER_TORSO, etc. See setup.dm for the full list)
+	proc/get_heat_protection_flags(temperature) //Temperature is the temperature you're being exposed to.
+		var/thermal_protection_flags = 0
+		//Handle normal clothing
+		if(head)
+			if(head.max_heat_protection_temperature && head.max_heat_protection_temperature >= temperature)
+				thermal_protection_flags |= head.heat_protection
+		if(wear_suit)
+			if(wear_suit.max_heat_protection_temperature && wear_suit.max_heat_protection_temperature >= temperature)
+				thermal_protection_flags |= wear_suit.heat_protection
+		if(w_uniform)
+			if(w_uniform.max_heat_protection_temperature && w_uniform.max_heat_protection_temperature >= temperature)
+				thermal_protection_flags |= w_uniform.heat_protection
+		if(shoes)
+			if(shoes.max_heat_protection_temperature && shoes.max_heat_protection_temperature >= temperature)
+				thermal_protection_flags |= shoes.heat_protection
+		if(gloves)
+			if(gloves.max_heat_protection_temperature && gloves.max_heat_protection_temperature >= temperature)
+				thermal_protection_flags |= gloves.heat_protection
+		if(wear_mask)
+			if(wear_mask.max_heat_protection_temperature && wear_mask.max_heat_protection_temperature >= temperature)
+				thermal_protection_flags |= wear_mask.heat_protection
+
+		return thermal_protection_flags
+
+	proc/get_heat_protection(temperature) //Temperature is the temperature you're being exposed to.
+		var/thermal_protection_flags = get_heat_protection_flags(temperature)
+
+		var/thermal_protection = 0.0
+		if(thermal_protection_flags)
+			if(thermal_protection_flags & HEAD)
+				thermal_protection += THERMAL_PROTECTION_HEAD
+			if(thermal_protection_flags & UPPER_TORSO)
+				thermal_protection += THERMAL_PROTECTION_UPPER_TORSO
+			if(thermal_protection_flags & LOWER_TORSO)
+				thermal_protection += THERMAL_PROTECTION_LOWER_TORSO
+			if(thermal_protection_flags & LEG_LEFT)
+				thermal_protection += THERMAL_PROTECTION_LEG_LEFT
+			if(thermal_protection_flags & LEG_RIGHT)
+				thermal_protection += THERMAL_PROTECTION_LEG_RIGHT
+			if(thermal_protection_flags & FOOT_LEFT)
+				thermal_protection += THERMAL_PROTECTION_FOOT_LEFT
+			if(thermal_protection_flags & FOOT_RIGHT)
+				thermal_protection += THERMAL_PROTECTION_FOOT_RIGHT
+			if(thermal_protection_flags & ARM_LEFT)
+				thermal_protection += THERMAL_PROTECTION_ARM_LEFT
+			if(thermal_protection_flags & ARM_RIGHT)
+				thermal_protection += THERMAL_PROTECTION_ARM_RIGHT
+			if(thermal_protection_flags & HAND_LEFT)
+				thermal_protection += THERMAL_PROTECTION_HAND_LEFT
+			if(thermal_protection_flags & HAND_RIGHT)
+				thermal_protection += THERMAL_PROTECTION_HAND_RIGHT
+
+
+		return min(1,thermal_protection)
+
+	//See proc/get_heat_protection_flags(temperature) for the description of this proc.
+	proc/get_cold_protection_flags(temperature)
+		var/thermal_protection_flags = 0
+		//Handle normal clothing
+
+		if(head)
+			if(head.min_cold_protection_temperature && head.min_cold_protection_temperature <= temperature)
+				thermal_protection_flags |= head.cold_protection
+		if(wear_suit)
+			if(wear_suit.min_cold_protection_temperature && wear_suit.min_cold_protection_temperature <= temperature)
+				thermal_protection_flags |= wear_suit.cold_protection
+		if(w_uniform)
+			if(w_uniform.min_cold_protection_temperature && w_uniform.min_cold_protection_temperature <= temperature)
+				thermal_protection_flags |= w_uniform.cold_protection
+		if(shoes)
+			if(shoes.min_cold_protection_temperature && shoes.min_cold_protection_temperature <= temperature)
+				thermal_protection_flags |= shoes.cold_protection
+		if(gloves)
+			if(gloves.min_cold_protection_temperature && gloves.min_cold_protection_temperature <= temperature)
+				thermal_protection_flags |= gloves.cold_protection
+		if(wear_mask)
+			if(wear_mask.min_cold_protection_temperature && wear_mask.min_cold_protection_temperature <= temperature)
+				thermal_protection_flags |= wear_mask.cold_protection
+
+		return thermal_protection_flags
+
+	proc/get_cold_protection(temperature)
+
+		if(COLD_RESISTANCE in mutations)
+			return 1 //Fully protected from the cold.
+
+		temperature = max(temperature, 2.7) //There is an occasional bug where the temperature is miscalculated in ares with a small amount of gas on them, so this is necessary to ensure that that bug does not affect this calculation. Space's temperature is 2.7K and most suits that are intended to protect against any cold, protect down to 2.0K.
+		var/thermal_protection_flags = get_cold_protection_flags(temperature)
+
+		var/thermal_protection = 0.0
+		if(thermal_protection_flags)
+			if(thermal_protection_flags & HEAD)
+				thermal_protection += THERMAL_PROTECTION_HEAD
+			if(thermal_protection_flags & UPPER_TORSO)
+				thermal_protection += THERMAL_PROTECTION_UPPER_TORSO
+			if(thermal_protection_flags & LOWER_TORSO)
+				thermal_protection += THERMAL_PROTECTION_LOWER_TORSO
+			if(thermal_protection_flags & LEG_LEFT)
+				thermal_protection += THERMAL_PROTECTION_LEG_LEFT
+			if(thermal_protection_flags & LEG_RIGHT)
+				thermal_protection += THERMAL_PROTECTION_LEG_RIGHT
+			if(thermal_protection_flags & FOOT_LEFT)
+				thermal_protection += THERMAL_PROTECTION_FOOT_LEFT
+			if(thermal_protection_flags & FOOT_RIGHT)
+				thermal_protection += THERMAL_PROTECTION_FOOT_RIGHT
+			if(thermal_protection_flags & ARM_LEFT)
+				thermal_protection += THERMAL_PROTECTION_ARM_LEFT
+			if(thermal_protection_flags & ARM_RIGHT)
+				thermal_protection += THERMAL_PROTECTION_ARM_RIGHT
+			if(thermal_protection_flags & HAND_LEFT)
+				thermal_protection += THERMAL_PROTECTION_HAND_LEFT
+			if(thermal_protection_flags & HAND_RIGHT)
+				thermal_protection += THERMAL_PROTECTION_HAND_RIGHT
+
+		return min(1,thermal_protection)
+
+	/*
+	proc/add_fire_protection(var/temp)
+		var/fire_prot = 0
+		if(head)
+			if(head.protective_temperature > temp)
+				fire_prot += (head.protective_temperature/10)
+		if(wear_mask)
+			if(wear_mask.protective_temperature > temp)
+				fire_prot += (wear_mask.protective_temperature/10)
+		if(glasses)
+			if(glasses.protective_temperature > temp)
+				fire_prot += (glasses.protective_temperature/10)
+		if(ears)
+			if(ears.protective_temperature > temp)
+				fire_prot += (ears.protective_temperature/10)
+		if(wear_suit)
+			if(wear_suit.protective_temperature > temp)
+				fire_prot += (wear_suit.protective_temperature/10)
+		if(w_uniform)
+			if(w_uniform.protective_temperature > temp)
+				fire_prot += (w_uniform.protective_temperature/10)
+		if(gloves)
+			if(gloves.protective_temperature > temp)
+				fire_prot += (gloves.protective_temperature/10)
+		if(shoes)
+			if(shoes.protective_temperature > temp)
+				fire_prot += (shoes.protective_temperature/10)
+
+		return fire_prot
+
+	proc/handle_temperature_damage(body_part, exposed_temperature, exposed_intensity)
+		if(nodamage)
+			return
+		//world <<"body_part = [body_part], exposed_temperature = [exposed_temperature], exposed_intensity = [exposed_intensity]"
+		var/discomfort = min(abs(exposed_temperature - bodytemperature)*(exposed_intensity)/2000000, 1.0)
+
+		if(exposed_temperature > bodytemperature)
+			discomfort *= 4
+
+		if(mutantrace == "plant")
+			discomfort *= TEMPERATURE_DAMAGE_COEFFICIENT * 2 //I don't like magic numbers. I'll make mutantraces a datum with vars sometime later. -- Urist
+		else
+			discomfort *= TEMPERATURE_DAMAGE_COEFFICIENT //Dangercon 2011 - now with less magic numbers!
+		//world <<"[discomfort]"
+
+		switch(body_part)
+			if(HEAD)
+				apply_damage(2.5*discomfort, BURN, "head")
+			if(UPPER_TORSO)
+				apply_damage(2.5*discomfort, BURN, "chest")
+			if(LEGS)
+				apply_damage(0.6*discomfort, BURN, "l_leg")
+				apply_damage(0.6*discomfort, BURN, "r_leg")
+			if(ARMS)
+				apply_damage(0.4*discomfort, BURN, "l_arm")
+				apply_damage(0.4*discomfort, BURN, "r_arm")
+	*/
+
+	proc/handle_chemicals_in_body()
+
+		if(reagents && !(species.flags & IS_SYNTHETIC)) //Synths don't process reagents.
+			var/alien = 0 //Not the best way to handle it, but neater than checking this for every single reagent proc.
+			if(species && species.name == "Diona")
+				alien = 1
+			else if(species && species.name == "Vox")
+				alien = 2
+			reagents.metabolize(src,alien)
+
+		var/total_phoronloss = 0
+		for(var/obj/item/I in src)
+			if(I.contaminated)
+				total_phoronloss += vsc.plc.CONTAMINATION_LOSS
+		if(status_flags & GODMODE)	return 0	//godmode
+		adjustToxLoss(total_phoronloss)
+
+		if(species.flags & REQUIRE_LIGHT)
+			var/light_amount = 0 //how much light there is in the place, affects receiving nutrition and healing
+			if(isturf(loc)) //else, there's considered to be no light
+				var/turf/T = loc
+				var/area/A = T.loc
+				if(A)
+					if(A.lighting_use_dynamic)	light_amount = min(10,T.lighting_lumcount) - 5 //hardcapped so it's not abused by having a ton of flashlights
+					else						light_amount =  5
+			nutrition += light_amount
+			traumatic_shock -= light_amount
+
+			if(species.flags & IS_PLANT)
+				if(nutrition > 500)
+					nutrition = 500
+				if(light_amount >= 3) //if there's enough light, heal
+					adjustBruteLoss(-(light_amount))
+					adjustToxLoss(-(light_amount))
+					adjustOxyLoss(-(light_amount))
+					//TODO: heal wounds, heal broken limbs.
+
+		if(dna && dna.mutantrace == "shadow")
+			var/light_amount = 0
+			if(isturf(loc))
+				var/turf/T = loc
+				var/area/A = T.loc
+				if(A)
+					if(A.lighting_use_dynamic)	light_amount = T.lighting_lumcount
+					else						light_amount =  10
+			if(light_amount > 2) //if there's enough light, start dying
+				take_overall_damage(1,1)
+			else if (light_amount < 2) //heal in the dark
+				heal_overall_damage(1,1)
+
+/*		//The fucking FAT mutation is the dumbest shit ever. It makes the code so difficult to work with
+		if(FAT in mutations)
+			if(overeatduration < 100)
+				src << "\blue You feel fit again!"
+				mutations.Remove(FAT)
+				update_mutantrace(0)
+				update_mutations(0)
+				update_inv_w_uniform(0)
+				update_inv_wear_suit()
+		else
+			if(overeatduration > 500)
+				src << "\red You suddenly feel blubbery!"
+				mutations.Add(FAT)
+				update_mutantrace(0)
+				update_mutations(0)
+				update_inv_w_uniform(0)
+				update_inv_wear_suit()
+*/
+
+		// nutrition decrease
+		if (nutrition > 0 && stat != 2)
+			nutrition = max (0, nutrition - HUNGER_FACTOR)
+
+		if (nutrition > 450)
+			if(overeatduration < 600) //capped so people don't take forever to unfat
+				overeatduration++
+		else
+			if(overeatduration > 1)
+				overeatduration -= 2 //doubled the unfat rate
+
+		if(species.flags & REQUIRE_LIGHT)
+			if(nutrition < 200)
+				take_overall_damage(2,0)
+				traumatic_shock++
+
+		if (drowsyness)
+			drowsyness--
+			eye_blurry = max(2, eye_blurry)
+			if (prob(5))
+				sleeping += 1
+				Paralyse(5)
+
+		confused = max(0, confused - 1)
+		// decrement dizziness counter, clamped to 0
+		if(resting)
+			dizziness = max(0, dizziness - 15)
+			jitteriness = max(0, jitteriness - 15)
+		else
+			dizziness = max(0, dizziness - 3)
+			jitteriness = max(0, jitteriness - 3)
+
+		if(!(species.flags & IS_SYNTHETIC)) handle_trace_chems()
+
+		var/datum/organ/internal/liver/liver = internal_organs["liver"]
+		liver.process()
+
+		var/datum/organ/internal/eyes/eyes = internal_organs["eyes"]
+		eyes.process()
+
+		updatehealth()
+
+		return //TODO: DEFERRED
+
+	proc/handle_regular_status_updates()
+		if(stat == DEAD)	//DEAD. BROWN BREAD. SWIMMING WITH THE SPESS CARP
+			blinded = 1
+			silent = 0
+		else				//ALIVE. LIGHTS ARE ON
+			updatehealth()	//TODO
+			if(!in_stasis)
+				handle_organs()	//Optimized.
+				handle_blood()
+
+			if(health <= config.health_threshold_dead || brain_op_stage == 4.0)
+				death()
+				blinded = 1
+				silent = 0
+				return 1
+
+			// the analgesic effect wears off slowly
+			analgesic = max(0, analgesic - 1)
+
+			//UNCONSCIOUS. NO-ONE IS HOME
+			if( (getOxyLoss() > 50) || (config.health_threshold_crit > health) )
+				Paralyse(3)
+
+				/* Done by handle_breath()
+				if( health <= 20 && prob(1) )
+					spawn(0)
+						emote("gasp")
+				if(!reagents.has_reagent("inaprovaline"))
+					adjustOxyLoss(1)*/
+
+			if(hallucination)
+				if(hallucination >= 20)
+					if(prob(3))
+						fake_attack(src)
+					if(!handling_hal)
+						spawn handle_hallucinations() //The not boring kind!
+
+				if(hallucination<=2)
+					hallucination = 0
+					halloss = 0
+				else
+					hallucination -= 2
+
+			else
+				for(var/atom/a in hallucinations)
+					del a
+
+				if(halloss > 100)
+					src << "<span class='notice'>You're in too much pain to keep going...</span>"
+					for(var/mob/O in oviewers(src, null))
+						O.show_message("<B>[src]</B> slumps to the ground, too weak to continue fighting.", 1)
+					Paralyse(10)
+					setHalLoss(99)
+
+			if(paralysis)
+				AdjustParalysis(-1)
+				blinded = 1
+				stat = UNCONSCIOUS
+				if(halloss > 0)
+					adjustHalLoss(-3)
+			else if(sleeping)
+				speech_problem_flag = 1
+				handle_dreams()
+				adjustHalLoss(-3)
+				if (mind)
+					if((mind.active && client != null) || immune_to_ssd) //This also checks whether a client is connected, if not, sleep is not reduced.
+						sleeping = max(sleeping-1, 0)
+				blinded = 1
+				stat = UNCONSCIOUS
+				if( prob(2) && health && !hal_crit )
+					spawn(0)
+						emote("snore")
+			else if(resting)
+				if(halloss > 0)
+					adjustHalLoss(-3)
+			//CONSCIOUS
+			else
+				stat = CONSCIOUS
+				if(halloss > 0)
+					adjustHalLoss(-1)
+
+			if(embedded_flag && !(life_tick % 10))
+				var/list/E
+				E = get_visible_implants(0)
+				if(!E.len)
+					embedded_flag = 0
+
+
+			//Eyes
+			if(sdisabilities & BLIND)	//disabled-blind, doesn't get better on its own
+				blinded = 1
+			else if(eye_blind)			//blindness, heals slowly over time
+				eye_blind = max(eye_blind-1,0)
+				blinded = 1
+			else if(istype(glasses, /obj/item/clothing/glasses/sunglasses/blindfold))	//resting your eyes with a blindfold heals blurry eyes faster
+				eye_blurry = max(eye_blurry-3, 0)
+				blinded = 1
+			else if(eye_blurry)	//blurry eyes heal slowly
+				eye_blurry = max(eye_blurry-1, 0)
+
+			//Ears
+			if(sdisabilities & DEAF)	//disabled-deaf, doesn't get better on its own
+				ear_deaf = max(ear_deaf, 1)
+			else if(ear_deaf)			//deafness, heals slowly over time
+				ear_deaf = max(ear_deaf-1, 0)
+			else if(istype(l_ear, /obj/item/clothing/ears/earmuffs) || istype(r_ear, /obj/item/clothing/ears/earmuffs))	//resting your ears with earmuffs heals ear damage faster
+				ear_damage = max(ear_damage-0.15, 0)
+				ear_deaf = max(ear_deaf, 1)
+			else if(ear_damage < 25)	//ear damage heals slowly under this threshold. otherwise you'll need earmuffs
+				ear_damage = max(ear_damage-0.05, 0)
+
+			//Other
+			if(stunned)
+				speech_problem_flag = 1
+				AdjustStunned(-1)
+
+			if(weakened)
+				weakened = max(weakened-1,0)	//before you get mad Rockdtben: I done this so update_canmove isn't called multiple times
+
+			if(stuttering)
+				speech_problem_flag = 1
+				stuttering = max(stuttering-1, 0)
+			if (slurring)
+				speech_problem_flag = 1
+				slurring = max(slurring-1, 0)
+			if(silent)
+				speech_problem_flag = 1
+				silent = max(silent-1, 0)
+
+			if(druggy)
+				druggy = max(druggy-1, 0)
+/*
+			// Increase germ_level regularly
+			if(prob(40))
+				germ_level += 1
+			// If you're dirty, your gloves will become dirty, too.
+			if(gloves && germ_level > gloves.germ_level && prob(10))
+				gloves.germ_level += 1
+*/
+		return 1
+
+	proc/handle_regular_hud_updates()
+		if(hud_updateflag)
+			handle_hud_list()
+
+
+		if(!client)	return 0
+
+		if(hud_updateflag)
+			handle_hud_list()
+
+
+		for(var/image/hud in client.images)
+			if(copytext(hud.icon_state,1,4) == "hud") //ugly, but icon comparison is worse, I believe
+				client.images.Remove(hud)
+
+		client.screen.Remove(global_hud.blurry, global_hud.druggy, global_hud.vimpaired, global_hud.darkMask, global_hud.nvg)
+
+		update_action_buttons()
+
+		if(damageoverlay.overlays)
+			damageoverlay.overlays = list()
+
+		if(stat == UNCONSCIOUS)
+			//Critical damage passage overlay
+			if(health <= 0)
+				var/image/I
+				switch(health)
+					if(-20 to -10)
+						I = image("icon" = 'icons/mob/screen1_full.dmi', "icon_state" = "passage1")
+					if(-30 to -20)
+						I = image("icon" = 'icons/mob/screen1_full.dmi', "icon_state" = "passage2")
+					if(-40 to -30)
+						I = image("icon" = 'icons/mob/screen1_full.dmi', "icon_state" = "passage3")
+					if(-50 to -40)
+						I = image("icon" = 'icons/mob/screen1_full.dmi', "icon_state" = "passage4")
+					if(-60 to -50)
+						I = image("icon" = 'icons/mob/screen1_full.dmi', "icon_state" = "passage5")
+					if(-70 to -60)
+						I = image("icon" = 'icons/mob/screen1_full.dmi', "icon_state" = "passage6")
+					if(-80 to -70)
+						I = image("icon" = 'icons/mob/screen1_full.dmi', "icon_state" = "passage7")
+					if(-90 to -80)
+						I = image("icon" = 'icons/mob/screen1_full.dmi', "icon_state" = "passage8")
+					if(-95 to -90)
+						I = image("icon" = 'icons/mob/screen1_full.dmi', "icon_state" = "passage9")
+					if(-INFINITY to -95)
+						I = image("icon" = 'icons/mob/screen1_full.dmi', "icon_state" = "passage10")
+				damageoverlay.overlays += I
+		else
+			//Oxygen damage overlay
+			if(oxyloss)
+				var/image/I
+				switch(oxyloss)
+					if(10 to 20)
+						I = image("icon" = 'icons/mob/screen1_full.dmi', "icon_state" = "oxydamageoverlay1")
+					if(20 to 25)
+						I = image("icon" = 'icons/mob/screen1_full.dmi', "icon_state" = "oxydamageoverlay2")
+					if(25 to 30)
+						I = image("icon" = 'icons/mob/screen1_full.dmi', "icon_state" = "oxydamageoverlay3")
+					if(30 to 35)
+						I = image("icon" = 'icons/mob/screen1_full.dmi', "icon_state" = "oxydamageoverlay4")
+					if(35 to 40)
+						I = image("icon" = 'icons/mob/screen1_full.dmi', "icon_state" = "oxydamageoverlay5")
+					if(40 to 45)
+						I = image("icon" = 'icons/mob/screen1_full.dmi', "icon_state" = "oxydamageoverlay6")
+					if(45 to INFINITY)
+						I = image("icon" = 'icons/mob/screen1_full.dmi', "icon_state" = "oxydamageoverlay7")
+				damageoverlay.overlays += I
+
+			//Fire and Brute damage overlay (BSSR)
+			var/hurtdamage = src.getBruteLoss() + src.getFireLoss() + damageoverlaytemp
+			damageoverlaytemp = 0 // We do this so we can detect if someone hits us or not.
+			if(hurtdamage)
+				var/image/I
+				switch(hurtdamage)
+					if(10 to 25)
+						I = image("icon" = 'icons/mob/screen1_full.dmi', "icon_state" = "brutedamageoverlay1")
+					if(25 to 40)
+						I = image("icon" = 'icons/mob/screen1_full.dmi', "icon_state" = "brutedamageoverlay2")
+					if(40 to 55)
+						I = image("icon" = 'icons/mob/screen1_full.dmi', "icon_state" = "brutedamageoverlay3")
+					if(55 to 70)
+						I = image("icon" = 'icons/mob/screen1_full.dmi', "icon_state" = "brutedamageoverlay4")
+					if(70 to 85)
+						I = image("icon" = 'icons/mob/screen1_full.dmi', "icon_state" = "brutedamageoverlay5")
+					if(85 to INFINITY)
+						I = image("icon" = 'icons/mob/screen1_full.dmi', "icon_state" = "brutedamageoverlay6")
+				damageoverlay.overlays += I
+
+		if( stat == DEAD )
+			sight |= (SEE_TURFS|SEE_MOBS|SEE_OBJS)
+			see_in_dark = 8
+			if(!druggy)		see_invisible = SEE_INVISIBLE_LEVEL_TWO
+			if(healths)		healths.icon_state = "health7"	//DEAD healthmeter
+			if(client)
+				if(client.view != world.view)
+					if(locate(/obj/item/weapon/gun/energy/sniperrifle, contents))
+						var/obj/item/weapon/gun/energy/sniperrifle/s = locate() in src
+						if(s.zoom)
+							s.zoom()
+
+		else
+			sight &= ~(SEE_TURFS|SEE_MOBS|SEE_OBJS)
+			see_in_dark = species.darksight
+			see_invisible = see_in_dark>2 ? SEE_INVISIBLE_LEVEL_ONE : SEE_INVISIBLE_LIVING
+			if(dna)
+				switch(dna.mutantrace)
+					if("slime")
+						see_in_dark = 3
+						see_invisible = SEE_INVISIBLE_LEVEL_ONE
+					if("shadow")
+						see_in_dark = 8
+						see_invisible = SEE_INVISIBLE_LEVEL_ONE
+
+			if(XRAY in mutations)
+				sight |= SEE_TURFS|SEE_MOBS|SEE_OBJS
+				see_in_dark = 8
+				if(!druggy)		see_invisible = SEE_INVISIBLE_LEVEL_TWO
+
+			if(seer==1)
+				var/obj/effect/rune/R = locate() in loc
+				if(R && R.word1 == cultwords["see"] && R.word2 == cultwords["hell"] && R.word3 == cultwords["join"])
+					see_invisible = SEE_INVISIBLE_OBSERVER
+				else
+					see_invisible = SEE_INVISIBLE_LIVING
+					seer = 0
+
+			if(istype(wear_mask, /obj/item/clothing/mask/gas/voice/space_ninja))
+				var/obj/item/clothing/mask/gas/voice/space_ninja/O = wear_mask
+				switch(O.mode)
+					if(0)
+						var/target_list[] = list()
+						for(var/mob/living/target in oview(src))
+							if( target.mind&&(target.mind.special_role||issilicon(target)) )//They need to have a mind.
+								target_list += target
+						if(target_list.len)//Everything else is handled by the ninja mask proc.
+							O.assess_targets(target_list, src)
+						if(!druggy)		see_invisible = SEE_INVISIBLE_LIVING
+					if(1)
+						see_in_dark = 5
+						if(!druggy)		see_invisible = SEE_INVISIBLE_LIVING
+					if(2)
+						sight |= SEE_MOBS
+						if(!druggy)		see_invisible = SEE_INVISIBLE_LEVEL_TWO
+					if(3)
+						sight |= SEE_TURFS
+						if(!druggy)		see_invisible = SEE_INVISIBLE_LIVING
+
+			if(glasses)
+				var/obj/item/clothing/glasses/G = glasses
+				if(istype(G))
+					see_in_dark += G.darkness_view
+					if(G.vision_flags)		// MESONS
+						sight |= G.vision_flags
+						if(!druggy)
+							see_invisible = SEE_INVISIBLE_MINIMUM
+				if(istype(G,/obj/item/clothing/glasses/night))
+					see_invisible = SEE_INVISIBLE_MINIMUM
+					client.screen += global_hud.nvg
+
+	/* HUD shit goes here, as long as it doesn't modify sight flags */
+	// The purpose of this is to stop xray and w/e from preventing you from using huds -- Love, Doohl
+
+				if(istype(glasses, /obj/item/clothing/glasses/sunglasses/sechud))
+					var/obj/item/clothing/glasses/sunglasses/sechud/O = glasses
+					if(O.hud)		O.hud.process_hud(src)
+					if(!druggy)		see_invisible = SEE_INVISIBLE_LIVING
+				else if(istype(glasses, /obj/item/clothing/glasses/hud))
+					var/obj/item/clothing/glasses/hud/O = glasses
+					O.process_hud(src)
+					if(!druggy)
+						see_invisible = SEE_INVISIBLE_LIVING
+
+			else if(!seer)
+				see_invisible = SEE_INVISIBLE_LIVING
+
+
+
+			if(healths)
+				if (analgesic)
+					healths.icon_state = "health_health_numb"
+				else
+					switch(hal_screwyhud)
+						if(1)	healths.icon_state = "health6"
+						if(2)	healths.icon_state = "health7"
+						else
+							//switch(health - halloss)
+							switch(100 - ((species && species.flags & NO_PAIN & !IS_SYNTHETIC) ? 0 : traumatic_shock))
+								if(100 to INFINITY)		healths.icon_state = "health0"
+								if(80 to 100)			healths.icon_state = "health1"
+								if(60 to 80)			healths.icon_state = "health2"
+								if(40 to 60)			healths.icon_state = "health3"
+								if(20 to 40)			healths.icon_state = "health4"
+								if(0 to 20)				healths.icon_state = "health5"
+								else					healths.icon_state = "health6"
+
+			if(nutrition_icon)
+				switch(nutrition)
+					if(450 to INFINITY)				nutrition_icon.icon_state = "nutrition0"
+					if(350 to 450)					nutrition_icon.icon_state = "nutrition1"
+					if(250 to 350)					nutrition_icon.icon_state = "nutrition2"
+					if(150 to 250)					nutrition_icon.icon_state = "nutrition3"
+					else							nutrition_icon.icon_state = "nutrition4"
+
+			if(pressure)
+				pressure.icon_state = "pressure[pressure_alert]"
+
+			if(pullin)
+				if(pulling)								pullin.icon_state = "pull1"
+				else									pullin.icon_state = "pull0"
+//			if(rest)	//Not used with new UI
+//				if(resting || lying || sleeping)		rest.icon_state = "rest1"
+//				else									rest.icon_state = "rest0"
+			if(toxin)
+				if(hal_screwyhud == 4 || phoron_alert)	toxin.icon_state = "tox1"
+				else									toxin.icon_state = "tox0"
+			if(oxygen)
+				if(hal_screwyhud == 3 || oxygen_alert)	oxygen.icon_state = "oxy1"
+				else									oxygen.icon_state = "oxy0"
+			if(fire)
+				if(fire_alert)							fire.icon_state = "fire[fire_alert]" //fire_alert is either 0 if no alert, 1 for cold and 2 for heat.
+				else									fire.icon_state = "fire0"
+
+			if(bodytemp)
+				switch(bodytemperature) //310.055 optimal body temp
+					if(370 to INFINITY)		bodytemp.icon_state = "temp4"
+					if(350 to 370)			bodytemp.icon_state = "temp3"
+					if(335 to 350)			bodytemp.icon_state = "temp2"
+					if(320 to 335)			bodytemp.icon_state = "temp1"
+					if(300 to 320)			bodytemp.icon_state = "temp0"
+					if(295 to 300)			bodytemp.icon_state = "temp-1"
+					if(280 to 295)			bodytemp.icon_state = "temp-2"
+					if(260 to 280)			bodytemp.icon_state = "temp-3"
+					else					bodytemp.icon_state = "temp-4"
+
+			if(blind)
+				if(blinded)		blind.layer = 18
+				else			blind.layer = 0
+
+			if(disabilities & NEARSIGHTED)	//this looks meh but saves a lot of memory by not requiring to add var/prescription
+				if(glasses)					//to every /obj/item
+					var/obj/item/clothing/glasses/G = glasses
+					if(!G.prescription)
+						client.screen += global_hud.vimpaired
+				else
+					client.screen += global_hud.vimpaired
+
+			if(eye_blurry)			client.screen += global_hud.blurry
+			if(druggy)				client.screen += global_hud.druggy
+
+			var/masked = 0
+
+			if( istype(head, /obj/item/clothing/head/welding) || istype(head, /obj/item/clothing/head/helmet/space/unathi))
+				var/obj/item/clothing/head/welding/O = head
+				if(!O.up && tinted_weldhelh)
+					client.screen += global_hud.darkMask
+					masked = 1
+
+			if(!masked && istype(glasses, /obj/item/clothing/glasses/welding) )
+				var/obj/item/clothing/glasses/welding/O = glasses
+				if(!O.up && tinted_weldhelh)
+					client.screen += global_hud.darkMask
+
+			if(machine)
+				if(!machine.check_eye(src))		reset_view(null)
+			else
+				var/isRemoteObserve = 0
+				if((mRemote in mutations) && remoteview_target)
+					if(remoteview_target.stat==CONSCIOUS)
+						isRemoteObserve = 1
+				if(!isRemoteObserve && client && !client.adminobs)
+					remoteview_target = null
+					reset_view(null)
+		return 1
+
+	proc/handle_random_events()
+		// Puke if toxloss is too high
+		if(!stat)
+			if (getToxLoss() >= 45 && nutrition > 20)
+				vomit()
+
+		//0.1% chance of playing a scary sound to someone who's in complete darkness
+		if(isturf(loc) && rand(1,1000) == 1)
+			var/turf/currentTurf = loc
+			if(!currentTurf.lighting_lumcount)
+				playsound_local(src,pick(scarySounds),50, 1, -1)
+
+	proc/handle_virus_updates()
+		if(status_flags & GODMODE)	return 0	//godmode
+		if(bodytemperature > 406)
+			for(var/datum/disease/D in viruses)
+				D.cure()
+			for (var/ID in virus2)
+				var/datum/disease2/disease/V = virus2[ID]
+				V.cure(src)
+
+		for(var/obj/effect/decal/cleanable/O in view(1,src))
+			if(istype(O,/obj/effect/decal/cleanable/blood))
+				var/obj/effect/decal/cleanable/blood/B = O
+				if(B.virus2.len)
+					for (var/ID in B.virus2)
+						var/datum/disease2/disease/V = B.virus2[ID]
+						infect_virus2(src,V)
+
+			else if(istype(O,/obj/effect/decal/cleanable/mucus))
+				var/obj/effect/decal/cleanable/mucus/M = O
+				if(M.virus2.len)
+					for (var/ID in M.virus2)
+						var/datum/disease2/disease/V = M.virus2[ID]
+						infect_virus2(src,V)
+
+
+		if(virus2.len)
+			for (var/ID in virus2)
+				var/datum/disease2/disease/V = virus2[ID]
+				if(isnull(V)) // Trying to figure out a runtime error that keeps repeating
+					CRASH("virus2 nulled before calling activate()")
+				else
+					V.activate(src)
+				// activate may have deleted the virus
+				if(!V) continue
+
+				// check if we're immune
+				if(V.antigen & src.antibodies)
+					V.dead = 1
+
+		return
+
+	proc/handle_stomach()
+		spawn(0)
+			for(var/mob/living/M in stomach_contents)
+				if(M.loc != src)
+					stomach_contents.Remove(M)
+					continue
+				if(istype(M, /mob/living/carbon) && stat != 2)
+					if(M.stat == 2)
+						M.death(1)
+						stomach_contents.Remove(M)
+						del(M)
+						continue
+					if(air_master.current_cycle%3==1)
+						if(!(M.status_flags & GODMODE))
+							M.adjustBruteLoss(5)
+						nutrition += 10
+
+	proc/handle_changeling()
+		if(mind && mind.changeling)
+			mind.changeling.regenerate()
+
+	handle_shock()
+		..()
+		if(status_flags & GODMODE)	return 0	//godmode
+		if(analgesic || (species && species.flags & NO_PAIN)) return // analgesic avoids all traumatic shock temporarily
+
+		if(health < config.health_threshold_softcrit)// health 0 makes you immediately collapse
+			shock_stage = max(shock_stage, 61)
+
+		if(traumatic_shock >= 80)
+			shock_stage += 1
+		else if(health < config.health_threshold_softcrit)
+			shock_stage = max(shock_stage, 61)
+		else
+			shock_stage = min(shock_stage, 160)
+			shock_stage = max(shock_stage-1, 0)
+			return
+
+		if(shock_stage == 10)
+			src << "<font color='red'><b>"+pick("It hurts so much!", "You really need some painkillers..", "Dear god, the pain!")
+
+		if(shock_stage >= 30)
+			if(shock_stage == 30) emote("me",1,"is having trouble keeping their eyes open.")
+			eye_blurry = max(2, eye_blurry)
+			stuttering = max(stuttering, 5)
+
+		if(shock_stage == 40)
+			src << "<font color='red'><b>"+pick("The pain is excrutiating!", "Please, just end the pain!", "Your whole body is going numb!")
+
+		if (shock_stage >= 60)
+			if(shock_stage == 60) emote("me",1,"'s body becomes limp.")
+			if (prob(2))
+				src << "<font color='red'><b>"+pick("The pain is excrutiating!", "Please, just end the pain!", "Your whole body is going numb!")
+				Weaken(20)
+
+		if(shock_stage >= 80)
+			if (prob(5))
+				src << "<font color='red'><b>"+pick("The pain is excrutiating!", "Please, just end the pain!", "Your whole body is going numb!")
+				Weaken(20)
+
+		if(shock_stage >= 120)
+			if (prob(2))
+				src << "<font color='red'><b>"+pick("You black out!", "You feel like you could die any moment now.", "You're about to lose consciousness.")
+				Paralyse(5)
+
+		if(shock_stage == 150)
+			emote("me",1,"can no longer stand, collapsing!")
+			Weaken(20)
+
+		if(shock_stage >= 150)
+			Weaken(20)
+
+	proc/handle_pulse()
+
+		if(life_tick % 5) return pulse	//update pulse every 5 life ticks (~1 tick/sec, depending on server load)
+
+		if(species && species.flags & NO_BLOOD) return PULSE_NONE //No blood, no pulse.
+
+		if(stat == DEAD)
+			return PULSE_NONE	//that's it, you're dead, nothing can influence your pulse
+
+		var/temp = PULSE_NORM
+
+		if(round(vessel.get_reagent_amount("blood")) <= BLOOD_VOLUME_BAD)	//how much blood do we have
+			temp = PULSE_THREADY	//not enough :(
+
+		if(status_flags & FAKEDEATH)
+			temp = PULSE_NONE		//pretend that we're dead. unlike actual death, can be inflienced by meds
+
+		for(var/datum/reagent/R in reagents.reagent_list)
+			if(R.id in bradycardics)
+				if(temp <= PULSE_THREADY && temp >= PULSE_NORM)
+					temp--
+					break		//one reagent is enough
+								//comment out the breaks to make med effects stack
+		for(var/datum/reagent/R in reagents.reagent_list)				//handles different chems' influence on pulse
+			if(R.id in tachycardics)
+				if(temp <= PULSE_FAST && temp >= PULSE_NONE)
+					temp++
+					break
+		for(var/datum/reagent/R in reagents.reagent_list) //To avoid using fakedeath
+			if(R.id in heartstopper)
+				temp = PULSE_NONE
+				break
+		for(var/datum/reagent/R in reagents.reagent_list) //Conditional heart-stoppage
+			if(R.id in cheartstopper)
+				if(R.volume >= R.overdose)
+					temp = PULSE_NONE
+					break
+
+		return temp
+
+/*
+	Called by life(), instead of having the individual hud items update icons each tick and check for status changes
+	we only set those statuses and icons upon changes.  Then those HUD items will simply add those pre-made images.
+	This proc below is only called when those HUD elements need to change as determined by the mobs hud_updateflag.
+*/
+
+
+/mob/living/carbon/human/proc/handle_hud_list()
+
+	if(hud_updateflag & 1 << HEALTH_HUD)
+		var/image/holder = hud_list[HEALTH_HUD]
+		if(stat == 2)
+			holder.icon_state = "hudhealth-100" 	// X_X
+		else
+			holder.icon_state = "hud[RoundHealth(health)]"
+
+		hud_list[HEALTH_HUD] = holder
+
+	if(hud_updateflag & 1 << STATUS_HUD)
+		var/foundVirus = 0
+		for(var/datum/disease/D in viruses)
+			if(!D.hidden[SCANNER])
+				foundVirus++
+		for (var/ID in virus2)
+			if (ID in virusDB)
+				foundVirus = 1
+				break
+
+		var/image/holder = hud_list[STATUS_HUD]
+		var/image/holder2 = hud_list[STATUS_HUD_OOC]
+		if(stat == 2)
+			holder.icon_state = "huddead"
+			holder2.icon_state = "huddead"
+		else if(status_flags & XENO_HOST)
+			holder.icon_state = "hudxeno"
+			holder2.icon_state = "hudxeno"
+		else if(foundVirus)
+			holder.icon_state = "hudill"
+		else if(has_brain_worms())
+			var/mob/living/simple_animal/borer/B = has_brain_worms()
+			if(B.controlling)
+				holder.icon_state = "hudbrainworm"
+			else
+				holder.icon_state = "hudhealthy"
+			holder2.icon_state = "hudbrainworm"
+		else
+			holder.icon_state = "hudhealthy"
+			if(virus2.len)
+				holder2.icon_state = "hudill"
+			else
+				holder2.icon_state = "hudhealthy"
+
+		hud_list[STATUS_HUD] = holder
+		hud_list[STATUS_HUD_OOC] = holder2
+
+	if(hud_updateflag & 1 << ID_HUD)
+		var/image/holder = hud_list[ID_HUD]
+		if(wear_id)
+			var/obj/item/weapon/card/id/I = wear_id.GetID()
+			if(I)
+				holder.icon_state = "hud[ckey(I.GetJobName())]"
+			else
+				holder.icon_state = "hudunknown"
+		else
+			holder.icon_state = "hudunknown"
+
+
+		hud_list[ID_HUD] = holder
+
+	if(hud_updateflag & 1 << WANTED_HUD)
+		var/image/holder = hud_list[WANTED_HUD]
+		holder.icon_state = "hudblank"
+		var/perpname = name
+		if(wear_id)
+			var/obj/item/weapon/card/id/I = wear_id.GetID()
+			if(I)
+				perpname = I.registered_name
+
+		for(var/datum/data/record/E in data_core.general)
+			if(E.fields["name"] == perpname)
+				for (var/datum/data/record/R in data_core.security)
+					if((R.fields["id"] == E.fields["id"]) && (R.fields["criminal"] == "*Arrest*"))
+						holder.icon_state = "hudwanted"
+						break
+					else if((R.fields["id"] == E.fields["id"]) && (R.fields["criminal"] == "Incarcerated"))
+						holder.icon_state = "hudprisoner"
+						break
+					else if((R.fields["id"] == E.fields["id"]) && (R.fields["criminal"] == "Parolled"))
+						holder.icon_state = "hudparolled"
+						break
+					else if((R.fields["id"] == E.fields["id"]) && (R.fields["criminal"] == "Released"))
+						holder.icon_state = "hudreleased"
+						break
+		hud_list[WANTED_HUD] = holder
+
+	if(hud_updateflag & 1 << IMPLOYAL_HUD || hud_updateflag & 1 << IMPCHEM_HUD || hud_updateflag & 1 << IMPTRACK_HUD)
+		var/image/holder1 = hud_list[IMPTRACK_HUD]
+		var/image/holder2 = hud_list[IMPLOYAL_HUD]
+		var/image/holder3 = hud_list[IMPCHEM_HUD]
+
+		holder1.icon_state = "hudblank"
+		holder2.icon_state = "hudblank"
+		holder3.icon_state = "hudblank"
+
+		for(var/obj/item/weapon/implant/I in src)
+			if(I.implanted)
+				if(istype(I,/obj/item/weapon/implant/tracking))
+					holder1.icon_state = "hud_imp_tracking"
+				if(istype(I,/obj/item/weapon/implant/loyalty))
+					holder2.icon_state = "hud_imp_loyal"
+				if(istype(I,/obj/item/weapon/implant/chem))
+					holder3.icon_state = "hud_imp_chem"
+
+		hud_list[IMPTRACK_HUD] = holder1
+		hud_list[IMPLOYAL_HUD] = holder2
+		hud_list[IMPCHEM_HUD] = holder3
+
+	if(hud_updateflag & 1 << SPECIALROLE_HUD)
+		var/image/holder = hud_list[SPECIALROLE_HUD]
+		holder.icon_state = "hudblank"
+		if(mind)
+
+			switch(mind.special_role)
+				if("traitor","Syndicate")
+					holder.icon_state = "hudsyndicate"
+				if("Revolutionary")
+					holder.icon_state = "hudrevolutionary"
+				if("Head Revolutionary")
+					holder.icon_state = "hudheadrevolutionary"
+				if("Cultist")
+					holder.icon_state = "hudcultist"
+				if("Changeling")
+					holder.icon_state = "hudchangeling"
+				if("Wizard","Fake Wizard")
+					holder.icon_state = "hudwizard"
+				if("Death Commando")
+					holder.icon_state = "huddeathsquad"
+				if("Ninja")
+					holder.icon_state = "hudninja"
+
+			hud_list[SPECIALROLE_HUD] = holder
+	hud_updateflag = 0
+
+
+#undef HUMAN_MAX_OXYLOSS
+#undef HUMAN_CRIT_MAX_OXYLOSS