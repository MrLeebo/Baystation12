/mob
	density = 1
	layer = 4.0
	animate_movement = 2
<<<<<<< HEAD
	flags = NOREACT
=======
	glide_size = 8
//	flags = NOREACT
//THE SOLUTION BUBBLES was funnier.
>>>>>>> 2deb70a1
	var/datum/mind/mind

	var/stat = 0 //Whether a mob is alive or dead. TODO: Move this to living - Nodrak

	//Not in use yet
	var/obj/effect/organstructure/organStructure = null

//	var/uses_hud = 0
	var/obj/screen/flash = null
	var/obj/screen/blind = null
	var/obj/screen/hands = null
	var/obj/screen/pullin = null
	var/obj/screen/internals = null
	var/obj/screen/oxygen = null
	var/obj/screen/i_select = null
	var/obj/screen/m_select = null
	var/obj/screen/toxin = null
	var/obj/screen/fire = null
	var/obj/screen/bodytemp = null
	var/obj/screen/healths = null
	var/obj/screen/throw_icon = null
	var/obj/screen/nutrition_icon = null
	var/obj/screen/pressure = null
	var/obj/screen/damageoverlay = null
	var/obj/screen/pain = null

	/*A bunch of this stuff really needs to go under their own defines instead of being globally attached to mob.
	A variable should only be globally attached to turfs/objects/whatever, when it is in fact needed as such.
	The current method unnecessarily clusters up the variable list, especially for humans (although rearranging won't really clean it up a lot but the difference will be noticable for other mobs).
	I'll make some notes on where certain variable defines should probably go.
	Changing this around would probably require a good look-over the pre-existing code.
	*/
	var/obj/screen/zone_sel/zone_sel = null

	var/emote_allowed = 1
	var/computer_id = null
	var/lastattacker = null
	var/lastattacked = null
	var/attack_log = list( )
	var/already_placed = 0.0
	var/obj/machinery/machine = null
	var/other_mobs = null
	var/memory = ""
	var/poll_answer = 0.0
	var/sdisabilities = 0	//Carbon
	var/disabilities = 0	//Carbon
	var/atom/movable/pulling = null
	var/next_move = null
	var/prev_move = null
	var/monkeyizing = null	//Carbon
	var/other = 0.0
	var/hand = null
	var/eye_blind = null	//Carbon
	var/eye_blurry = null	//Carbon
	var/ear_deaf = null		//Carbon
	var/ear_damage = null	//Carbon
	var/stuttering = null	//Carbon
	var/slurring = null		//Carbon
	var/real_name = null
//	var/original_name = null //Original name is only used in ghost chat! Depracated, now used bb
	var/flavor_text = ""
	var/med_record = ""
	var/sec_record = ""
	var/blinded = null
	var/bhunger = 0			//Carbon
	var/ajourn = 0
//	var/rejuv = null
	var/druggy = 0			//Carbon
	var/confused = 0		//Carbon
	var/antitoxs = null
	var/plasma = null
	var/sleeping = 0		//Carbon
	var/resting = 0			//Carbon
	var/lying = 0
	var/lying_prev = 0
	var/canmove = 1
	var/eye_stat = null//Living, potentially Carbon
	var/lastpuke = 0
	var/unacidable = 0

	var/name_archive //For admin things like possession

	var/timeofdeath = 0.0//Living
	var/cpr_time = 1.0//Carbon


	var/bodytemperature = 310.055	//98.7 F
	var/drowsyness = 0.0//Carbon
	var/dizziness = 0//Carbon
	var/is_dizzy = 0
	var/is_jittery = 0
	var/jitteriness = 0//Carbon
	var/charges = 0.0
	var/nutrition = 400.0//Carbon

	var/overeatduration = 0		// How long this guy is overeating //Carbon
	var/paralysis = 0.0
	var/stunned = 0.0
	var/weakened = 0.0
	var/losebreath = 0.0//Carbon
	var/intent = null//Living
	var/shakecamera = 0
	var/a_intent = "help"//Living
	var/m_int = null//Living
	var/m_intent = "run"//Living
	var/lastDblClick = 0
	var/lastKnownIP = null
	var/obj/structure/stool/bed/buckled = null//Living
	var/obj/item/handcuffed = null//Living
	var/obj/item/legcuffed = null//Living
	var/obj/item/l_hand = null//Living
	var/obj/item/r_hand = null//Living
	var/obj/item/weapon/back = null//Human/Monkey
	var/obj/item/weapon/tank/internal = null//Human/Monkey
	var/obj/item/weapon/storage/s_active = null//Carbon
	var/obj/item/clothing/mask/wear_mask = null//Carbon

	var/seer = 0 //for cult//Carbon, probably Human

	var/datum/hud/hud_used = null

	//var/list/organs = list(  ) //moved to human.
	var/list/grabbed_by = list(  )
	var/list/requests = list(  )

	var/list/mapobjs = list()

	var/in_throw_mode = 0

	var/coughedtime = null

	var/inertia_dir = 0
	var/footstep = 1

	var/music_lastplayed = "null"

	var/job = null//Living

	var/nodamage = 0

	var/be_syndicate = 0//This really should be a client variable.
	var/be_random_name = 0
	var/const/blindness = 1//Carbon
	var/const/deafness = 2//Carbon
	var/const/muteness = 4//Carbon


	var/datum/dna/dna = null//Carbon
	var/radiation = 0.0//Carbon

	var/list/mutations = list() //Carbon -- Doohl
	//see: setup.dm for list of mutations

	var/list/augmentations = list() //Carbon -- Doohl
	//see: setup.dm for list of augmentations

	var/voice_name = "unidentifiable voice"
	var/voice_message = null // When you are not understood by others (replaced with just screeches, hisses, chimpers etc.)
	var/say_message = null // When you are understood by others. Currently only used by aliens and monkeys in their say_quote procs

//Generic list for proc holders. Only way I can see to enable certain verbs/procs. Should be modified if needed.
	var/proc_holder_list[] = list()//Right now unused.
	//Also unlike the spell list, this would only store the object in contents, not an object in itself.

	/* Add this line to whatever stat module you need in order to use the proc holder list.
	Unlike the object spell system, it's also possible to attach verb procs from these objects to right-click menus.
	This requires creating a verb for the object proc holder.

	if (proc_holder_list.len)//Generic list for proc_holder objects.
		for(var/obj/effect/proc_holder/P in proc_holder_list)
			statpanel("[P.panel]","",P)
	*/

//The last mob/living/carbon to push/drag/grab this mob (mostly used by Metroids friend recognition)
	var/mob/living/carbon/LAssailant = null

//Wizard mode, but can be used in other modes thanks to the brand new "Give Spell" badmin button
	var/obj/effect/proc_holder/spell/list/spell_list = list()

//Changlings, but can be used in other modes
	var/obj/effect/proc_holder/changpower/list/power_list = list()

//List of active diseases

	var/viruses = list() // replaces var/datum/disease/virus

//Monkey/infected mode
	var/list/resistances = list()
	var/datum/disease/virus = null

	mouse_drag_pointer = MOUSE_ACTIVE_POINTER

	var/update_icon = 1 //Set to 1 to trigger update_icons() at the next life() call

	var/UI = 'icons/mob/screen1_Midnight.dmi' // For changing the UI from preferences

	var/status_flags = 255	//bitflags defining which status effects can be inflicted (replaces canweaken, canstun, etc)
	var/nopush = 0 //Can they be shoved?

	var/area/lastarea = null

	var/digitalcamo = 0 // Can they be tracked by the AI?

	var/datum/preferences/storedpreferences = null


	var/list/radar_blips = list() // list of screen objects, radar blips
	var/radar_open = 0 	// nonzero is radar is open

<<<<<<< HEAD

	var/obj/control_object //Used by admins to possess objects. All mobs should have this var

	//Whether or not mobs can understand other mobtypes. These stay in /mob so that ghosts can hear everything.
	var/universal_speak = 0 // Set to 1 to enable the mob to speak to everyone -- TLE
	var/robot_talk_understand = 0
	var/alien_talk_understand = 0
	var/tajaran_talk_understand = 0
	var/soghun_talk_understand = 0
	var/skrell_talk_understand = 0

	var/has_limbs = 1 //Whether this mob have any limbs he can move with
	var/can_stand = 1 //Whether this mob have ability to stand

	var/immune_to_ssd = 0
=======
	var/swap_on_mobbump = 1	//by default, mob collisions will swap the two mobs (if allowed)

//Animation speed changer
	var/lastmovementdelay = 0
>>>>>>> 2deb70a1
<|MERGE_RESOLUTION|>--- conflicted
+++ resolved
@@ -2,13 +2,8 @@
 	density = 1
 	layer = 4.0
 	animate_movement = 2
-<<<<<<< HEAD
 	flags = NOREACT
-=======
 	glide_size = 8
-//	flags = NOREACT
-//THE SOLUTION BUBBLES was funnier.
->>>>>>> 2deb70a1
 	var/datum/mind/mind
 
 	var/stat = 0 //Whether a mob is alive or dead. TODO: Move this to living - Nodrak
@@ -218,7 +213,6 @@
 	var/list/radar_blips = list() // list of screen objects, radar blips
 	var/radar_open = 0 	// nonzero is radar is open
 
-<<<<<<< HEAD
 
 	var/obj/control_object //Used by admins to possess objects. All mobs should have this var
 
@@ -234,9 +228,5 @@
 	var/can_stand = 1 //Whether this mob have ability to stand
 
 	var/immune_to_ssd = 0
-=======
-	var/swap_on_mobbump = 1	//by default, mob collisions will swap the two mobs (if allowed)
-
 //Animation speed changer
-	var/lastmovementdelay = 0
->>>>>>> 2deb70a1
+	var/lastmovementdelay = 0