--- conflicted
+++ resolved
@@ -1,837 +1,834 @@
-/obj/screen
-	name = ""
-	icon = 'icons/mob/screen1.dmi'
-	layer = 20.0
-	unacidable = 1
-	var/id = 0.0
-	var/obj/master
-	var/gun_click_time = -100 //I'm lazy.
-
-/obj/screen/text
-	icon = null
-	icon_state = null
-	mouse_opacity = 0
-	screen_loc = "CENTER-7,CENTER-7"
-	maptext_height = 480
-	maptext_width = 480
-
-/obj/screen/inventory
-	var/slot_id
-
-/obj/screen/close
-	name = "close"
-	master = null
-
-/obj/screen/close/DblClick()
-	if (src.master)
-		src.master:close(usr)
-	return
-
-/obj/screen/item_action
-	var/obj/item/owner
-
-/obj/screen/item_action/DblClick()
-	if(!usr || !owner)
-		return
-
-	if(usr.stat || usr.restrained() || usr.stunned || usr.lying)
-		return
-
-	if(!(owner in usr))
-		return
-
-	spawn()
-		owner.ui_action_click()
-		switch(owner.icon_action_button)
-			if("action_hardhat", "action_welding")
-				usr.update_inv_head()
-			if("action_welding_g")
-				usr.update_inv_glasses()
-			if("action_jetpack")
-				usr.update_inv_back()
-
-//This is the proc used to update all the action buttons. It just returns for all mob types except humans.
-/mob/proc/update_action_buttons()
-	return
-
-/obj/screen/grab
-	name = "grab"
-	master = null
-
-/obj/screen/storage
-	name = "storage"
-	master = null
-
-/obj/screen/storage/attack_hand(mob/user)
-	if(master)
-		var/obj/item/I = user.get_active_hand()
-		if(I)
-			master.attackby(I, user)
-
-/obj/screen/zone_sel
-	name = "Damage Zone"
-	icon = 'icons/mob/screen1.dmi'
-	icon_state = "zone_sel"
-	var/selecting = "chest"
-	screen_loc = ui_zonesel
-
-/obj/screen/gun
-	name = "gun"
-	icon = 'screen1.dmi'
-	master = null
-	dir = 2
-
-	move
-		name = "Allow Walking"
-		icon_state = "no_walk0"
-		screen_loc = ui_gun2
-
-	run
-		name = "Allow Running"
-		icon_state = "no_run0"
-		screen_loc = ui_gun3
-
-	item
-		name = "Allow Item Use"
-		icon_state = "no_item0"
-		screen_loc = ui_gun1
-
-	mode
-		name = "Toggle Gun Mode"
-		icon_state = "gun0"
-		screen_loc = ui_gun_select
-		//dir = 1
-
-
-/obj/screen/zone_sel/MouseDown(location, control,params)
-	// Changes because of 4.0
-	var/list/PL = params2list(params)
-	var/icon_x = text2num(PL["icon-x"])
-	var/icon_y = text2num(PL["icon-y"])
-
-	if (icon_y < 2)
-		return
-	else if (icon_y < 5)
-		if ((icon_x > 9 && icon_x < 23))
-			if (icon_x < 16)
-				selecting = "r_foot"
-			else
-				selecting = "l_foot"
-	else if (icon_y < 11)
-		if ((icon_x > 11 && icon_x < 21))
-			if (icon_x < 16)
-				selecting = "r_leg"
-			else
-				selecting = "l_leg"
-	else if (icon_y < 12)
-		if ((icon_x > 11 && icon_x < 21))
-			if (icon_x < 14)
-				selecting = "r_leg"
-			else if (icon_x < 19)
-				selecting = "groin"
-			else
-				selecting = "l_leg"
-		else
-			return
-	else if (icon_y < 13)
-		if ((icon_x > 7 && icon_x < 25))
-			if (icon_x < 12)
-				selecting = "r_hand"
-			else if (icon_x < 13)
-				selecting = "r_leg"
-			else if (icon_x < 20)
-				selecting = "groin"
-			else if (icon_x < 21)
-				selecting = "l_leg"
-			else
-				selecting = "l_hand"
-		else
-			return
-	else if (icon_y < 14)
-		if ((icon_x > 7 && icon_x < 25))
-			if (icon_x < 12)
-				selecting = "r_hand"
-			else if (icon_x < 21)
-				selecting = "groin"
-			else
-				selecting = "l_hand"
-		else
-			return
-	else if (icon_y < 16)
-		if ((icon_x > 7 && icon_x < 25))
-			if (icon_x < 13)
-				selecting = "r_hand"
-			else if (icon_x < 20)
-				selecting = "chest"
-			else
-				selecting = "l_hand"
-		else
-			return
-	else if (icon_y < 23)
-		if ((icon_x > 7 && icon_x < 25))
-			if (icon_x < 12)
-				selecting = "r_arm"
-			else if (icon_x < 21)
-				selecting = "chest"
-			else
-				selecting = "l_arm"
-		else
-			return
-	else if (icon_y < 24)
-		if ((icon_x > 11 && icon_x < 21))
-			selecting = "chest"
-		else
-			return
-	else if (icon_y < 25)
-		if ((icon_x > 11 && icon_x < 21))
-			if (icon_x < 16)
-				selecting = "head"
-			else if (icon_x < 17)
-				selecting = "mouth"
-			else
-				selecting = "head"
-		else
-			return
-	else if (icon_y < 26)
-		if ((icon_x > 11 && icon_x < 21))
-			if (icon_x < 15)
-				selecting = "head"
-			else if (icon_x < 18)
-				selecting = "mouth"
-			else
-				selecting = "head"
-		else
-			return
-	else if (icon_y < 27)
-		if ((icon_x > 11 && icon_x < 21))
-			if (icon_x < 15)
-				selecting = "head"
-			else if (icon_x < 16)
-				selecting = "eyes"
-			else if (icon_x < 17)
-				selecting = "mouth"
-			else if (icon_x < 18)
-				selecting = "eyes"
-			else
-				selecting = "head"
-		else
-			return
-	else if (icon_y < 28)
-		if ((icon_x > 11 && icon_x < 21))
-			if (icon_x < 14)
-				selecting = "head"
-			else if (icon_x < 19)
-				selecting = "eyes"
-			else
-				selecting = "head"
-		else
-			return
-	else if (icon_y < 29)
-		if ((icon_x > 11 && icon_x < 21))
-			if (icon_x < 15)
-				selecting = "head"
-			else if (icon_x < 16)
-				selecting = "eyes"
-			else if (icon_x < 17)
-				selecting = "head"
-			else if (icon_x < 18)
-				selecting = "eyes"
-			else
-				selecting = "head"
-		else
-			return
-	else if (icon_y < 31)
-		if ((icon_x > 11 && icon_x < 21))
-			selecting = "head"
-		else
-			return
-	else
-		return
-
-	overlays.Cut()
-	overlays += image('icons/mob/zone_sel.dmi', "[selecting]")
-
-	return
-
-/obj/screen/grab/Click()
-	master:s_click(src)
-	return
-
-/obj/screen/grab/DblClick()
-	master:s_dbclick(src)
-	return
-
-/obj/screen/grab/attack_hand()
-	return
-
-/obj/screen/grab/attackby()
-	return
-
-/*
-/obj/screen/MouseEntered(object,location,control,params)
-	if(!ishuman(usr) && !istype(usr,/mob/living/carbon/alien/humanoid) && !islarva(usr) && !ismonkey(usr))
-		return
-	switch(name)
-		if("act_intent")
-			if(ishuman(usr) || istype(usr,/mob/living/carbon/alien/humanoid) || islarva(usr))
-				usr.hud_used.action_intent.icon_state = "intent_[usr.a_intent]"
-
-/obj/screen/MouseExited(object,location,control,params)
-	if(!ishuman(usr) && !istype(usr,/mob/living/carbon/alien/humanoid) && !islarva(usr) && !ismonkey(usr))
-		return
-	switch(name)
-		if("act_intent")
-			if(ishuman(usr) || istype(usr,/mob/living/carbon/alien/humanoid) || islarva(usr))
-				var/intent = usr.a_intent
-				if(intent == "hurt")
-					intent = "harm"	//hurt and harm have different sprite names for some reason.
-				usr.hud_used.action_intent.icon_state = "[intent]"
-*/
-
-/obj/screen/Click(location, control, params)
-	if(!usr)	return
-	switch(name)
-		if("map")
-			usr.clearmap()
-
-		if("other")
-			if (usr.hud_used.inventory_shown)
-				usr.hud_used.inventory_shown = 0
-				usr.client.screen -= usr.hud_used.other
-			else
-				usr.hud_used.inventory_shown = 1
-				usr.client.screen += usr.hud_used.other
-
-			usr.hud_used.hidden_inventory_update()
-
-		if("equip")
-			usr.quick_equip()
-
-		if("resist")
-			if(isliving(usr))
-				var/mob/living/L = usr
-				L.resist()
-
-		if("maprefresh")
-			var/obj/machinery/computer/security/seccomp = usr.machine
-
-			if(seccomp!=null)
-				seccomp.drawmap(usr)
-			else
-				usr.clearmap()
-
-		if("mov_intent")
-			if(iscarbon(usr))
-				var/mob/living/carbon/C = usr
-				if(C.legcuffed)
-					C << "\red You are legcuffed! You cannot run until you get your cuffs removed!"
-					C.m_intent = "walk"	//Just incase
-					C.hud_used.move_intent.icon_state = "walking"
-					return
-				switch(usr.m_intent)
-					if("run")
-						usr.m_intent = "walk"
-						usr.hud_used.move_intent.icon_state = "walking"
-					if("walk")
-						usr.m_intent = "run"
-						usr.hud_used.move_intent.icon_state = "running"
-				if(istype(usr,/mob/living/carbon/alien/humanoid))	usr.update_icons()
-		if("m_intent")
-			if (!( usr.m_int ))
-				switch(usr.m_intent)
-					if("run")
-						usr.m_int = "13,14"
-					if("walk")
-						usr.m_int = "14,14"
-					if("face")
-						usr.m_int = "15,14"
-			else
-				usr.m_int = null
-		if("walk")
-			usr.m_intent = "walk"
-			usr.m_int = "14,14"
-		if("face")
-			usr.m_intent = "face"
-			usr.m_int = "15,14"
-		if("run")
-			usr.m_intent = "run"
-			usr.m_int = "13,14"
-		if("Reset Machine")
-			usr.unset_machine()
-		if("internal")
-			if (( !usr.stat && !usr.stunned && !usr.paralysis && !usr.restrained() ))
-				if (usr.internal)
-					usr.internal = null
-					usr << "\blue No longer running on internals."
-					if (usr.internals)
-						usr.internals.icon_state = "internal0"
-				else
-					if(ishuman(usr))
-						if (!( istype(usr.wear_mask, /obj/item/clothing/mask) ))
-							usr << "\red You are not wearing a mask"
-							return
-						else
-							if (ishuman(usr) && istype(usr:s_store, /obj/item/weapon/tank))
-								usr << "\blue You are now running on internals from the [usr:s_store] on your [usr:wear_suit]."
-								usr.internal = usr:s_store
-							else if (ishuman(usr) && istype(usr:belt, /obj/item/weapon/tank))
-								usr << "\blue You are now running on internals from the [usr:belt] on your belt."
-								usr.internal = usr:belt
-							else if (istype(usr:l_store, /obj/item/weapon/tank))
-								usr << "\blue You are now running on internals from the [usr:l_store] in your left pocket."
-								usr.internal = usr:l_store
-							else if (istype(usr:r_store, /obj/item/weapon/tank))
-								usr << "\blue You are now running on internals from the [usr:r_store] in your right pocket."
-								usr.internal = usr:r_store
-							else if (istype(usr.back, /obj/item/weapon/tank))
-								usr << "\blue You are now running on internals from the [usr.back] on your back."
-								usr.internal = usr.back
-							else if (istype(usr.l_hand, /obj/item/weapon/tank))
-								usr << "\blue You are now running on internals from the [usr.l_hand] on your left hand."
-								usr.internal = usr.l_hand
-							else if (istype(usr.r_hand, /obj/item/weapon/tank))
-								usr << "\blue You are now running on internals from the [usr.r_hand] on your right hand."
-								usr.internal = usr.r_hand
-							if (usr.internal)
-								//for(var/mob/M in viewers(usr, 1))
-								//	M.show_message(text("[] is now running on internals.", usr), 1)
-								if (usr.internals)
-									usr.internals.icon_state = "internal1"
-							else
-								usr << "\blue You don't have an oxygen tank."
-		if("act_intent")
-			if(issilicon(usr))
-				if(usr.a_intent == "help")
-					usr.a_intent = "hurt"
-					usr.hud_used.action_intent.icon_state = "harm"
-				else
-					usr.a_intent = "help"
-					usr.hud_used.action_intent.icon_state = "help"
-			else
-				usr.a_intent_change("right")
-		if("help")
-			usr.a_intent = "help"
-			usr.hud_used.action_intent.icon_state = "intent_help"
-		if("harm")
-			usr.a_intent = "hurt"
-			usr.hud_used.action_intent.icon_state = "intent_hurt"
-		if("grab")
-			usr.a_intent = "grab"
-			usr.hud_used.action_intent.icon_state = "intent_grab"
-		if("disarm")
-			usr.a_intent = "disarm"
-			usr.hud_used.action_intent.icon_state = "intent_disarm"
-		if("pull")
-			usr.stop_pulling()
-		if("throw")
-			if (!usr.stat && isturf(usr.loc) && !usr.restrained())
-				usr:toggle_throw_mode()
-		if("drop")
-			usr.drop_item_v()
-		if("swap")
-			usr:swap_hand()
-		if("hand")
-			usr:swap_hand()
-		if("r_hand")
-			if(iscarbon(usr))
-				var/mob/living/carbon/C = usr
-				C.activate_hand("r")
-		if("l_hand")
-			if(iscarbon(usr))
-				var/mob/living/carbon/C = usr
-				C.activate_hand("l")
-		if("module")
-			if(issilicon(usr))
-				if(usr:module)
-					return
-				usr:pick_module()
-
-		if("radio")
-			if(issilicon(usr))
-				usr:radio_menu()
-		if("panel")
-			if(issilicon(usr))
-				usr:installed_modules()
-
-		if("store")
-			if(issilicon(usr))
-				usr:uneq_active()
-
-		if("module1")
-			if(usr:module_state_1)
-				if(usr:module_active != usr:module_state_1)
-					usr:inv1.icon_state = "inv1 +a"
-					usr:inv2.icon_state = "inv2"
-					usr:inv3.icon_state = "inv3"
-					usr:module_active = usr:module_state_1
-				else
-					usr:inv1.icon_state = "inv1"
-					usr:module_active = null
-
-		if("module2")
-			if(usr:module_state_2)
-				if(usr:module_active != usr:module_state_2)
-					usr:inv1.icon_state = "inv1"
-					usr:inv2.icon_state = "inv2 +a"
-					usr:inv3.icon_state = "inv3"
-					usr:module_active = usr:module_state_2
-				else
-					usr:inv2.icon_state = "inv2"
-					usr:module_active = null
-
-		if("module3")
-			if(usr:module_state_3)
-				if(usr:module_active != usr:module_state_3)
-					usr:inv1.icon_state = "inv1"
-					usr:inv2.icon_state = "inv2"
-					usr:inv3.icon_state = "inv3 +a"
-					usr:module_active = usr:module_state_3
-				else
-					usr:inv3.icon_state = "inv3"
-					usr:module_active = null
-
-		if("Allow Walking")
-			if(gun_click_time > world.time - 30)	//give them 3 seconds between mode changes.
-				return
-			if(!istype(usr.equipped(),/obj/item/weapon/gun))
-				usr << "You need your gun in your active hand to do that!"
-				return
-			usr.client.AllowTargetMove()
-			gun_click_time = world.time
-
-		if("Disallow Walking")
-			if(gun_click_time > world.time - 30)	//give them 3 seconds between mode changes.
-				return
-			if(!istype(usr.equipped(),/obj/item/weapon/gun))
-				usr << "You need your gun in your active hand to do that!"
-				return
-			usr.client.AllowTargetMove()
-			gun_click_time = world.time
-
-		if("Allow Running")
-			if(gun_click_time > world.time - 30)	//give them 3 seconds between mode changes.
-				return
-			if(!istype(usr.equipped(),/obj/item/weapon/gun))
-				usr << "You need your gun in your active hand to do that!"
-				return
-			usr.client.AllowTargetRun()
-			gun_click_time = world.time
-
-		if("Disallow Running")
-			if(gun_click_time > world.time - 30)	//give them 3 seconds between mode changes.
-				return
-			if(!istype(usr.equipped(),/obj/item/weapon/gun))
-				usr << "You need your gun in your active hand to do that!"
-				return
-			usr.client.AllowTargetRun()
-			gun_click_time = world.time
-
-		if("Allow Item Use")
-			if(gun_click_time > world.time - 30)	//give them 3 seconds between mode changes.
-				return
-			if(!istype(usr.equipped(),/obj/item/weapon/gun))
-				usr << "You need your gun in your active hand to do that!"
-				return
-			usr.client.AllowTargetClick()
-			gun_click_time = world.time
-
-
-		if("Disallow Item Use")
-			if(gun_click_time > world.time - 30)	//give them 3 seconds between mode changes.
-				return
-			if(!istype(usr.equipped(),/obj/item/weapon/gun))
-				usr << "You need your gun in your active hand to do that!"
-				return
-			usr.client.AllowTargetClick()
-			gun_click_time = world.time
-
-		if("Toggle Gun Mode")
-			usr.client.ToggleGunMode()
-
-		else
-			DblClick()
-	return
-
-/obj/screen/inventory/attack_hand(mob/user as mob)
-	user.attack_ui(slot_id)
-	user.update_inv_l_hand(0)
-	user.update_inv_r_hand()
-	return
-
-/obj/screen/inventory/attack_paw(mob/user as mob)
-	user.attack_ui(slot_id)
-	user.update_inv_l_hand(0)
-	user.update_inv_r_hand()
-	return
-
-
-/mob/living/carbon/verb/mob_sleep()
-	set name = "Sleep"
-	set category = "IC"
-
-	if(usr.sleeping)
-		usr << "\red You are already sleeping"
-		return
-	else
-		if(alert(src,"You sure you want to sleep for a while?","Sleep","Yes","No") == "Yes")
-			usr.sleeping = 20 //Short nap
-
-/mob/living/verb/lay_down()
-	set name = "Rest"
-	set category = "IC"
-
-	resting = !resting
-	src << "\blue You are now [resting ? "resting" : "getting up"]"
-
-/mob/verb/quick_equip()
-	set name = "quick-equip"
-	set hidden = 1
-	var/obj/item/I = usr.get_active_hand()
-	if(!I)
-		usr << "\blue You are not holding anything to equip."
-		return
-	if(ishuman(usr))
-		var/mob/living/carbon/human/H = usr
-		H.equip_to_appropriate_slot(I)
-		H.update_inv_l_hand(0)
-		H.update_inv_r_hand()
-
-/mob/living/verb/resist()
-	set name = "Resist"
-	set category = "IC"
-
-	if(!isliving(usr) || usr.last_click + usr.click_delay > world.time)
-		return
-	usr.delay_click(20)
-
-	var/mob/living/L = usr
-
-	//Resisting control by an alien mind.
-	if(istype(src.loc,/mob/living/simple_animal/borer))
-		var/mob/living/simple_animal/borer/B = src.loc
-		var/mob/living/captive_brain/H = src
-
-		H << "\red <B>You begin doggedly resisting the parasite's control (this will take approximately sixty seconds).</B>"
-		B.host << "\red <B>You feel the captive mind of [src] begin to resist your control.</B>"
-
-		spawn(rand(350,450)+B.host.brainloss)
-
-			if(!B || !B.controlling)
-				return
-
-			B.host.adjustBrainLoss(rand(5,10))
-			H << "\red <B>With an immense exertion of will, you regain control of your body!</B>"
-			B.host << "\red <B>You feel control of the host brain ripped from your grasp, and retract your probosci before the wild neural impulses can damage you.</b>"
-			B.controlling = 0
-
-			B.ckey = B.host.ckey
-			B.host.ckey = H.ckey
-
-			H.ckey = null
-			H.name = "host brain"
-			H.real_name = "host brain"
-
-<<<<<<< HEAD
-=======
-			verbs -= /mob/living/carbon/human/proc/release_control
-			verbs -= /mob/living/carbon/human/proc/punish_host
-			verbs -= /mob/living/carbon/human/proc/spawn_larvae
-
->>>>>>> 8c27cd49
-			return
-
-	//resisting grabs (as if it helps anyone...)
-	if ((!( L.stat ) && L.canmove && !( L.restrained() )))
-		var/resisting = 0
-		for(var/obj/O in L.requests)
-			L.requests.Remove(O)
-			del(O)
-			resisting++
-		for(var/obj/item/weapon/grab/G in usr.grabbed_by)
-			resisting++
-			if (G.state == 1)
-				del(G)
-			else
-				if (G.state == 2)
-					if (prob(25))
-						for(var/mob/O in viewers(L, null))
-							O.show_message(text("\red [] has broken free of []'s grip!", L, G.assailant), 1)
-						del(G)
-				else
-					if (G.state == 3)
-						if (prob(5))
-							for(var/mob/O in viewers(usr, null))
-								O.show_message(text("\red [] has broken free of []'s headlock!", L, G.assailant), 1)
-							del(G)
-		if(resisting)
-			for(var/mob/O in viewers(usr, null))
-				O.show_message(text("\red <B>[] resists!</B>", L), 1)
-
-
-	//unbuckling yourself
-	if(L.buckled && (L.last_special <= world.time) )
-		if(iscarbon(L))
-			var/mob/living/carbon/C = L
-			if( C.handcuffed )
-				C.delay_click(100)
-				C.last_special = world.time + 100
-				C << "\red You attempt to unbuckle yourself. (This will take around 2 minutes and you need to stand still)"
-				for(var/mob/O in viewers(L))
-					O.show_message("\red <B>[usr] attempts to unbuckle themself!</B>", 1)
-				spawn(0)
-					if(do_after(usr, 1200))
-						if(!C.buckled)
-							return
-						for(var/mob/O in viewers(C))
-							O.show_message("\red <B>[usr] manages to unbuckle themself!</B>", 1)
-						C << "\blue You successfully unbuckle yourself."
-						C.buckled.manual_unbuckle(C)
-		else
-			L.buckled.manual_unbuckle(L)
-
-	//Breaking out of a locker?
-	else if( src.loc && (istype(src.loc, /obj/structure/closet)) )
-		var/breakout_time = 2 //2 minutes by default
-
-		var/obj/structure/closet/C = L.loc
-		if(C.opened)
-			return //Door's open... wait, why are you in it's contents then?
-		if(istype(L.loc, /obj/structure/closet/secure_closet))
-			var/obj/structure/closet/secure_closet/SC = L.loc
-			if(!SC.locked && !SC.welded)
-				return //It's a secure closet, but isn't locked. Easily escapable from, no need to 'resist'
-		else
-			if(!C.welded)
-				return //closed but not welded...
-		//	else Meh, lets just keep it at 2 minutes for now
-		//		breakout_time++ //Harder to get out of welded lockers than locked lockers
-
-		//okay, so the closet is either welded or locked... resist!!!
-		usr.delay_click(100)
-		L.last_special = world.time + 100
-		L << "\red You lean on the back of \the [C] and start pushing the door open. (this will take about [breakout_time] minutes)"
-		for(var/mob/O in viewers(usr.loc))
-			O.show_message("\red <B>The [L.loc] begins to shake violently!</B>", 1)
-
-
-		spawn(0)
-			if(do_after(usr,(breakout_time*60*10))) //minutes * 60seconds * 10deciseconds
-				if(!C || !L || L.stat != CONSCIOUS || L.loc != C || C.opened) //closet/user destroyed OR user dead/unconcious OR user no longer in closet OR closet opened
-					return
-
-				//Perform the same set of checks as above for weld and lock status to determine if there is even still a point in 'resisting'...
-				if(istype(L.loc, /obj/structure/closet/secure_closet))
-					var/obj/structure/closet/secure_closet/SC = L.loc
-					if(!SC.locked && !SC.welded)
-						return
-				else
-					if(!C.welded)
-						return
-
-				//Well then break it!
-				if(istype(usr.loc, /obj/structure/closet/secure_closet))
-					var/obj/structure/closet/secure_closet/SC = L.loc
-					SC.desc = "It appears to be broken."
-					SC.icon_state = SC.icon_off
-					flick(SC.icon_broken, SC)
-					sleep(10)
-					flick(SC.icon_broken, SC)
-					sleep(10)
-					SC.broken = 1
-					SC.locked = 0
-					usr << "\red You successfully break out!"
-					for(var/mob/O in viewers(L.loc))
-						O.show_message("\red <B>\the [usr] successfully broke out of \the [SC]!</B>", 1)
-					if(istype(SC.loc, /obj/structure/bigDelivery)) //Do this to prevent contents from being opened into nullspace (read: bluespace)
-						var/obj/structure/bigDelivery/BD = SC.loc
-						BD.attack_hand(usr)
-					SC.open()
-				else
-					C.welded = 0
-					usr << "\red You successfully break out!"
-					for(var/mob/O in viewers(L.loc))
-						O.show_message("\red <B>\the [usr] successfully broke out of \the [C]!</B>", 1)
-					if(istype(C.loc, /obj/structure/bigDelivery)) //nullspace ect.. read the comment above
-						var/obj/structure/bigDelivery/BD = C.loc
-						BD.attack_hand(usr)
-					C.open()
-
-	//breaking out of handcuffs
-	else if(iscarbon(L))
-		var/mob/living/carbon/CM = L
-		if(CM.handcuffed && CM.canmove && (CM.last_special <= world.time))
-			CM.delay_click(100)
-			CM.last_special = world.time + 100
-			if(isalienadult(CM) || (HULK in usr.mutations))//Don't want to do a lot of logic gating here.
-				usr << "\red You attempt to break your handcuffs. (This will take around 5 seconds and you need to stand still)"
-				for(var/mob/O in viewers(CM))
-					O.show_message(text("\red <B>[] is trying to break the handcuffs!</B>", CM), 1)
-				spawn(0)
-					if(do_after(CM, 50))
-						if(!CM.handcuffed || CM.buckled)
-							return
-						for(var/mob/O in viewers(CM))
-							O.show_message(text("\red <B>[] manages to break the handcuffs!</B>", CM), 1)
-						CM << "\red You successfully break your handcuffs."
-						CM.say(pick(";RAAAAAAAARGH!", ";HNNNNNNNNNGGGGGGH!", ";GWAAAAAAAARRRHHH!", "NNNNNNNNGGGGGGGGHH!", ";AAAAAAARRRGH!" ))
-						del(CM.handcuffed)
-						CM.handcuffed = null
-						CM.update_inv_handcuffed()
-			else
-				var/obj/item/weapon/handcuffs/HC = CM.handcuffed
-				var/breakouttime = 1200 //A default in case you are somehow handcuffed with something that isn't an obj/item/weapon/handcuffs type
-				var/displaytime = 2 //Minutes to display in the "this will take X minutes."
-				if(istype(HC)) //If you are handcuffed with actual handcuffs... Well what do I know, maybe someone will want to handcuff you with toilet paper in the future...
-					breakouttime = HC.breakouttime
-					displaytime = breakouttime / 600 //Minutes
-				CM << "\red You attempt to remove \the [HC]. (This will take around [displaytime] minutes and you need to stand still)"
-				for(var/mob/O in viewers(CM))
-					O.show_message( "\red <B>[usr] attempts to remove \the [HC]!</B>", 1)
-				spawn(0)
-					if(do_after(CM, breakouttime))
-						if(!CM.handcuffed || CM.buckled)
-							return // time leniency for lag which also might make this whole thing pointless but the server
-						for(var/mob/O in viewers(CM))//                                         lags so hard that 40s isn't lenient enough - Quarxink
-							O.show_message("\red <B>[CM] manages to remove the handcuffs!</B>", 1)
-						CM << "\blue You successfully remove \the [CM.handcuffed]."
-						CM.handcuffed.loc = usr.loc
-						CM.handcuffed = null
-						CM.update_inv_handcuffed()
-		else if(CM.legcuffed && CM.canmove && (CM.last_special <= world.time))
-			CM.delay_click(100)
-			CM.last_special = world.time + 100
-			if(isalienadult(CM) || (HULK in usr.mutations))//Don't want to do a lot of logic gating here.
-				usr << "\red You attempt to break your legcuffs. (This will take around 5 seconds and you need to stand still)"
-				for(var/mob/O in viewers(CM))
-					O.show_message(text("\red <B>[] is trying to break the legcuffs!</B>", CM), 1)
-				spawn(0)
-					if(do_after(CM, 50))
-						if(!CM.legcuffed || CM.buckled)
-							return
-						for(var/mob/O in viewers(CM))
-							O.show_message(text("\red <B>[] manages to break the legcuffs!</B>", CM), 1)
-						CM << "\red You successfully break your legcuffs."
-						CM.say(pick(";RAAAAAAAARGH!", ";HNNNNNNNNNGGGGGGH!", ";GWAAAAAAAARRRHHH!", "NNNNNNNNGGGGGGGGHH!", ";AAAAAAARRRGH!" ))
-						del(CM.legcuffed)
-						CM.legcuffed = null
-						CM.update_inv_legcuffed()
-			else
-				var/obj/item/weapon/legcuffs/HC = CM.legcuffed
-				var/breakouttime = 1200 //A default in case you are somehow legcuffed with something that isn't an obj/item/weapon/legcuffs type
-				var/displaytime = 2 //Minutes to display in the "this will take X minutes."
-				if(istype(HC)) //If you are legcuffed with actual legcuffs... Well what do I know, maybe someone will want to legcuff you with toilet paper in the future...
-					breakouttime = HC.breakouttime
-					displaytime = breakouttime / 600 //Minutes
-				CM << "\red You attempt to remove \the [HC]. (This will take around [displaytime] minutes and you need to stand still)"
-				for(var/mob/O in viewers(CM))
-					O.show_message( "\red <B>[usr] attempts to remove \the [HC]!</B>", 1)
-				spawn(0)
-					if(do_after(CM, breakouttime))
-						if(!CM.legcuffed || CM.buckled)
-							return // time leniency for lag which also might make this whole thing pointless but the server
-						for(var/mob/O in viewers(CM))//                                         lags so hard that 40s isn't lenient enough - Quarxink
-							O.show_message("\red <B>[CM] manages to remove the legcuffs!</B>", 1)
-						CM << "\blue You successfully remove \the [CM.legcuffed]."
-						CM.legcuffed.loc = usr.loc
-						CM.legcuffed = null
+/obj/screen
+	name = ""
+	icon = 'icons/mob/screen1.dmi'
+	layer = 20.0
+	unacidable = 1
+	var/id = 0.0
+	var/obj/master
+	var/gun_click_time = -100 //I'm lazy.
+
+/obj/screen/text
+	icon = null
+	icon_state = null
+	mouse_opacity = 0
+	screen_loc = "CENTER-7,CENTER-7"
+	maptext_height = 480
+	maptext_width = 480
+
+/obj/screen/inventory
+	var/slot_id
+
+/obj/screen/close
+	name = "close"
+	master = null
+
+/obj/screen/close/DblClick()
+	if (src.master)
+		src.master:close(usr)
+	return
+
+/obj/screen/item_action
+	var/obj/item/owner
+
+/obj/screen/item_action/DblClick()
+	if(!usr || !owner)
+		return
+
+	if(usr.stat || usr.restrained() || usr.stunned || usr.lying)
+		return
+
+	if(!(owner in usr))
+		return
+
+	spawn()
+		owner.ui_action_click()
+		switch(owner.icon_action_button)
+			if("action_hardhat", "action_welding")
+				usr.update_inv_head()
+			if("action_welding_g")
+				usr.update_inv_glasses()
+			if("action_jetpack")
+				usr.update_inv_back()
+
+//This is the proc used to update all the action buttons. It just returns for all mob types except humans.
+/mob/proc/update_action_buttons()
+	return
+
+/obj/screen/grab
+	name = "grab"
+	master = null
+
+/obj/screen/storage
+	name = "storage"
+	master = null
+
+/obj/screen/storage/attack_hand(mob/user)
+	if(master)
+		var/obj/item/I = user.get_active_hand()
+		if(I)
+			master.attackby(I, user)
+
+/obj/screen/zone_sel
+	name = "Damage Zone"
+	icon = 'icons/mob/screen1.dmi'
+	icon_state = "zone_sel"
+	var/selecting = "chest"
+	screen_loc = ui_zonesel
+
+/obj/screen/gun
+	name = "gun"
+	icon = 'screen1.dmi'
+	master = null
+	dir = 2
+
+	move
+		name = "Allow Walking"
+		icon_state = "no_walk0"
+		screen_loc = ui_gun2
+
+	run
+		name = "Allow Running"
+		icon_state = "no_run0"
+		screen_loc = ui_gun3
+
+	item
+		name = "Allow Item Use"
+		icon_state = "no_item0"
+		screen_loc = ui_gun1
+
+	mode
+		name = "Toggle Gun Mode"
+		icon_state = "gun0"
+		screen_loc = ui_gun_select
+		//dir = 1
+
+
+/obj/screen/zone_sel/MouseDown(location, control,params)
+	// Changes because of 4.0
+	var/list/PL = params2list(params)
+	var/icon_x = text2num(PL["icon-x"])
+	var/icon_y = text2num(PL["icon-y"])
+
+	if (icon_y < 2)
+		return
+	else if (icon_y < 5)
+		if ((icon_x > 9 && icon_x < 23))
+			if (icon_x < 16)
+				selecting = "r_foot"
+			else
+				selecting = "l_foot"
+	else if (icon_y < 11)
+		if ((icon_x > 11 && icon_x < 21))
+			if (icon_x < 16)
+				selecting = "r_leg"
+			else
+				selecting = "l_leg"
+	else if (icon_y < 12)
+		if ((icon_x > 11 && icon_x < 21))
+			if (icon_x < 14)
+				selecting = "r_leg"
+			else if (icon_x < 19)
+				selecting = "groin"
+			else
+				selecting = "l_leg"
+		else
+			return
+	else if (icon_y < 13)
+		if ((icon_x > 7 && icon_x < 25))
+			if (icon_x < 12)
+				selecting = "r_hand"
+			else if (icon_x < 13)
+				selecting = "r_leg"
+			else if (icon_x < 20)
+				selecting = "groin"
+			else if (icon_x < 21)
+				selecting = "l_leg"
+			else
+				selecting = "l_hand"
+		else
+			return
+	else if (icon_y < 14)
+		if ((icon_x > 7 && icon_x < 25))
+			if (icon_x < 12)
+				selecting = "r_hand"
+			else if (icon_x < 21)
+				selecting = "groin"
+			else
+				selecting = "l_hand"
+		else
+			return
+	else if (icon_y < 16)
+		if ((icon_x > 7 && icon_x < 25))
+			if (icon_x < 13)
+				selecting = "r_hand"
+			else if (icon_x < 20)
+				selecting = "chest"
+			else
+				selecting = "l_hand"
+		else
+			return
+	else if (icon_y < 23)
+		if ((icon_x > 7 && icon_x < 25))
+			if (icon_x < 12)
+				selecting = "r_arm"
+			else if (icon_x < 21)
+				selecting = "chest"
+			else
+				selecting = "l_arm"
+		else
+			return
+	else if (icon_y < 24)
+		if ((icon_x > 11 && icon_x < 21))
+			selecting = "chest"
+		else
+			return
+	else if (icon_y < 25)
+		if ((icon_x > 11 && icon_x < 21))
+			if (icon_x < 16)
+				selecting = "head"
+			else if (icon_x < 17)
+				selecting = "mouth"
+			else
+				selecting = "head"
+		else
+			return
+	else if (icon_y < 26)
+		if ((icon_x > 11 && icon_x < 21))
+			if (icon_x < 15)
+				selecting = "head"
+			else if (icon_x < 18)
+				selecting = "mouth"
+			else
+				selecting = "head"
+		else
+			return
+	else if (icon_y < 27)
+		if ((icon_x > 11 && icon_x < 21))
+			if (icon_x < 15)
+				selecting = "head"
+			else if (icon_x < 16)
+				selecting = "eyes"
+			else if (icon_x < 17)
+				selecting = "mouth"
+			else if (icon_x < 18)
+				selecting = "eyes"
+			else
+				selecting = "head"
+		else
+			return
+	else if (icon_y < 28)
+		if ((icon_x > 11 && icon_x < 21))
+			if (icon_x < 14)
+				selecting = "head"
+			else if (icon_x < 19)
+				selecting = "eyes"
+			else
+				selecting = "head"
+		else
+			return
+	else if (icon_y < 29)
+		if ((icon_x > 11 && icon_x < 21))
+			if (icon_x < 15)
+				selecting = "head"
+			else if (icon_x < 16)
+				selecting = "eyes"
+			else if (icon_x < 17)
+				selecting = "head"
+			else if (icon_x < 18)
+				selecting = "eyes"
+			else
+				selecting = "head"
+		else
+			return
+	else if (icon_y < 31)
+		if ((icon_x > 11 && icon_x < 21))
+			selecting = "head"
+		else
+			return
+	else
+		return
+
+	overlays.Cut()
+	overlays += image('icons/mob/zone_sel.dmi', "[selecting]")
+
+	return
+
+/obj/screen/grab/Click()
+	master:s_click(src)
+	return
+
+/obj/screen/grab/DblClick()
+	master:s_dbclick(src)
+	return
+
+/obj/screen/grab/attack_hand()
+	return
+
+/obj/screen/grab/attackby()
+	return
+
+/*
+/obj/screen/MouseEntered(object,location,control,params)
+	if(!ishuman(usr) && !istype(usr,/mob/living/carbon/alien/humanoid) && !islarva(usr) && !ismonkey(usr))
+		return
+	switch(name)
+		if("act_intent")
+			if(ishuman(usr) || istype(usr,/mob/living/carbon/alien/humanoid) || islarva(usr))
+				usr.hud_used.action_intent.icon_state = "intent_[usr.a_intent]"
+
+/obj/screen/MouseExited(object,location,control,params)
+	if(!ishuman(usr) && !istype(usr,/mob/living/carbon/alien/humanoid) && !islarva(usr) && !ismonkey(usr))
+		return
+	switch(name)
+		if("act_intent")
+			if(ishuman(usr) || istype(usr,/mob/living/carbon/alien/humanoid) || islarva(usr))
+				var/intent = usr.a_intent
+				if(intent == "hurt")
+					intent = "harm"	//hurt and harm have different sprite names for some reason.
+				usr.hud_used.action_intent.icon_state = "[intent]"
+*/
+
+/obj/screen/Click(location, control, params)
+	if(!usr)	return
+	switch(name)
+		if("map")
+			usr.clearmap()
+
+		if("other")
+			if (usr.hud_used.inventory_shown)
+				usr.hud_used.inventory_shown = 0
+				usr.client.screen -= usr.hud_used.other
+			else
+				usr.hud_used.inventory_shown = 1
+				usr.client.screen += usr.hud_used.other
+
+			usr.hud_used.hidden_inventory_update()
+
+		if("equip")
+			usr.quick_equip()
+
+		if("resist")
+			if(isliving(usr))
+				var/mob/living/L = usr
+				L.resist()
+
+		if("maprefresh")
+			var/obj/machinery/computer/security/seccomp = usr.machine
+
+			if(seccomp!=null)
+				seccomp.drawmap(usr)
+			else
+				usr.clearmap()
+
+		if("mov_intent")
+			if(iscarbon(usr))
+				var/mob/living/carbon/C = usr
+				if(C.legcuffed)
+					C << "\red You are legcuffed! You cannot run until you get your cuffs removed!"
+					C.m_intent = "walk"	//Just incase
+					C.hud_used.move_intent.icon_state = "walking"
+					return
+				switch(usr.m_intent)
+					if("run")
+						usr.m_intent = "walk"
+						usr.hud_used.move_intent.icon_state = "walking"
+					if("walk")
+						usr.m_intent = "run"
+						usr.hud_used.move_intent.icon_state = "running"
+				if(istype(usr,/mob/living/carbon/alien/humanoid))	usr.update_icons()
+		if("m_intent")
+			if (!( usr.m_int ))
+				switch(usr.m_intent)
+					if("run")
+						usr.m_int = "13,14"
+					if("walk")
+						usr.m_int = "14,14"
+					if("face")
+						usr.m_int = "15,14"
+			else
+				usr.m_int = null
+		if("walk")
+			usr.m_intent = "walk"
+			usr.m_int = "14,14"
+		if("face")
+			usr.m_intent = "face"
+			usr.m_int = "15,14"
+		if("run")
+			usr.m_intent = "run"
+			usr.m_int = "13,14"
+		if("Reset Machine")
+			usr.unset_machine()
+		if("internal")
+			if (( !usr.stat && !usr.stunned && !usr.paralysis && !usr.restrained() ))
+				if (usr.internal)
+					usr.internal = null
+					usr << "\blue No longer running on internals."
+					if (usr.internals)
+						usr.internals.icon_state = "internal0"
+				else
+					if(ishuman(usr))
+						if (!( istype(usr.wear_mask, /obj/item/clothing/mask) ))
+							usr << "\red You are not wearing a mask"
+							return
+						else
+							if (ishuman(usr) && istype(usr:s_store, /obj/item/weapon/tank))
+								usr << "\blue You are now running on internals from the [usr:s_store] on your [usr:wear_suit]."
+								usr.internal = usr:s_store
+							else if (ishuman(usr) && istype(usr:belt, /obj/item/weapon/tank))
+								usr << "\blue You are now running on internals from the [usr:belt] on your belt."
+								usr.internal = usr:belt
+							else if (istype(usr:l_store, /obj/item/weapon/tank))
+								usr << "\blue You are now running on internals from the [usr:l_store] in your left pocket."
+								usr.internal = usr:l_store
+							else if (istype(usr:r_store, /obj/item/weapon/tank))
+								usr << "\blue You are now running on internals from the [usr:r_store] in your right pocket."
+								usr.internal = usr:r_store
+							else if (istype(usr.back, /obj/item/weapon/tank))
+								usr << "\blue You are now running on internals from the [usr.back] on your back."
+								usr.internal = usr.back
+							else if (istype(usr.l_hand, /obj/item/weapon/tank))
+								usr << "\blue You are now running on internals from the [usr.l_hand] on your left hand."
+								usr.internal = usr.l_hand
+							else if (istype(usr.r_hand, /obj/item/weapon/tank))
+								usr << "\blue You are now running on internals from the [usr.r_hand] on your right hand."
+								usr.internal = usr.r_hand
+							if (usr.internal)
+								//for(var/mob/M in viewers(usr, 1))
+								//	M.show_message(text("[] is now running on internals.", usr), 1)
+								if (usr.internals)
+									usr.internals.icon_state = "internal1"
+							else
+								usr << "\blue You don't have an oxygen tank."
+		if("act_intent")
+			if(issilicon(usr))
+				if(usr.a_intent == "help")
+					usr.a_intent = "hurt"
+					usr.hud_used.action_intent.icon_state = "harm"
+				else
+					usr.a_intent = "help"
+					usr.hud_used.action_intent.icon_state = "help"
+			else
+				usr.a_intent_change("right")
+		if("help")
+			usr.a_intent = "help"
+			usr.hud_used.action_intent.icon_state = "intent_help"
+		if("harm")
+			usr.a_intent = "hurt"
+			usr.hud_used.action_intent.icon_state = "intent_hurt"
+		if("grab")
+			usr.a_intent = "grab"
+			usr.hud_used.action_intent.icon_state = "intent_grab"
+		if("disarm")
+			usr.a_intent = "disarm"
+			usr.hud_used.action_intent.icon_state = "intent_disarm"
+		if("pull")
+			usr.stop_pulling()
+		if("throw")
+			if (!usr.stat && isturf(usr.loc) && !usr.restrained())
+				usr:toggle_throw_mode()
+		if("drop")
+			usr.drop_item_v()
+		if("swap")
+			usr:swap_hand()
+		if("hand")
+			usr:swap_hand()
+		if("r_hand")
+			if(iscarbon(usr))
+				var/mob/living/carbon/C = usr
+				C.activate_hand("r")
+		if("l_hand")
+			if(iscarbon(usr))
+				var/mob/living/carbon/C = usr
+				C.activate_hand("l")
+		if("module")
+			if(issilicon(usr))
+				if(usr:module)
+					return
+				usr:pick_module()
+
+		if("radio")
+			if(issilicon(usr))
+				usr:radio_menu()
+		if("panel")
+			if(issilicon(usr))
+				usr:installed_modules()
+
+		if("store")
+			if(issilicon(usr))
+				usr:uneq_active()
+
+		if("module1")
+			if(usr:module_state_1)
+				if(usr:module_active != usr:module_state_1)
+					usr:inv1.icon_state = "inv1 +a"
+					usr:inv2.icon_state = "inv2"
+					usr:inv3.icon_state = "inv3"
+					usr:module_active = usr:module_state_1
+				else
+					usr:inv1.icon_state = "inv1"
+					usr:module_active = null
+
+		if("module2")
+			if(usr:module_state_2)
+				if(usr:module_active != usr:module_state_2)
+					usr:inv1.icon_state = "inv1"
+					usr:inv2.icon_state = "inv2 +a"
+					usr:inv3.icon_state = "inv3"
+					usr:module_active = usr:module_state_2
+				else
+					usr:inv2.icon_state = "inv2"
+					usr:module_active = null
+
+		if("module3")
+			if(usr:module_state_3)
+				if(usr:module_active != usr:module_state_3)
+					usr:inv1.icon_state = "inv1"
+					usr:inv2.icon_state = "inv2"
+					usr:inv3.icon_state = "inv3 +a"
+					usr:module_active = usr:module_state_3
+				else
+					usr:inv3.icon_state = "inv3"
+					usr:module_active = null
+
+		if("Allow Walking")
+			if(gun_click_time > world.time - 30)	//give them 3 seconds between mode changes.
+				return
+			if(!istype(usr.equipped(),/obj/item/weapon/gun))
+				usr << "You need your gun in your active hand to do that!"
+				return
+			usr.client.AllowTargetMove()
+			gun_click_time = world.time
+
+		if("Disallow Walking")
+			if(gun_click_time > world.time - 30)	//give them 3 seconds between mode changes.
+				return
+			if(!istype(usr.equipped(),/obj/item/weapon/gun))
+				usr << "You need your gun in your active hand to do that!"
+				return
+			usr.client.AllowTargetMove()
+			gun_click_time = world.time
+
+		if("Allow Running")
+			if(gun_click_time > world.time - 30)	//give them 3 seconds between mode changes.
+				return
+			if(!istype(usr.equipped(),/obj/item/weapon/gun))
+				usr << "You need your gun in your active hand to do that!"
+				return
+			usr.client.AllowTargetRun()
+			gun_click_time = world.time
+
+		if("Disallow Running")
+			if(gun_click_time > world.time - 30)	//give them 3 seconds between mode changes.
+				return
+			if(!istype(usr.equipped(),/obj/item/weapon/gun))
+				usr << "You need your gun in your active hand to do that!"
+				return
+			usr.client.AllowTargetRun()
+			gun_click_time = world.time
+
+		if("Allow Item Use")
+			if(gun_click_time > world.time - 30)	//give them 3 seconds between mode changes.
+				return
+			if(!istype(usr.equipped(),/obj/item/weapon/gun))
+				usr << "You need your gun in your active hand to do that!"
+				return
+			usr.client.AllowTargetClick()
+			gun_click_time = world.time
+
+
+		if("Disallow Item Use")
+			if(gun_click_time > world.time - 30)	//give them 3 seconds between mode changes.
+				return
+			if(!istype(usr.equipped(),/obj/item/weapon/gun))
+				usr << "You need your gun in your active hand to do that!"
+				return
+			usr.client.AllowTargetClick()
+			gun_click_time = world.time
+
+		if("Toggle Gun Mode")
+			usr.client.ToggleGunMode()
+
+		else
+			DblClick()
+	return
+
+/obj/screen/inventory/attack_hand(mob/user as mob)
+	user.attack_ui(slot_id)
+	user.update_inv_l_hand(0)
+	user.update_inv_r_hand()
+	return
+
+/obj/screen/inventory/attack_paw(mob/user as mob)
+	user.attack_ui(slot_id)
+	user.update_inv_l_hand(0)
+	user.update_inv_r_hand()
+	return
+
+
+/mob/living/carbon/verb/mob_sleep()
+	set name = "Sleep"
+	set category = "IC"
+
+	if(usr.sleeping)
+		usr << "\red You are already sleeping"
+		return
+	else
+		if(alert(src,"You sure you want to sleep for a while?","Sleep","Yes","No") == "Yes")
+			usr.sleeping = 20 //Short nap
+
+/mob/living/verb/lay_down()
+	set name = "Rest"
+	set category = "IC"
+
+	resting = !resting
+	src << "\blue You are now [resting ? "resting" : "getting up"]"
+
+/mob/verb/quick_equip()
+	set name = "quick-equip"
+	set hidden = 1
+	var/obj/item/I = usr.get_active_hand()
+	if(!I)
+		usr << "\blue You are not holding anything to equip."
+		return
+	if(ishuman(usr))
+		var/mob/living/carbon/human/H = usr
+		H.equip_to_appropriate_slot(I)
+		H.update_inv_l_hand(0)
+		H.update_inv_r_hand()
+
+/mob/living/verb/resist()
+	set name = "Resist"
+	set category = "IC"
+
+	if(!isliving(usr) || usr.last_click + usr.click_delay > world.time)
+		return
+	usr.delay_click(20)
+
+	var/mob/living/L = usr
+
+	//Resisting control by an alien mind.
+	if(istype(src.loc,/mob/living/simple_animal/borer))
+		var/mob/living/simple_animal/borer/B = src.loc
+		var/mob/living/captive_brain/H = src
+
+		H << "\red <B>You begin doggedly resisting the parasite's control (this will take approximately sixty seconds).</B>"
+		B.host << "\red <B>You feel the captive mind of [src] begin to resist your control.</B>"
+
+		spawn(rand(350,450)+B.host.brainloss)
+
+			if(!B || !B.controlling)
+				return
+
+			B.host.adjustBrainLoss(rand(5,10))
+			H << "\red <B>With an immense exertion of will, you regain control of your body!</B>"
+			B.host << "\red <B>You feel control of the host brain ripped from your grasp, and retract your probosci before the wild neural impulses can damage you.</b>"
+			B.controlling = 0
+
+			B.ckey = B.host.ckey
+			B.host.ckey = H.ckey
+
+			H.ckey = null
+			H.name = "host brain"
+			H.real_name = "host brain"
+
+			verbs -= /mob/living/carbon/human/proc/release_control
+			verbs -= /mob/living/carbon/human/proc/punish_host
+			verbs -= /mob/living/carbon/human/proc/spawn_larvae
+
+			return
+
+	//resisting grabs (as if it helps anyone...)
+	if ((!( L.stat ) && L.canmove && !( L.restrained() )))
+		var/resisting = 0
+		for(var/obj/O in L.requests)
+			L.requests.Remove(O)
+			del(O)
+			resisting++
+		for(var/obj/item/weapon/grab/G in usr.grabbed_by)
+			resisting++
+			if (G.state == 1)
+				del(G)
+			else
+				if (G.state == 2)
+					if (prob(25))
+						for(var/mob/O in viewers(L, null))
+							O.show_message(text("\red [] has broken free of []'s grip!", L, G.assailant), 1)
+						del(G)
+				else
+					if (G.state == 3)
+						if (prob(5))
+							for(var/mob/O in viewers(usr, null))
+								O.show_message(text("\red [] has broken free of []'s headlock!", L, G.assailant), 1)
+							del(G)
+		if(resisting)
+			for(var/mob/O in viewers(usr, null))
+				O.show_message(text("\red <B>[] resists!</B>", L), 1)
+
+
+	//unbuckling yourself
+	if(L.buckled && (L.last_special <= world.time) )
+		if(iscarbon(L))
+			var/mob/living/carbon/C = L
+			if( C.handcuffed )
+				C.delay_click(100)
+				C.last_special = world.time + 100
+				C << "\red You attempt to unbuckle yourself. (This will take around 2 minutes and you need to stand still)"
+				for(var/mob/O in viewers(L))
+					O.show_message("\red <B>[usr] attempts to unbuckle themself!</B>", 1)
+				spawn(0)
+					if(do_after(usr, 1200))
+						if(!C.buckled)
+							return
+						for(var/mob/O in viewers(C))
+							O.show_message("\red <B>[usr] manages to unbuckle themself!</B>", 1)
+						C << "\blue You successfully unbuckle yourself."
+						C.buckled.manual_unbuckle(C)
+		else
+			L.buckled.manual_unbuckle(L)
+
+	//Breaking out of a locker?
+	else if( src.loc && (istype(src.loc, /obj/structure/closet)) )
+		var/breakout_time = 2 //2 minutes by default
+
+		var/obj/structure/closet/C = L.loc
+		if(C.opened)
+			return //Door's open... wait, why are you in it's contents then?
+		if(istype(L.loc, /obj/structure/closet/secure_closet))
+			var/obj/structure/closet/secure_closet/SC = L.loc
+			if(!SC.locked && !SC.welded)
+				return //It's a secure closet, but isn't locked. Easily escapable from, no need to 'resist'
+		else
+			if(!C.welded)
+				return //closed but not welded...
+		//	else Meh, lets just keep it at 2 minutes for now
+		//		breakout_time++ //Harder to get out of welded lockers than locked lockers
+
+		//okay, so the closet is either welded or locked... resist!!!
+		usr.delay_click(100)
+		L.last_special = world.time + 100
+		L << "\red You lean on the back of \the [C] and start pushing the door open. (this will take about [breakout_time] minutes)"
+		for(var/mob/O in viewers(usr.loc))
+			O.show_message("\red <B>The [L.loc] begins to shake violently!</B>", 1)
+
+
+		spawn(0)
+			if(do_after(usr,(breakout_time*60*10))) //minutes * 60seconds * 10deciseconds
+				if(!C || !L || L.stat != CONSCIOUS || L.loc != C || C.opened) //closet/user destroyed OR user dead/unconcious OR user no longer in closet OR closet opened
+					return
+
+				//Perform the same set of checks as above for weld and lock status to determine if there is even still a point in 'resisting'...
+				if(istype(L.loc, /obj/structure/closet/secure_closet))
+					var/obj/structure/closet/secure_closet/SC = L.loc
+					if(!SC.locked && !SC.welded)
+						return
+				else
+					if(!C.welded)
+						return
+
+				//Well then break it!
+				if(istype(usr.loc, /obj/structure/closet/secure_closet))
+					var/obj/structure/closet/secure_closet/SC = L.loc
+					SC.desc = "It appears to be broken."
+					SC.icon_state = SC.icon_off
+					flick(SC.icon_broken, SC)
+					sleep(10)
+					flick(SC.icon_broken, SC)
+					sleep(10)
+					SC.broken = 1
+					SC.locked = 0
+					usr << "\red You successfully break out!"
+					for(var/mob/O in viewers(L.loc))
+						O.show_message("\red <B>\the [usr] successfully broke out of \the [SC]!</B>", 1)
+					if(istype(SC.loc, /obj/structure/bigDelivery)) //Do this to prevent contents from being opened into nullspace (read: bluespace)
+						var/obj/structure/bigDelivery/BD = SC.loc
+						BD.attack_hand(usr)
+					SC.open()
+				else
+					C.welded = 0
+					usr << "\red You successfully break out!"
+					for(var/mob/O in viewers(L.loc))
+						O.show_message("\red <B>\the [usr] successfully broke out of \the [C]!</B>", 1)
+					if(istype(C.loc, /obj/structure/bigDelivery)) //nullspace ect.. read the comment above
+						var/obj/structure/bigDelivery/BD = C.loc
+						BD.attack_hand(usr)
+					C.open()
+
+	//breaking out of handcuffs
+	else if(iscarbon(L))
+		var/mob/living/carbon/CM = L
+		if(CM.handcuffed && CM.canmove && (CM.last_special <= world.time))
+			CM.delay_click(100)
+			CM.last_special = world.time + 100
+			if(isalienadult(CM) || (HULK in usr.mutations))//Don't want to do a lot of logic gating here.
+				usr << "\red You attempt to break your handcuffs. (This will take around 5 seconds and you need to stand still)"
+				for(var/mob/O in viewers(CM))
+					O.show_message(text("\red <B>[] is trying to break the handcuffs!</B>", CM), 1)
+				spawn(0)
+					if(do_after(CM, 50))
+						if(!CM.handcuffed || CM.buckled)
+							return
+						for(var/mob/O in viewers(CM))
+							O.show_message(text("\red <B>[] manages to break the handcuffs!</B>", CM), 1)
+						CM << "\red You successfully break your handcuffs."
+						CM.say(pick(";RAAAAAAAARGH!", ";HNNNNNNNNNGGGGGGH!", ";GWAAAAAAAARRRHHH!", "NNNNNNNNGGGGGGGGHH!", ";AAAAAAARRRGH!" ))
+						del(CM.handcuffed)
+						CM.handcuffed = null
+						CM.update_inv_handcuffed()
+			else
+				var/obj/item/weapon/handcuffs/HC = CM.handcuffed
+				var/breakouttime = 1200 //A default in case you are somehow handcuffed with something that isn't an obj/item/weapon/handcuffs type
+				var/displaytime = 2 //Minutes to display in the "this will take X minutes."
+				if(istype(HC)) //If you are handcuffed with actual handcuffs... Well what do I know, maybe someone will want to handcuff you with toilet paper in the future...
+					breakouttime = HC.breakouttime
+					displaytime = breakouttime / 600 //Minutes
+				CM << "\red You attempt to remove \the [HC]. (This will take around [displaytime] minutes and you need to stand still)"
+				for(var/mob/O in viewers(CM))
+					O.show_message( "\red <B>[usr] attempts to remove \the [HC]!</B>", 1)
+				spawn(0)
+					if(do_after(CM, breakouttime))
+						if(!CM.handcuffed || CM.buckled)
+							return // time leniency for lag which also might make this whole thing pointless but the server
+						for(var/mob/O in viewers(CM))//                                         lags so hard that 40s isn't lenient enough - Quarxink
+							O.show_message("\red <B>[CM] manages to remove the handcuffs!</B>", 1)
+						CM << "\blue You successfully remove \the [CM.handcuffed]."
+						CM.handcuffed.loc = usr.loc
+						CM.handcuffed = null
+						CM.update_inv_handcuffed()
+		else if(CM.legcuffed && CM.canmove && (CM.last_special <= world.time))
+			CM.delay_click(100)
+			CM.last_special = world.time + 100
+			if(isalienadult(CM) || (HULK in usr.mutations))//Don't want to do a lot of logic gating here.
+				usr << "\red You attempt to break your legcuffs. (This will take around 5 seconds and you need to stand still)"
+				for(var/mob/O in viewers(CM))
+					O.show_message(text("\red <B>[] is trying to break the legcuffs!</B>", CM), 1)
+				spawn(0)
+					if(do_after(CM, 50))
+						if(!CM.legcuffed || CM.buckled)
+							return
+						for(var/mob/O in viewers(CM))
+							O.show_message(text("\red <B>[] manages to break the legcuffs!</B>", CM), 1)
+						CM << "\red You successfully break your legcuffs."
+						CM.say(pick(";RAAAAAAAARGH!", ";HNNNNNNNNNGGGGGGH!", ";GWAAAAAAAARRRHHH!", "NNNNNNNNGGGGGGGGHH!", ";AAAAAAARRRGH!" ))
+						del(CM.legcuffed)
+						CM.legcuffed = null
+						CM.update_inv_legcuffed()
+			else
+				var/obj/item/weapon/legcuffs/HC = CM.legcuffed
+				var/breakouttime = 1200 //A default in case you are somehow legcuffed with something that isn't an obj/item/weapon/legcuffs type
+				var/displaytime = 2 //Minutes to display in the "this will take X minutes."
+				if(istype(HC)) //If you are legcuffed with actual legcuffs... Well what do I know, maybe someone will want to legcuff you with toilet paper in the future...
+					breakouttime = HC.breakouttime
+					displaytime = breakouttime / 600 //Minutes
+				CM << "\red You attempt to remove \the [HC]. (This will take around [displaytime] minutes and you need to stand still)"
+				for(var/mob/O in viewers(CM))
+					O.show_message( "\red <B>[usr] attempts to remove \the [HC]!</B>", 1)
+				spawn(0)
+					if(do_after(CM, breakouttime))
+						if(!CM.legcuffed || CM.buckled)
+							return // time leniency for lag which also might make this whole thing pointless but the server
+						for(var/mob/O in viewers(CM))//                                         lags so hard that 40s isn't lenient enough - Quarxink
+							O.show_message("\red <B>[CM] manages to remove the legcuffs!</B>", 1)
+						CM << "\blue You successfully remove \the [CM.legcuffed]."
+						CM.legcuffed.loc = usr.loc
+						CM.legcuffed = null
 						CM.update_inv_legcuffed()