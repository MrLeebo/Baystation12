#define APC_WIRE_IDSCAN 1
#define APC_WIRE_MAIN_POWER1 2
#define APC_WIRE_MAIN_POWER2 3
#define APC_WIRE_AI_CONTROL 4

// the Area Power Controller (APC), formerly Power Distribution Unit (PDU)
// one per area, needs wire conection to power network

// controls power to devices in that area
// may be opened to change power cell
// three different channels (lighting/equipment/environ) - may each be set to on, off, or auto


//NOTE: STUFF STOLEN FROM AIRLOCK.DM thx


/obj/machinery/power/apc
	name = "area power controller"

	icon_state = "apc0"
	anchored = 1
	req_access = list(access_engine_equip)
	var/area/area
	var/areastring = null
	var/obj/item/weapon/cell/cell
	var/start_charge = 90				// initial cell charge %
	var/cell_type = 2500				// 0=no cell, 1=regular, 2=high-cap (x5) <- old, now it's just 0=no cell, otherwise dictate cellcapacity by changing this value. 1 used to be 1000, 2 was 2500
	var/opened = 0 //0=closed, 1=opened, 2=cover removed
	var/shorted = 0
	var/lighting = 3
	var/equipment = 3
	var/environ = 3
	var/operating = 1
	var/charging = 0
	var/chargemode = 1
	var/chargecount = 0
	var/locked = 1
	var/coverlocked = 1
	var/aidisabled = 0
	var/tdir = null
	var/obj/machinery/power/terminal/terminal = null
	var/lastused_light = 0
	var/lastused_equip = 0
	var/lastused_environ = 0
	var/lastused_total = 0
	var/main_status = 0
	var/light_consumption = 0 //not used
	var/equip_consumption = 0 //not used
	var/environ_consumption = 0 //not used
	var/emagged = 0
	var/wiresexposed = 0
	var/apcwires = 15
	netnum = -1		// set so that APCs aren't found as powernet nodes
	var/malfhack = 0 //New var for my changes to AI malf. --NeoFite
	var/mob/living/silicon/ai/malfai = null //See above --NeoFite
//	luminosity = 1
	var/has_electronics = 0 // 0 - none, 1 - plugged in, 2 - secured by screwdriver
	var/overload = 1 //used for the Blackout malf module
	var/mob/living/silicon/ai/occupant = null
	var/crit = 0
	var/eventoff = 0

/proc/RandomAPCWires()
	//to make this not randomize the wires, just set index to 1 and increment it in the flag for loop (after doing everything else).
	var/list/apcwires = list(0, 0, 0, 0)
	APCIndexToFlag = list(0, 0, 0, 0)
	APCIndexToWireColor = list(0, 0, 0, 0)
	APCWireColorToIndex = list(0, 0, 0, 0)
	var/flagIndex = 1
	for (var/flag=1, flag<16, flag+=flag)
		var/valid = 0
		while (!valid)
			var/colorIndex = rand(1, 4)
			if (apcwires[colorIndex]==0)
				valid = 1
				apcwires[colorIndex] = flag
				APCIndexToFlag[flagIndex] = flag
				APCIndexToWireColor[flagIndex] = colorIndex
				APCWireColorToIndex[colorIndex] = flagIndex
		flagIndex+=1
	return apcwires

/obj/machinery/power/apc/updateDialog()
	if (stat & (BROKEN|MAINT))
		return
	var/list/nearby = viewers(1, src)
	for(var/mob/M in nearby)
		if (M.client && M.machine == src)
			src.interact(M)
	AutoUpdateAI(src)

/obj/machinery/power/apc/New(turf/loc, var/ndir, var/building=0)
	..()

	// offset 24 pixels in direction of dir
	// this allows the APC to be embedded in a wall, yet still inside an area
	if (building)
		dir = ndir
	src.tdir = dir		// to fix Vars bug
	dir = SOUTH

	pixel_x = (src.tdir & 3)? 0 : (src.tdir == 4 ? 24 : -24)
	pixel_y = (src.tdir & 3)? (src.tdir ==1 ? 24 : -24) : 0
	if (building==0)
		init()
	else
		area = src.loc.loc:master
		opened = 1
		operating = 0
		name = "[area.name] APC"
		stat |= MAINT
		src.updateicon()
		spawn(5)
			src.update()



/obj/machinery/power/apc/proc/make_terminal()
	// create a terminal object at the same position as original turf loc
	// wires will attach to this
	terminal = new/obj/machinery/power/terminal(src.loc)
	terminal.dir = tdir
	terminal.master = src

/obj/machinery/power/apc/proc/init()
	has_electronics = 2 //installed and secured
	// is starting with a power cell installed, create it and set its charge level
	if(cell_type)
		src.cell = new/obj/item/weapon/cell(src)
		cell.maxcharge = cell_type	// cell_type is maximum charge (old default was 1000 or 2500 (values one and two respectively)
		cell.charge = start_charge * cell.maxcharge / 100.0 		// (convert percentage to actual value)

	var/area/A = src.loc.loc

	//if area isn't specified use current
	if(isarea(A) && src.areastring == null)
		src.area = A
	else
		src.area = get_area_name(areastring)
	updateicon()

	make_terminal()

	spawn(5)
		src.update()

/obj/machinery/power/apc/examine()
	set src in oview(1)

	if(usr /*&& !usr.stat*/)
		usr << "A control terminal for the area electrical systems."
		if(stat & BROKEN)
			usr << "Looks broken."
			return
		if(opened)
			if(has_electronics && terminal)
				usr << "The cover is [opened==2?"removed":"open"] and the power cell is [ cell ? "installed" : "missing"]."
			else if (!has_electronics && terminal)
				usr << "There are some wires but no any electronics."
			else if (has_electronics && !terminal)
				usr << "Electronics installed but not wired."
			else /* if (!has_electronics && !terminal) */
				usr << "There is no electronics nor connected wires."

		else
			if (stat & MAINT)
				usr << "The cover is closed. Something wrong with it: it's doesn't work."
			else if (malfhack)
				usr << "The cover is broken. It's may be hard to force it open."
			else
				usr << "The cover is closed."


// update the APC icon to show the three base states
// also add overlays for indicator lights
/obj/machinery/power/apc/proc/updateicon()
	src.overlays = null
	if(opened)
		var/basestate = "apc[ cell ? "2" : "1" ]"	// if opened, show cell if it's inserted
		if (opened==1)
			if (stat & (MAINT|BROKEN))
				icon_state = "apcmaint" //disassembled APC cannot hold cell
			else
				icon_state = basestate
		else if (opened == 2)
			if ((stat & BROKEN) || malfhack )
				icon_state = "[basestate]-b-nocover"
			else /* if (emagged)*/
				icon_state = "[basestate]-nocover"
	else if (stat & BROKEN)
		icon_state = "apc-b"
	else if(emagged || malfai)
		icon_state = "apcemag"
	else if(wiresexposed)
		icon_state = "apcewires"
	else
		icon_state = "apc0"
		// if closed, update overlays for channel status
		if (!(stat & (BROKEN|MAINT)))
			overlays += image('power.dmi', "apcox-[locked]")	// 0=blue 1=red
			overlays += image('power.dmi', "apco3-[charging]") // 0=red, 1=yellow/black 2=green
			if(operating)
				overlays += image('power.dmi', "apco0-[equipment]")	// 0=red, 1=green, 2=blue
				overlays += image('power.dmi', "apco1-[lighting]")
				overlays += image('power.dmi', "apco2-[environ]")

//attack with an item - open/close cover, insert cell, or (un)lock interface

/obj/machinery/power/apc/attackby(obj/item/W, mob/user)

	if (istype(user, /mob/living/silicon) && get_dist(src,user)>1)
		return src.attack_hand(user)
	if (istype(W, /obj/item/weapon/crowbar) && opened)
		if (has_electronics==1)
			if (terminal)
				user << "\red Disconnect wires first."
				return
			playsound(src.loc, 'Crowbar.ogg', 50, 1)
			user << "You trying to remove the power control board..."
			if(do_after(user, 50))
				has_electronics = 0
				if ((stat & BROKEN) || malfhack)
					user.visible_message(\
						"\red [user.name] has broken the power control board inside [src.name]!",\
						"You broke the charred power control board and remove the remains.",
						"You hear a crack!")
					//ticker.mode:apcs-- //XSI said no and I agreed. -rastaf0
				else
					user.visible_message(\
						"\red [user.name] has removed the power control board from [src.name]!",\
						"You remove the power control board.")
					new /obj/item/weapon/module/power_control(loc)
		else if (opened!=2) //cover isn't removed
			opened = 0
			updateicon()
	else if (istype(W, /obj/item/weapon/crowbar) && !((stat & BROKEN) || malfhack) )
		if(coverlocked && !(stat & MAINT))
			user << "\red The cover is locked and cannot be opened."
			return
		else
			opened = 1
			updateicon()
	else if	(istype(W, /obj/item/weapon/cell) && opened)	// trying to put a cell inside
		if(cell)
			user << "There is a power cell already installed."
			return
		else
			if (stat & MAINT)
				user << "\red There is no any connector for your power cell."
				return
			user.drop_item()
			W.loc = src
			cell = W
			user.visible_message(\
				"\red [user.name] has inserted the power cell to [src.name]!",\
				"You insert the power cell.")
			chargecount = 0
			updateicon()
	else if	(istype(W, /obj/item/weapon/screwdriver))	// haxing
		if(opened)
			if (cell)
				user << "\red Close the APC first." //Less hints more mystery!
				return
			else
				if (has_electronics==1 && terminal)
					has_electronics = 2
					stat &= ~MAINT
					playsound(src.loc, 'Screwdriver.ogg', 50, 1)
					user << "You screw the circuit electronics into place."
				else if (has_electronics==2)
					has_electronics = 1
					stat |= MAINT
					playsound(src.loc, 'Screwdriver.ogg', 50, 1)
					user << "You unfasten the electronics."
				else /* has_electronics==0 */
					user << "\red There is nothing to secure."
					return
				updateicon()
		else if(emagged)
			user << "The interface is broken."
		else
			wiresexposed = !wiresexposed
			user << "The wires have been [wiresexposed ? "exposed" : "unexposed"]"
			updateicon()

	else if (istype(W, /obj/item/weapon/card/id)||istype(W, /obj/item/device/pda))			// trying to unlock the interface with an ID card
		if(emagged)
			user << "The interface is broken."
		else if(opened)
			user << "You must close the cover to swipe an ID card."
		else if(wiresexposed)
			user << "You must close the panel"
		else if(stat & (BROKEN|MAINT))
			user << "Nothing happens."
		else
			if(src.allowed(usr))
				locked = !locked
				user << "You [ locked ? "lock" : "unlock"] the APC interface."
				updateicon()
			else
				user << "\red Access denied."
	else if (istype(W, /obj/item/weapon/card/emag) && !(emagged || malfhack))		// trying to unlock with an emag card
		if(opened)
			user << "You must close the cover to swipe an ID card."
		else if(wiresexposed)
			user << "You must close the panel first"
		else if(stat & (BROKEN|MAINT))
			user << "Nothing happens."
		else
			flick("apc-spark", src)
			if (do_after(user,6))
				if(prob(50))
					emagged = 1
					locked = 0
					user << "You emag the APC interface."
					updateicon()
				else
					user << "You fail to [ locked ? "unlock" : "lock"] the APC interface."
	else if (istype(W, /obj/item/weapon/cable_coil) && !terminal && opened && has_electronics!=2)
		if (src.loc:intact)
			user << "\red You must remove the floor plating in front of the APC first."
			return
		var/obj/item/weapon/cable_coil/C = W
		if(C.amount < 10)
			user << "\red You need more wires."
			return
		user << "You start adding cables to the APC frame..."
		playsound(src.loc, 'Deconstruct.ogg', 50, 1)
		if(do_after(user, 20) && C.amount >= 10)
			var/turf/T = get_turf_loc(src)
			var/obj/structure/cable/N = T.get_cable_node()
			if (prob(50) && electrocute_mob(usr, N, N))
				var/datum/effect/effect/system/spark_spread/s = new /datum/effect/effect/system/spark_spread
				s.set_up(5, 1, src)
				s.start()
				return
			C.use(10)
			user.visible_message(\
				"\red [user.name] has added cables to the APC frame!",\
				"You add cables to the APC frame.")
			make_terminal()
			terminal.connect_to_network()
	else if (istype(W, /obj/item/weapon/wirecutters) && terminal && opened && has_electronics!=2)
		if (src.loc:intact)
			user << "\red You must remove the floor plating in front of the APC first."
			return
		user << "You begin to cut cables..."
		playsound(src.loc, 'Deconstruct.ogg', 50, 1)
		if(do_after(user, 50))
			if (prob(50) && electrocute_mob(usr, terminal.powernet, terminal))
				var/datum/effect/effect/system/spark_spread/s = new /datum/effect/effect/system/spark_spread
				s.set_up(5, 1, src)
				s.start()
				return
			new /obj/item/weapon/cable_coil(loc,10)
			user.visible_message(\
				"\red [user.name] cut cables and dismantled the power terminal.",\
				"You cut cables and dismantle the power terminal.")
			del(terminal)
	else if (istype(W, /obj/item/weapon/module/power_control) && opened && has_electronics==0 && !((stat & BROKEN) || malfhack))
		user << "You trying to insert the power control board into the frame..."
		playsound(src.loc, 'Deconstruct.ogg', 50, 1)
		if(do_after(user, 10))
			has_electronics = 1
			user << "You place the power control board inside the frame."
			del(W)
	else if (istype(W, /obj/item/weapon/module/power_control) && opened && has_electronics==0 && ((stat & BROKEN) || malfhack))
		user << "\red You cannot put the board inside, the frame is damaged."
		return
	else if (istype(W, /obj/item/weapon/weldingtool) && W:welding && opened && has_electronics==0 && !terminal)
		if (W:get_fuel() < 3)
			user << "\blue You need more welding fuel to complete this task."
			return
		user << "You start welding APC frame..."
		if(W:remove_fuel(0,user))
			W:welding = 2
			playsound(src.loc, 'Welder.ogg', 50, 1)
			if(do_after(user, 50))

				if (emagged || malfhack || (stat & BROKEN) || opened==2)
					new /obj/item/stack/sheet/metal(loc)
					user.visible_message(\
						"\red [src] has been cut apart by [user.name] with the weldingtool.",\
						"You disassembled the broken APC frame.",\
						"\red You hear welding.")
				else
					new /obj/item/apc_frame(loc)
					user.visible_message(\
						"\red [src] has been cut from the wall by [user.name] with the weldingtool.",\
						"You cut APC frame from the wall.",\
						"\red You hear welding.")
			W:welding = 1
			del(src)
			return
	else if (istype(W, /obj/item/apc_frame) && opened && emagged)
		emagged = 0
		if (opened==2)
			opened = 1
		user.visible_message(\
			"\red [user.name] has replaced the damaged APC frontal panel with a new one.",\
			"You replace the damaged APC frontal panel with a new one.")
		del(W)
		updateicon()
	else if (istype(W, /obj/item/apc_frame) && opened && ((stat & BROKEN) || malfhack))
		if (has_electronics)
			user << "You cannot repair this APC until you remove the electronics still inside."
			return
		user << "You begin to replace the damaged APC frame..."
		if(do_after(user, 50))
			user.visible_message(\
				"\red [user.name] has replaced the damaged APC frame with new one.",\
				"You replace the damaged APC frame with new one.")
			del(W)
			stat &= ~BROKEN
			malfai = null
			malfhack = 0
			if (opened==2)
				opened = 1
			updateicon()
	else
		if (	((stat & BROKEN) || malfhack) \
				&& !opened \
				&& W.force >= 5 \
				&& W.w_class >= 3.0 \
				&& prob(20) )
			opened = 2
			user.visible_message("\red The APC cover was knocked down with the [W.name] by [user.name]!", \
				"\red You knock down the APC cover with your [W.name]!", \
				"You hear bang")
			updateicon()
		else
			if (istype(user, /mob/living/silicon))
				return src.attack_hand(user)
			if (!opened && wiresexposed && \
				(istype(W, /obj/item/device/multitool) || \
				istype(W, /obj/item/weapon/wirecutters)))
				return src.attack_hand(user)
			user.visible_message("\red The [src.name] has been hit with the [W.name] by [user.name]!", \
				"\red You hit the [src.name] with your [W.name]!", \
				"You hear bang")

// attack with hand - remove cell (if cover open) or interact with the APC

/obj/machinery/power/apc/attack_hand(mob/user)
	if (!can_use(user))
		return
	src.add_fingerprint(user)
	if(opened && (!istype(user, /mob/living/silicon)))
		if(cell)
			usr.put_in_hand(cell)
			cell.add_fingerprint(user)
			cell.updateicon()

			src.cell = null
			user.visible_message("\red [user.name] removes the power cell from [src.name]!", "You remove the power cell.")
			//user << "You remove the power cell."
			charging = 0
			src.updateicon()
			return
	if(stat & (BROKEN|MAINT))
		return

	if(ishuman(user))
		if(istype(user:gloves, /obj/item/clothing/gloves/space_ninja)&&user:gloves:candrain&&!user:gloves:draining)
			call(/obj/item/clothing/gloves/space_ninja/proc/drain)("APC",src,user:wear_suit)
			return
	// do APC interaction
	user.machine = src
	src.interact(user)

/obj/machinery/power/apc/proc/interact(mob/user)
	if(!user)
		return

	if ( (get_dist(src, user) > 1 ))
		if (!istype(user, /mob/living/silicon))
			user.machine = null
			user << browse(null, "window=apc")
			return
		else if (istype(user, /mob/living/silicon) && src.aidisabled && !src.malfhack)
			user << "AI control for this APC interface has been disabled."
			user << browse(null, "window=apc")
			return
		else if (src.malfai)
			if ((src.malfai != user && src.malfai != user:parent) && !islinked(user, malfai))
				user << "AI control for this APC interface has been disabled."
				user << browse(null, "window=apc")
				return
	if(wiresexposed && (!istype(user, /mob/living/silicon)))
		var/t1 = text("<html><head><title>[area.name] APC wires</title></head><body><B>Access Panel</B><br>\n")
		var/list/apcwires = list(
			"Orange" = 1,
			"Dark red" = 2,
			"White" = 3,
			"Yellow" = 4,
		)
		for(var/wiredesc in apcwires)
			var/is_uncut = src.apcwires & APCWireColorToFlag[apcwires[wiredesc]]
			t1 += "[wiredesc] wire: "
			if(!is_uncut)
				t1 += "<a href='?src=\ref[src];apcwires=[apcwires[wiredesc]]'>Mend</a>"
			else
				t1 += "<a href='?src=\ref[src];apcwires=[apcwires[wiredesc]]'>Cut</a> "
				t1 += "<a href='?src=\ref[src];pulse=[apcwires[wiredesc]]'>Pulse</a> "
			t1 += "<br>"
		t1 += text("<br>\n[(src.locked ? "The APC is locked." : "The APC is unlocked.")]<br>\n[(src.shorted ? "The APCs power has been shorted." : "The APC is working properly!")]<br>\n[(src.aidisabled ? "The 'AI control allowed' light is off." : "The 'AI control allowed' light is on.")]")
		t1 += text("<p><a href='?src=\ref[src];close2=1'>Close</a></p></body></html>")
		user << browse(t1, "window=apcwires")
		onclose(user, "apcwires")

	user.machine = src
	var/t = "<html><head><title>[area.name] APC</title></head><body><TT><B>Area Power Controller</B> ([area.name])<HR>"

	if(locked && (!istype(user, /mob/living/silicon)))
		t += "<I>(Swipe ID card to unlock inteface.)</I><BR>"
		t += "Main breaker : <B>[operating ? "On" : "Off"]</B><BR>"
		t += "External power : <B>[ main_status ? (main_status ==2 ? "<FONT COLOR=#004000>Good</FONT>" : "<FONT COLOR=#D09000>Low</FONT>") : "<FONT COLOR=#F00000>None</FONT>"]</B><BR>"
		t += "Power cell: <B>[cell ? "[round(cell.percent())]%" : "<FONT COLOR=red>Not connected.</FONT>"]</B>"
		if(cell)
			t += " ([charging ? ( charging == 1 ? "Charging" : "Fully charged" ) : "Not charging"])"
			t += " ([chargemode ? "Auto" : "Off"])"

		t += "<BR><HR>Power channels<BR><PRE>"

		var/list/L = list ("Off","Off (Auto)", "On", "On (Auto)")

		t += "Equipment:    [add_lspace(lastused_equip, 6)] W : <B>[L[equipment+1]]</B><BR>"
		t += "Lighting:     [add_lspace(lastused_light, 6)] W : <B>[L[lighting+1]]</B><BR>"
		t += "Environmental:[add_lspace(lastused_environ, 6)] W : <B>[L[environ+1]]</B><BR>"

		t += "<BR>Total load: [lastused_light + lastused_equip + lastused_environ] W</PRE>"
		t += "<HR>Cover lock: <B>[coverlocked ? "Engaged" : "Disengaged"]</B>"

	else
		if (!istype(user, /mob/living/silicon))
			t += "<I>(Swipe ID card to lock interface.)</I><BR>"
		t += "Main breaker: [operating ? "<B>On</B> <A href='?src=\ref[src];breaker=1'>Off</A>" : "<A href='?src=\ref[src];breaker=1'>On</A> <B>Off</B>" ]<BR>"
		t += "External power : <B>[ main_status ? (main_status ==2 ? "<FONT COLOR=#004000>Good</FONT>" : "<FONT COLOR=#D09000>Low</FONT>") : "<FONT COLOR=#F00000>None</FONT>"]</B><BR>"
		if(cell)
			t += "Power cell: <B>[round(cell.percent())]%</B>"
			t += " ([charging ? ( charging == 1 ? "Charging" : "Fully charged" ) : "Not charging"])"
			t += " ([chargemode ? "<A href='?src=\ref[src];cmode=1'>Off</A> <B>Auto</B>" : "<B>Off</B> <A href='?src=\ref[src];cmode=1'>Auto</A>"])"

		else
			t += "Power cell: <B><FONT COLOR=red>Not connected.</FONT></B>"

		t += "<BR><HR>Power channels<BR><PRE>"


		t += "Equipment:    [add_lspace(lastused_equip, 6)] W : "
		switch(equipment)
			if(0)
				t += "<B>Off</B> <A href='?src=\ref[src];eqp=2'>On</A> <A href='?src=\ref[src];eqp=3'>Auto</A>"
			if(1)
				t += "<A href='?src=\ref[src];eqp=1'>Off</A> <A href='?src=\ref[src];eqp=2'>On</A> <B>Auto (Off)</B>"
			if(2)
				t += "<A href='?src=\ref[src];eqp=1'>Off</A> <B>On</B> <A href='?src=\ref[src];eqp=3'>Auto</A>"
			if(3)
				t += "<A href='?src=\ref[src];eqp=1'>Off</A> <A href='?src=\ref[src];eqp=2'>On</A> <B>Auto (On)</B>"
		t +="<BR>"

		t += "Lighting:     [add_lspace(lastused_light, 6)] W : "

		switch(lighting)
			if(0)
				t += "<B>Off</B> <A href='?src=\ref[src];lgt=2'>On</A> <A href='?src=\ref[src];lgt=3'>Auto</A>"
			if(1)
				t += "<A href='?src=\ref[src];lgt=1'>Off</A> <A href='?src=\ref[src];lgt=2'>On</A> <B>Auto (Off)</B>"
			if(2)
				t += "<A href='?src=\ref[src];lgt=1'>Off</A> <B>On</B> <A href='?src=\ref[src];lgt=3'>Auto</A>"
			if(3)
				t += "<A href='?src=\ref[src];lgt=1'>Off</A> <A href='?src=\ref[src];lgt=2'>On</A> <B>Auto (On)</B>"
		t +="<BR>"


		t += "Environmental:[add_lspace(lastused_environ, 6)] W : "
		switch(environ)
			if(0)
				t += "<B>Off</B> <A href='?src=\ref[src];env=2'>On</A> <A href='?src=\ref[src];env=3'>Auto</A>"
			if(1)
				t += "<A href='?src=\ref[src];env=1'>Off</A> <A href='?src=\ref[src];env=2'>On</A> <B>Auto (Off)</B>"
			if(2)
				t += "<A href='?src=\ref[src];env=1'>Off</A> <B>On</B> <A href='?src=\ref[src];env=3'>Auto</A>"
			if(3)
				t += "<A href='?src=\ref[src];env=1'>Off</A> <A href='?src=\ref[src];env=2'>On</A> <B>Auto (On)</B>"



		t += "<BR>Total load: [lastused_light + lastused_equip + lastused_environ] W</PRE>"
		t += "<HR>Cover lock: [coverlocked ? "<B><A href='?src=\ref[src];lock=1'>Engaged</A></B>" : "<B><A href='?src=\ref[src];lock=1'>Disengaged</A></B>"]"


		if (istype(user, /mob/living/silicon))
			t += "<BR><HR><A href='?src=\ref[src];overload=1'><I>Overload lighting circuit</I></A><BR>"
		if (ticker && ticker.mode)
//		 world << "there's a ticker"
			if(user.mind in ticker.mode.malf_ai)
//				world << "ticker says its malf"
				if (!src.malfai)
					t += "<BR><HR><A href='?src=\ref[src];malfhack=1'><I>Override Programming</I></A><BR>"
				else
					t += "<BR><HR><I>APC Hacked</I><BR>"
					if(!src.occupant)
						t += "<A href='?src=\ref[src];occupyapc=1'><I>Shunt Core Processes</I></A><BR>"
					else
						t += "<I>Core Processes Uploaded</I><BR>"

	t += "<BR><HR><A href='?src=\ref[src];close=1'>Close</A>"

	t += "</TT></body></html>"
	user << browse(t, "window=apc")
	onclose(user, "apc")
	return

/obj/machinery/power/apc/proc/report()
	return "[area.name] : [equipment]/[lighting]/[environ] ([lastused_equip+lastused_light+lastused_environ]) : [cell? cell.percent() : "N/C"] ([charging])"

/obj/machinery/power/apc/proc/update()
	if(operating && !shorted && !eventoff)
		area.power_light = (lighting > 1)
		area.power_equip = (equipment > 1)
		area.power_environ = (environ > 1)
//		if (area.name == "AI Chamber")
//			spawn(10)
//				world << " [area.name] [area.power_equip]"
	else
		area.power_light = 0
		area.power_equip = 0
		area.power_environ = 0
//		if (area.name == "AI Chamber")
//			world << "[area.power_equip]"
	area.power_change()

/obj/machinery/power/apc/proc/isWireColorCut(var/wireColor)
	var/wireFlag = APCWireColorToFlag[wireColor]
	return ((src.apcwires & wireFlag) == 0)

/obj/machinery/power/apc/proc/isWireCut(var/wireIndex)
	var/wireFlag = APCIndexToFlag[wireIndex]
	return ((src.apcwires & wireFlag) == 0)

/obj/machinery/power/apc/proc/cut(var/wireColor)
	var/wireFlag = APCWireColorToFlag[wireColor]
	var/wireIndex = APCWireColorToIndex[wireColor]
	apcwires &= ~wireFlag
	switch(wireIndex)
		if(APC_WIRE_MAIN_POWER1)
			src.shock(usr, 50)
			src.shorted = 1
			src.updateDialog()
		if(APC_WIRE_MAIN_POWER2)
			src.shock(usr, 50)
			src.shorted = 1
			src.updateDialog()
		if (APC_WIRE_AI_CONTROL)
			if (src.aidisabled == 0)
				src.aidisabled = 1
			src.updateDialog()
//		if(APC_WIRE_IDSCAN)		nothing happens when you cut this wire, add in something if you want whatever

/obj/machinery/power/apc/proc/mend(var/wireColor)
	var/wireFlag = APCWireColorToFlag[wireColor]
	var/wireIndex = APCWireColorToIndex[wireColor] //not used in this function
	apcwires |= wireFlag
	switch(wireIndex)
		if(APC_WIRE_MAIN_POWER1)
			if ((!src.isWireCut(APC_WIRE_MAIN_POWER1)) && (!src.isWireCut(APC_WIRE_MAIN_POWER2)))
				src.shorted = 0
				src.shock(usr, 50)
				src.updateDialog()
		if(APC_WIRE_MAIN_POWER2)
			if ((!src.isWireCut(APC_WIRE_MAIN_POWER1)) && (!src.isWireCut(APC_WIRE_MAIN_POWER2)))
				src.shorted = 0
				src.shock(usr, 50)
				src.updateDialog()
		if (APC_WIRE_AI_CONTROL)
			//one wire for AI control. Cutting this prevents the AI from controlling the door unless it has hacked the door through the power connection (which takes about a minute). If both main and backup power are cut, as well as this wire, then the AI cannot operate or hack the door at all.
			//aidisabledDisabled: If 1, AI control is disabled until the AI hacks back in and disables the lock. If 2, the AI has bypassed the lock. If -1, the control is enabled but the AI had bypassed it earlier, so if it is disabled again the AI would have no trouble getting back in.
			if (src.aidisabled == 1)
				src.aidisabled = 0
			src.updateDialog()
//		if(APC_WIRE_IDSCAN)		nothing happens when you cut this wire, add in something if you want whatever

/obj/machinery/power/apc/proc/pulse(var/wireColor)
	//var/wireFlag = apcWireColorToFlag[wireColor] //not used in this function
	var/wireIndex = APCWireColorToIndex[wireColor]
	switch(wireIndex)
		if(APC_WIRE_IDSCAN)			//unlocks the APC for 30 seconds, if you have a better way to hack an APC I'm all ears
			src.locked = 0
			spawn(300)
				src.locked = 1
				src.updateDialog()
		if (APC_WIRE_MAIN_POWER1)
			if(shorted == 0)
				shorted = 1
			spawn(1200)
				if(shorted == 1)
					shorted = 0
				src.updateDialog()
		if (APC_WIRE_MAIN_POWER2)
			if(shorted == 0)
				shorted = 1
			spawn(1200)
				if(shorted == 1)
					shorted = 0
				src.updateDialog()
		if (APC_WIRE_AI_CONTROL)
			if (src.aidisabled == 0)
				src.aidisabled = 1
			src.updateDialog()
			spawn(10)
				if (src.aidisabled == 1)
					src.aidisabled = 0
				src.updateDialog()

/obj/machinery/power/apc/proc/can_use(mob/user as mob) //used by attack_hand() and Topic()
	if (user.stat)
		user << "\red You must be conscious to use this [src]!"
		return 0
	if ( ! (istype(user, /mob/living/carbon/human) || \
			istype(user, /mob/living/silicon) || \
			istype(user, /mob/living/carbon/monkey) /*&& ticker && ticker.mode.name == "monkey"*/) )
		user << "\red You don't have the dexterity to use this [src]!"
		user << browse(null, "window=apc")
		user.machine = null
		return 0
	if(user.restrained())
		user << "\red You must have free hands to use this [src]"
		return 0
	if(user.lying)
		user << "\red You must stand to use this [src]!"
		return 0
	if (istype(user, /mob/living/silicon))
		var/mob/living/silicon/ai/AI = user
		var/mob/living/silicon/robot/robot = user
		if (                                                             \
			src.aidisabled ||                                            \
			malfhack && istype(malfai) &&                                \
			(                                                            \
				(istype(AI) && (malfai!=AI && malfai != AI.parent)) ||   \
				(istype(robot) && (robot in malfai.connected_robots))    \
			)                                                            \
		)
			user << "\red \The [src] have AI control disabled!"
			user << browse(null, "window=apc")
			user.machine = null
			return 0
	else
		if ((!in_range(src, user) || !istype(src.loc, /turf)))
			user << browse(null, "window=apc")
			user.machine = null
			return 0
	var/mob/living/carbon/human/H = user
	if (istype(H))
		if(H.brainloss >= 60)
			for(var/mob/M in viewers(src, null))
				M << "\red [H] stares cluelessly at [src] and drools."
			return 0
		else if(prob(H.brainloss))
			user << "\red You momentarily forget how to use [src]."
			return 0
	return 1

/obj/machinery/power/apc/Topic(href, href_list)
	if (!can_use(usr))
		return
	src.add_fingerprint(usr)
	usr.machine = src
	if (href_list["apcwires"])
		var/t1 = text2num(href_list["apcwires"])
		if (!( istype(usr.equipped(), /obj/item/weapon/wirecutters) ))
			usr << "You need wirecutters!"
			return
		if (src.isWireColorCut(t1))
			src.mend(t1)
		else
			src.cut(t1)
	else if (href_list["pulse"])
		var/t1 = text2num(href_list["pulse"])
		if (!istype(usr.equipped(), /obj/item/device/multitool))
			usr << "You need a multitool!"
			return
		if (src.isWireColorCut(t1))
			usr << "You can't pulse a cut wire."
			return
		else
			src.pulse(t1)
	else if (href_list["lock"])
		coverlocked = !coverlocked

	else if (href_list["breaker"])
		operating = !operating
		if(malfai)
			if (ticker.mode.config_tag == "malfunction")
				if (src.z == 1) //if (is_type_in_list(get_area(src), the_station_areas))
					operating ? ticker.mode:apcs++ : ticker.mode:apcs--
		src.update()
		updateicon()

	else if (href_list["cmode"])
		chargemode = !chargemode
		if(!chargemode)
			charging = 0
			updateicon()

	else if (href_list["eqp"])
		var/val = text2num(href_list["eqp"])

		equipment = (val==1) ? 0 : val

		updateicon()
		update()

	else if (href_list["lgt"])
		var/val = text2num(href_list["lgt"])

		lighting = (val==1) ? 0 : val

		updateicon()
		update()
	else if (href_list["env"])
		var/val = text2num(href_list["env"])

		environ = (val==1) ? 0 :val

		updateicon()
		update()
	else if( href_list["close"] )
		usr << browse(null, "window=apc")
		usr.machine = null
		return
	else if (href_list["close2"])
		usr << browse(null, "window=apcwires")
		usr.machine = null
		return

	else if (href_list["overload"])
		if( istype(usr, /mob/living/silicon) && !src.aidisabled )
			src.overload_lighting()

	else if (href_list["malfhack"])
		var/mob/living/silicon/ai/malfai = usr
		if( istype(malfai, /mob/living/silicon/ai) && !src.aidisabled )
			if (malfai.malfhacking)
				malfai << "You are already hacking an APC."
				return
			malfai << "Beginning override of APC systems. This takes some time, and you cannot perform other actions during the process."
			malfai.malfhack = src
			malfai.malfhacking = 1
			sleep(600)
			if (!src.aidisabled)
				malfai.malfhack = null
				malfai.malfhacking = 0
				if (ticker.mode.config_tag == "malfunction")
					if (src.z == 1) //if (is_type_in_list(get_area(src), the_station_areas))
						ticker.mode:apcs++
				if(usr:parent)
					src.malfai = usr:parent
				else
					src.malfai = usr
				malfai << "Hack complete. The APC is now under your exclusive control."

	else if (href_list["occupyapc"])
		malfoccupy(usr)


	else if (href_list["deoccupyapc"])
		malfvacate()

	src.updateDialog()
	return

/obj/machinery/power/apc/proc/malfoccupy(var/mob/living/silicon/ai/malf)
	if(!istype(malf))
		return
	if(src.z != 1)
		return
<<<<<<< HEAD
	
=======
>>>>>>> d10b9789
	src.occupant = new /mob/living/silicon/ai(src,malf.laws,null,1)
	src.occupant.adjustOxyLoss(malf.getOxyLoss())
	src.occupant.name = "[malf.name] APC Copy"
	
	if(malf.parent)
		src.occupant.parent = malf.parent
	else
		src.occupant.parent = malf
	
	malf.mind.transfer_to(src.occupant)
	
	if(malf.parent)
		del(malf)
	
	src.occupant.verbs += /mob/living/silicon/ai/proc/corereturn
	src.occupant.cancel_camera()

/obj/machinery/power/apc/proc/malfvacate(var/forced)
	if(!src.occupant)
		return
	if(src.occupant.parent && src.occupant.parent.stat != 2)
		src.occupant.mind.transfer_to(src.occupant.parent)
		src.occupant.parent.adjustOxyLoss(src.occupant.getOxyLoss())
		src.occupant.parent.cancel_camera()
		del(src.occupant)

	else
		src.occupant << "\red Primary core damaged, unable to return core processes."
		if(forced)
			src.occupant.loc = src.loc
			src.occupant.death()
			src.occupant.gib()


/obj/machinery/power/apc/proc/ion_act()
	//intended to be exactly the same as an AI malf attack
	if(!src.malfhack && src.z == 1)
		if(prob(3))
			src.locked = 1
			if (src.cell.charge > 0)
//				world << "\red blew APC in [src.loc.loc]"
				src.cell.charge = 0
				cell.corrupt()
				src.malfhack = 1
				updateicon()
				var/datum/effect/effect/system/harmless_smoke_spread/smoke = new /datum/effect/effect/system/harmless_smoke_spread()
				smoke.set_up(3, 0, src.loc)
				smoke.attach(src)
				smoke.start()
				var/datum/effect/effect/system/spark_spread/s = new /datum/effect/effect/system/spark_spread
				s.set_up(3, 1, src)
				s.start()
				for(var/mob/M in viewers(src))
					M.show_message("\red The [src.name] suddenly lets out a blast of smoke and some sparks!", 3, "\red You hear sizzling electronics.", 2)


/obj/machinery/power/apc/surplus()
	if(terminal)
		return terminal.surplus()
	else
		return 0

/obj/machinery/power/apc/add_load(var/amount)
	if(terminal && terminal.powernet)
		terminal.powernet.newload += amount

/obj/machinery/power/apc/avail()
	if(terminal)
		return terminal.avail()
	else
		return 0

/obj/machinery/power/apc/process()

	if(stat & (BROKEN|MAINT))
		return
	if(!area.requires_power)
		return


	/*
	if (equipment > 1) // off=0, off auto=1, on=2, on auto=3
		use_power(src.equip_consumption, EQUIP)
	if (lighting > 1) // off=0, off auto=1, on=2, on auto=3
		use_power(src.light_consumption, LIGHT)
	if (environ > 1) // off=0, off auto=1, on=2, on auto=3
		use_power(src.environ_consumption, ENVIRON)

	area.calc_lighting() */

	lastused_light = area.usage(LIGHT)
	lastused_equip = area.usage(EQUIP)
	lastused_environ = area.usage(ENVIRON)
	area.clear_usage()

	lastused_total = lastused_light + lastused_equip + lastused_environ

	//store states to update icon if any change
	var/last_lt = lighting
	var/last_eq = equipment
	var/last_en = environ
	var/last_ch = charging

	var/excess = surplus()

	if(!src.avail())
		main_status = 0
	else if(excess < 0)
		main_status = 1
	else
		main_status = 2

	var/perapc = 0
	if(terminal && terminal.powernet)
		perapc = terminal.powernet.perapc

	if(cell && !shorted)

		// draw power from cell as before

		var/cellused = min(cell.charge, CELLRATE * lastused_total)	// clamp deduction to a max, amount left in cell
		cell.use(cellused)

		if(excess > 0 || perapc > lastused_total)		// if power excess, or enough anyway, recharge the cell
														// by the same amount just used

			cell.give(cellused)
			add_load(cellused/CELLRATE)		// add the load used to recharge the cell


		else		// no excess, and not enough per-apc

			if( (cell.charge/CELLRATE+perapc) >= lastused_total)		// can we draw enough from cell+grid to cover last usage?

				cell.charge = min(cell.maxcharge, cell.charge + CELLRATE * perapc)	//recharge with what we can
				add_load(perapc)		// so draw what we can from the grid
				charging = 0

			else	// not enough power available to run the last tick!
				charging = 0
				chargecount = 0
				// This turns everything off in the case that there is still a charge left on the battery, just not enough to run the room.
				equipment = autoset(equipment, 0)
				lighting = autoset(lighting, 0)
				environ = autoset(environ, 0)

		// set channels depending on how much charge we have left

		if(cell.charge <= 0)					// zero charge, turn all off
			equipment = autoset(equipment, 0)
			lighting = autoset(lighting, 0)
			environ = autoset(environ, 0)
			area.poweralert(0, src)
		else if(cell.percent() < 15)			// <15%, turn off equipment
			equipment = autoset(equipment, 2)
			lighting = autoset(lighting, 1)
			environ = autoset(environ, 1)
			area.poweralert(0, src)
		else if(cell.percent() < 30)			// <30%, turn off lighting & equipment
			equipment = autoset(equipment, 2)
			lighting = autoset(lighting, 2)
			environ = autoset(environ, 1)
			area.poweralert(0, src)
		else									// otherwise all can be on
			equipment = autoset(equipment, 1)
			lighting = autoset(lighting, 1)
			environ = autoset(environ, 1)
			area.poweralert(1, src)
			if(cell.percent() > 75)
				area.poweralert(1, src)

		// now trickle-charge the cell

		if(chargemode && charging == 1 && operating)
			if(excess > 0)		// check to make sure we have enough to charge
				// Max charge is perapc share, capped to cell capacity, or % per second constant (Whichever is smallest)
/*				var/ch = min(perapc, (cell.maxcharge - cell.charge), (cell.maxcharge*CHARGELEVEL))
				add_load(ch) // Removes the power we're taking from the grid
				cell.give(ch) // actually recharge the cell
*/
				var/ch = min(perapc*CELLRATE, (cell.maxcharge - cell.charge), (cell.maxcharge*CHARGELEVEL))
				add_load(ch/CELLRATE) // Removes the power we're taking from the grid
				cell.give(ch) // actually recharge the cell

			else
				charging = 0		// stop charging
				chargecount = 0

		// show cell as fully charged if so

		if(cell.charge >= cell.maxcharge)
			charging = 2

		if(chargemode)
			if(!charging)
				if(excess > cell.maxcharge*CHARGELEVEL)
					chargecount++
				else
					chargecount = 0

				if(chargecount == 10)

					chargecount = 0
					charging = 1

		else // chargemode off
			charging = 0
			chargecount = 0

	else // no cell, switch everything off

		charging = 0
		chargecount = 0
		equipment = autoset(equipment, 0)
		lighting = autoset(lighting, 0)
		environ = autoset(environ, 0)
		area.poweralert(0, src)

	// update icon & area power if anything changed

	if(last_lt != lighting || last_eq != equipment || last_en != environ)
		updateicon()
		update()
	else if (last_ch != charging)
		updateicon()

	//src.updateDialog()
	src.updateDialog()

// val 0=off, 1=off(auto) 2=on 3=on(auto)
// on 0=off, 1=on, 2=autooff

/proc/autoset(var/val, var/on)

	if(on==0)
		if(val==2)			// if on, return off
			return 0
		else if(val==3)		// if auto-on, return auto-off
			return 1

	else if(on==1)
		if(val==1)			// if auto-off, return auto-on
			return 3

	else if(on==2)
		if(val==3)			// if auto-on, return auto-off
			return 1

	return val

// damage and destruction acts

/obj/machinery/power/apc/meteorhit(var/obj/O as obj)

	set_broken()
	return

/obj/machinery/power/apc/emp_act(severity)
	if(cell)
		cell.emp_act(severity)
	if(occupant)
		occupant.emp_act(severity)
	lighting = 0
	equipment = 0
	environ = 0
	spawn(600)
		equipment = 3
		environ = 3
	..()

/obj/machinery/power/apc/ex_act(severity)

	switch(severity)
		if(1.0)
			//set_broken() //now Del() do what we need
			if (cell)
				cell.ex_act(1.0) // more lags woohoo
			del(src)
			return
		if(2.0)
			if (prob(50))
				set_broken()
				if (cell && prob(50))
					cell.ex_act(2.0)
		if(3.0)
			if (prob(25))
				set_broken()
				if (cell && prob(25))
					cell.ex_act(3.0)
	return

/obj/machinery/power/apc/blob_act()
	if (prob(75))
		set_broken()
		if (cell && prob(5))
			cell.blob_act()

/obj/machinery/power/apc/proc/set_broken()
	if(malfai && operating)
		if (ticker.mode.config_tag == "malfunction")
			if (src.z == 1) //if (is_type_in_list(get_area(src), the_station_areas))
				ticker.mode:apcs--
	stat |= BROKEN
	operating = 0
	if(occupant)
		malfvacate(1)
	updateicon()
	update()

// overload all the lights in this APC area

/obj/machinery/power/apc/proc/overload_lighting()
	if(/* !get_connection() || */ !operating || shorted)
		return
	if( cell && cell.charge>=20)
		cell.use(20);
		spawn(0)
			for(var/area/A in area.related)
				for(var/obj/machinery/light/L in A)
					L.on = 1
					L.broken()
					sleep(1)

/obj/machinery/power/apc/Del()
	if(malfai && operating)
		if (ticker.mode.config_tag == "malfunction")
			if (src.z == 1) //if (is_type_in_list(get_area(src), the_station_areas))
				ticker.mode:apcs--
	area.power_light = 0
	area.power_equip = 0
	area.power_environ = 0
	area.power_change()
	if(occupant)
		malfvacate(1)
	..()

/obj/machinery/power/apc/proc/shock(mob/user, prb)
	if(!prob(prb))
		return 0
	var/datum/effect/effect/system/spark_spread/s = new /datum/effect/effect/system/spark_spread
	s.set_up(5, 1, src)
	s.start()
	if (electrocute_mob(user, src, src))
		return 1
	else
		return 0
<|MERGE_RESOLUTION|>--- conflicted
+++ resolved
@@ -1,1227 +1,1224 @@
-#define APC_WIRE_IDSCAN 1
-#define APC_WIRE_MAIN_POWER1 2
-#define APC_WIRE_MAIN_POWER2 3
-#define APC_WIRE_AI_CONTROL 4
-
-// the Area Power Controller (APC), formerly Power Distribution Unit (PDU)
-// one per area, needs wire conection to power network
-
-// controls power to devices in that area
-// may be opened to change power cell
-// three different channels (lighting/equipment/environ) - may each be set to on, off, or auto
-
-
-//NOTE: STUFF STOLEN FROM AIRLOCK.DM thx
-
-
-/obj/machinery/power/apc
-	name = "area power controller"
-
-	icon_state = "apc0"
-	anchored = 1
-	req_access = list(access_engine_equip)
-	var/area/area
-	var/areastring = null
-	var/obj/item/weapon/cell/cell
-	var/start_charge = 90				// initial cell charge %
-	var/cell_type = 2500				// 0=no cell, 1=regular, 2=high-cap (x5) <- old, now it's just 0=no cell, otherwise dictate cellcapacity by changing this value. 1 used to be 1000, 2 was 2500
-	var/opened = 0 //0=closed, 1=opened, 2=cover removed
-	var/shorted = 0
-	var/lighting = 3
-	var/equipment = 3
-	var/environ = 3
-	var/operating = 1
-	var/charging = 0
-	var/chargemode = 1
-	var/chargecount = 0
-	var/locked = 1
-	var/coverlocked = 1
-	var/aidisabled = 0
-	var/tdir = null
-	var/obj/machinery/power/terminal/terminal = null
-	var/lastused_light = 0
-	var/lastused_equip = 0
-	var/lastused_environ = 0
-	var/lastused_total = 0
-	var/main_status = 0
-	var/light_consumption = 0 //not used
-	var/equip_consumption = 0 //not used
-	var/environ_consumption = 0 //not used
-	var/emagged = 0
-	var/wiresexposed = 0
-	var/apcwires = 15
-	netnum = -1		// set so that APCs aren't found as powernet nodes
-	var/malfhack = 0 //New var for my changes to AI malf. --NeoFite
-	var/mob/living/silicon/ai/malfai = null //See above --NeoFite
-//	luminosity = 1
-	var/has_electronics = 0 // 0 - none, 1 - plugged in, 2 - secured by screwdriver
-	var/overload = 1 //used for the Blackout malf module
-	var/mob/living/silicon/ai/occupant = null
-	var/crit = 0
-	var/eventoff = 0
-
-/proc/RandomAPCWires()
-	//to make this not randomize the wires, just set index to 1 and increment it in the flag for loop (after doing everything else).
-	var/list/apcwires = list(0, 0, 0, 0)
-	APCIndexToFlag = list(0, 0, 0, 0)
-	APCIndexToWireColor = list(0, 0, 0, 0)
-	APCWireColorToIndex = list(0, 0, 0, 0)
-	var/flagIndex = 1
-	for (var/flag=1, flag<16, flag+=flag)
-		var/valid = 0
-		while (!valid)
-			var/colorIndex = rand(1, 4)
-			if (apcwires[colorIndex]==0)
-				valid = 1
-				apcwires[colorIndex] = flag
-				APCIndexToFlag[flagIndex] = flag
-				APCIndexToWireColor[flagIndex] = colorIndex
-				APCWireColorToIndex[colorIndex] = flagIndex
-		flagIndex+=1
-	return apcwires
-
-/obj/machinery/power/apc/updateDialog()
-	if (stat & (BROKEN|MAINT))
-		return
-	var/list/nearby = viewers(1, src)
-	for(var/mob/M in nearby)
-		if (M.client && M.machine == src)
-			src.interact(M)
-	AutoUpdateAI(src)
-
-/obj/machinery/power/apc/New(turf/loc, var/ndir, var/building=0)
-	..()
-
-	// offset 24 pixels in direction of dir
-	// this allows the APC to be embedded in a wall, yet still inside an area
-	if (building)
-		dir = ndir
-	src.tdir = dir		// to fix Vars bug
-	dir = SOUTH
-
-	pixel_x = (src.tdir & 3)? 0 : (src.tdir == 4 ? 24 : -24)
-	pixel_y = (src.tdir & 3)? (src.tdir ==1 ? 24 : -24) : 0
-	if (building==0)
-		init()
-	else
-		area = src.loc.loc:master
-		opened = 1
-		operating = 0
-		name = "[area.name] APC"
-		stat |= MAINT
-		src.updateicon()
-		spawn(5)
-			src.update()
-
-
-
-/obj/machinery/power/apc/proc/make_terminal()
-	// create a terminal object at the same position as original turf loc
-	// wires will attach to this
-	terminal = new/obj/machinery/power/terminal(src.loc)
-	terminal.dir = tdir
-	terminal.master = src
-
-/obj/machinery/power/apc/proc/init()
-	has_electronics = 2 //installed and secured
-	// is starting with a power cell installed, create it and set its charge level
-	if(cell_type)
-		src.cell = new/obj/item/weapon/cell(src)
-		cell.maxcharge = cell_type	// cell_type is maximum charge (old default was 1000 or 2500 (values one and two respectively)
-		cell.charge = start_charge * cell.maxcharge / 100.0 		// (convert percentage to actual value)
-
-	var/area/A = src.loc.loc
-
-	//if area isn't specified use current
-	if(isarea(A) && src.areastring == null)
-		src.area = A
-	else
-		src.area = get_area_name(areastring)
-	updateicon()
-
-	make_terminal()
-
-	spawn(5)
-		src.update()
-
-/obj/machinery/power/apc/examine()
-	set src in oview(1)
-
-	if(usr /*&& !usr.stat*/)
-		usr << "A control terminal for the area electrical systems."
-		if(stat & BROKEN)
-			usr << "Looks broken."
-			return
-		if(opened)
-			if(has_electronics && terminal)
-				usr << "The cover is [opened==2?"removed":"open"] and the power cell is [ cell ? "installed" : "missing"]."
-			else if (!has_electronics && terminal)
-				usr << "There are some wires but no any electronics."
-			else if (has_electronics && !terminal)
-				usr << "Electronics installed but not wired."
-			else /* if (!has_electronics && !terminal) */
-				usr << "There is no electronics nor connected wires."
-
-		else
-			if (stat & MAINT)
-				usr << "The cover is closed. Something wrong with it: it's doesn't work."
-			else if (malfhack)
-				usr << "The cover is broken. It's may be hard to force it open."
-			else
-				usr << "The cover is closed."
-
-
-// update the APC icon to show the three base states
-// also add overlays for indicator lights
-/obj/machinery/power/apc/proc/updateicon()
-	src.overlays = null
-	if(opened)
-		var/basestate = "apc[ cell ? "2" : "1" ]"	// if opened, show cell if it's inserted
-		if (opened==1)
-			if (stat & (MAINT|BROKEN))
-				icon_state = "apcmaint" //disassembled APC cannot hold cell
-			else
-				icon_state = basestate
-		else if (opened == 2)
-			if ((stat & BROKEN) || malfhack )
-				icon_state = "[basestate]-b-nocover"
-			else /* if (emagged)*/
-				icon_state = "[basestate]-nocover"
-	else if (stat & BROKEN)
-		icon_state = "apc-b"
-	else if(emagged || malfai)
-		icon_state = "apcemag"
-	else if(wiresexposed)
-		icon_state = "apcewires"
-	else
-		icon_state = "apc0"
-		// if closed, update overlays for channel status
-		if (!(stat & (BROKEN|MAINT)))
-			overlays += image('power.dmi', "apcox-[locked]")	// 0=blue 1=red
-			overlays += image('power.dmi', "apco3-[charging]") // 0=red, 1=yellow/black 2=green
-			if(operating)
-				overlays += image('power.dmi', "apco0-[equipment]")	// 0=red, 1=green, 2=blue
-				overlays += image('power.dmi', "apco1-[lighting]")
-				overlays += image('power.dmi', "apco2-[environ]")
-
-//attack with an item - open/close cover, insert cell, or (un)lock interface
-
-/obj/machinery/power/apc/attackby(obj/item/W, mob/user)
-
-	if (istype(user, /mob/living/silicon) && get_dist(src,user)>1)
-		return src.attack_hand(user)
-	if (istype(W, /obj/item/weapon/crowbar) && opened)
-		if (has_electronics==1)
-			if (terminal)
-				user << "\red Disconnect wires first."
-				return
-			playsound(src.loc, 'Crowbar.ogg', 50, 1)
-			user << "You trying to remove the power control board..."
-			if(do_after(user, 50))
-				has_electronics = 0
-				if ((stat & BROKEN) || malfhack)
-					user.visible_message(\
-						"\red [user.name] has broken the power control board inside [src.name]!",\
-						"You broke the charred power control board and remove the remains.",
-						"You hear a crack!")
-					//ticker.mode:apcs-- //XSI said no and I agreed. -rastaf0
-				else
-					user.visible_message(\
-						"\red [user.name] has removed the power control board from [src.name]!",\
-						"You remove the power control board.")
-					new /obj/item/weapon/module/power_control(loc)
-		else if (opened!=2) //cover isn't removed
-			opened = 0
-			updateicon()
-	else if (istype(W, /obj/item/weapon/crowbar) && !((stat & BROKEN) || malfhack) )
-		if(coverlocked && !(stat & MAINT))
-			user << "\red The cover is locked and cannot be opened."
-			return
-		else
-			opened = 1
-			updateicon()
-	else if	(istype(W, /obj/item/weapon/cell) && opened)	// trying to put a cell inside
-		if(cell)
-			user << "There is a power cell already installed."
-			return
-		else
-			if (stat & MAINT)
-				user << "\red There is no any connector for your power cell."
-				return
-			user.drop_item()
-			W.loc = src
-			cell = W
-			user.visible_message(\
-				"\red [user.name] has inserted the power cell to [src.name]!",\
-				"You insert the power cell.")
-			chargecount = 0
-			updateicon()
-	else if	(istype(W, /obj/item/weapon/screwdriver))	// haxing
-		if(opened)
-			if (cell)
-				user << "\red Close the APC first." //Less hints more mystery!
-				return
-			else
-				if (has_electronics==1 && terminal)
-					has_electronics = 2
-					stat &= ~MAINT
-					playsound(src.loc, 'Screwdriver.ogg', 50, 1)
-					user << "You screw the circuit electronics into place."
-				else if (has_electronics==2)
-					has_electronics = 1
-					stat |= MAINT
-					playsound(src.loc, 'Screwdriver.ogg', 50, 1)
-					user << "You unfasten the electronics."
-				else /* has_electronics==0 */
-					user << "\red There is nothing to secure."
-					return
-				updateicon()
-		else if(emagged)
-			user << "The interface is broken."
-		else
-			wiresexposed = !wiresexposed
-			user << "The wires have been [wiresexposed ? "exposed" : "unexposed"]"
-			updateicon()
-
-	else if (istype(W, /obj/item/weapon/card/id)||istype(W, /obj/item/device/pda))			// trying to unlock the interface with an ID card
-		if(emagged)
-			user << "The interface is broken."
-		else if(opened)
-			user << "You must close the cover to swipe an ID card."
-		else if(wiresexposed)
-			user << "You must close the panel"
-		else if(stat & (BROKEN|MAINT))
-			user << "Nothing happens."
-		else
-			if(src.allowed(usr))
-				locked = !locked
-				user << "You [ locked ? "lock" : "unlock"] the APC interface."
-				updateicon()
-			else
-				user << "\red Access denied."
-	else if (istype(W, /obj/item/weapon/card/emag) && !(emagged || malfhack))		// trying to unlock with an emag card
-		if(opened)
-			user << "You must close the cover to swipe an ID card."
-		else if(wiresexposed)
-			user << "You must close the panel first"
-		else if(stat & (BROKEN|MAINT))
-			user << "Nothing happens."
-		else
-			flick("apc-spark", src)
-			if (do_after(user,6))
-				if(prob(50))
-					emagged = 1
-					locked = 0
-					user << "You emag the APC interface."
-					updateicon()
-				else
-					user << "You fail to [ locked ? "unlock" : "lock"] the APC interface."
-	else if (istype(W, /obj/item/weapon/cable_coil) && !terminal && opened && has_electronics!=2)
-		if (src.loc:intact)
-			user << "\red You must remove the floor plating in front of the APC first."
-			return
-		var/obj/item/weapon/cable_coil/C = W
-		if(C.amount < 10)
-			user << "\red You need more wires."
-			return
-		user << "You start adding cables to the APC frame..."
-		playsound(src.loc, 'Deconstruct.ogg', 50, 1)
-		if(do_after(user, 20) && C.amount >= 10)
-			var/turf/T = get_turf_loc(src)
-			var/obj/structure/cable/N = T.get_cable_node()
-			if (prob(50) && electrocute_mob(usr, N, N))
-				var/datum/effect/effect/system/spark_spread/s = new /datum/effect/effect/system/spark_spread
-				s.set_up(5, 1, src)
-				s.start()
-				return
-			C.use(10)
-			user.visible_message(\
-				"\red [user.name] has added cables to the APC frame!",\
-				"You add cables to the APC frame.")
-			make_terminal()
-			terminal.connect_to_network()
-	else if (istype(W, /obj/item/weapon/wirecutters) && terminal && opened && has_electronics!=2)
-		if (src.loc:intact)
-			user << "\red You must remove the floor plating in front of the APC first."
-			return
-		user << "You begin to cut cables..."
-		playsound(src.loc, 'Deconstruct.ogg', 50, 1)
-		if(do_after(user, 50))
-			if (prob(50) && electrocute_mob(usr, terminal.powernet, terminal))
-				var/datum/effect/effect/system/spark_spread/s = new /datum/effect/effect/system/spark_spread
-				s.set_up(5, 1, src)
-				s.start()
-				return
-			new /obj/item/weapon/cable_coil(loc,10)
-			user.visible_message(\
-				"\red [user.name] cut cables and dismantled the power terminal.",\
-				"You cut cables and dismantle the power terminal.")
-			del(terminal)
-	else if (istype(W, /obj/item/weapon/module/power_control) && opened && has_electronics==0 && !((stat & BROKEN) || malfhack))
-		user << "You trying to insert the power control board into the frame..."
-		playsound(src.loc, 'Deconstruct.ogg', 50, 1)
-		if(do_after(user, 10))
-			has_electronics = 1
-			user << "You place the power control board inside the frame."
-			del(W)
-	else if (istype(W, /obj/item/weapon/module/power_control) && opened && has_electronics==0 && ((stat & BROKEN) || malfhack))
-		user << "\red You cannot put the board inside, the frame is damaged."
-		return
-	else if (istype(W, /obj/item/weapon/weldingtool) && W:welding && opened && has_electronics==0 && !terminal)
-		if (W:get_fuel() < 3)
-			user << "\blue You need more welding fuel to complete this task."
-			return
-		user << "You start welding APC frame..."
-		if(W:remove_fuel(0,user))
-			W:welding = 2
-			playsound(src.loc, 'Welder.ogg', 50, 1)
-			if(do_after(user, 50))
-
-				if (emagged || malfhack || (stat & BROKEN) || opened==2)
-					new /obj/item/stack/sheet/metal(loc)
-					user.visible_message(\
-						"\red [src] has been cut apart by [user.name] with the weldingtool.",\
-						"You disassembled the broken APC frame.",\
-						"\red You hear welding.")
-				else
-					new /obj/item/apc_frame(loc)
-					user.visible_message(\
-						"\red [src] has been cut from the wall by [user.name] with the weldingtool.",\
-						"You cut APC frame from the wall.",\
-						"\red You hear welding.")
-			W:welding = 1
-			del(src)
-			return
-	else if (istype(W, /obj/item/apc_frame) && opened && emagged)
-		emagged = 0
-		if (opened==2)
-			opened = 1
-		user.visible_message(\
-			"\red [user.name] has replaced the damaged APC frontal panel with a new one.",\
-			"You replace the damaged APC frontal panel with a new one.")
-		del(W)
-		updateicon()
-	else if (istype(W, /obj/item/apc_frame) && opened && ((stat & BROKEN) || malfhack))
-		if (has_electronics)
-			user << "You cannot repair this APC until you remove the electronics still inside."
-			return
-		user << "You begin to replace the damaged APC frame..."
-		if(do_after(user, 50))
-			user.visible_message(\
-				"\red [user.name] has replaced the damaged APC frame with new one.",\
-				"You replace the damaged APC frame with new one.")
-			del(W)
-			stat &= ~BROKEN
-			malfai = null
-			malfhack = 0
-			if (opened==2)
-				opened = 1
-			updateicon()
-	else
-		if (	((stat & BROKEN) || malfhack) \
-				&& !opened \
-				&& W.force >= 5 \
-				&& W.w_class >= 3.0 \
-				&& prob(20) )
-			opened = 2
-			user.visible_message("\red The APC cover was knocked down with the [W.name] by [user.name]!", \
-				"\red You knock down the APC cover with your [W.name]!", \
-				"You hear bang")
-			updateicon()
-		else
-			if (istype(user, /mob/living/silicon))
-				return src.attack_hand(user)
-			if (!opened && wiresexposed && \
-				(istype(W, /obj/item/device/multitool) || \
-				istype(W, /obj/item/weapon/wirecutters)))
-				return src.attack_hand(user)
-			user.visible_message("\red The [src.name] has been hit with the [W.name] by [user.name]!", \
-				"\red You hit the [src.name] with your [W.name]!", \
-				"You hear bang")
-
-// attack with hand - remove cell (if cover open) or interact with the APC
-
-/obj/machinery/power/apc/attack_hand(mob/user)
-	if (!can_use(user))
-		return
-	src.add_fingerprint(user)
-	if(opened && (!istype(user, /mob/living/silicon)))
-		if(cell)
-			usr.put_in_hand(cell)
-			cell.add_fingerprint(user)
-			cell.updateicon()
-
-			src.cell = null
-			user.visible_message("\red [user.name] removes the power cell from [src.name]!", "You remove the power cell.")
-			//user << "You remove the power cell."
-			charging = 0
-			src.updateicon()
-			return
-	if(stat & (BROKEN|MAINT))
-		return
-
-	if(ishuman(user))
-		if(istype(user:gloves, /obj/item/clothing/gloves/space_ninja)&&user:gloves:candrain&&!user:gloves:draining)
-			call(/obj/item/clothing/gloves/space_ninja/proc/drain)("APC",src,user:wear_suit)
-			return
-	// do APC interaction
-	user.machine = src
-	src.interact(user)
-
-/obj/machinery/power/apc/proc/interact(mob/user)
-	if(!user)
-		return
-
-	if ( (get_dist(src, user) > 1 ))
-		if (!istype(user, /mob/living/silicon))
-			user.machine = null
-			user << browse(null, "window=apc")
-			return
-		else if (istype(user, /mob/living/silicon) && src.aidisabled && !src.malfhack)
-			user << "AI control for this APC interface has been disabled."
-			user << browse(null, "window=apc")
-			return
-		else if (src.malfai)
-			if ((src.malfai != user && src.malfai != user:parent) && !islinked(user, malfai))
-				user << "AI control for this APC interface has been disabled."
-				user << browse(null, "window=apc")
-				return
-	if(wiresexposed && (!istype(user, /mob/living/silicon)))
-		var/t1 = text("<html><head><title>[area.name] APC wires</title></head><body><B>Access Panel</B><br>\n")
-		var/list/apcwires = list(
-			"Orange" = 1,
-			"Dark red" = 2,
-			"White" = 3,
-			"Yellow" = 4,
-		)
-		for(var/wiredesc in apcwires)
-			var/is_uncut = src.apcwires & APCWireColorToFlag[apcwires[wiredesc]]
-			t1 += "[wiredesc] wire: "
-			if(!is_uncut)
-				t1 += "<a href='?src=\ref[src];apcwires=[apcwires[wiredesc]]'>Mend</a>"
-			else
-				t1 += "<a href='?src=\ref[src];apcwires=[apcwires[wiredesc]]'>Cut</a> "
-				t1 += "<a href='?src=\ref[src];pulse=[apcwires[wiredesc]]'>Pulse</a> "
-			t1 += "<br>"
-		t1 += text("<br>\n[(src.locked ? "The APC is locked." : "The APC is unlocked.")]<br>\n[(src.shorted ? "The APCs power has been shorted." : "The APC is working properly!")]<br>\n[(src.aidisabled ? "The 'AI control allowed' light is off." : "The 'AI control allowed' light is on.")]")
-		t1 += text("<p><a href='?src=\ref[src];close2=1'>Close</a></p></body></html>")
-		user << browse(t1, "window=apcwires")
-		onclose(user, "apcwires")
-
-	user.machine = src
-	var/t = "<html><head><title>[area.name] APC</title></head><body><TT><B>Area Power Controller</B> ([area.name])<HR>"
-
-	if(locked && (!istype(user, /mob/living/silicon)))
-		t += "<I>(Swipe ID card to unlock inteface.)</I><BR>"
-		t += "Main breaker : <B>[operating ? "On" : "Off"]</B><BR>"
-		t += "External power : <B>[ main_status ? (main_status ==2 ? "<FONT COLOR=#004000>Good</FONT>" : "<FONT COLOR=#D09000>Low</FONT>") : "<FONT COLOR=#F00000>None</FONT>"]</B><BR>"
-		t += "Power cell: <B>[cell ? "[round(cell.percent())]%" : "<FONT COLOR=red>Not connected.</FONT>"]</B>"
-		if(cell)
-			t += " ([charging ? ( charging == 1 ? "Charging" : "Fully charged" ) : "Not charging"])"
-			t += " ([chargemode ? "Auto" : "Off"])"
-
-		t += "<BR><HR>Power channels<BR><PRE>"
-
-		var/list/L = list ("Off","Off (Auto)", "On", "On (Auto)")
-
-		t += "Equipment:    [add_lspace(lastused_equip, 6)] W : <B>[L[equipment+1]]</B><BR>"
-		t += "Lighting:     [add_lspace(lastused_light, 6)] W : <B>[L[lighting+1]]</B><BR>"
-		t += "Environmental:[add_lspace(lastused_environ, 6)] W : <B>[L[environ+1]]</B><BR>"
-
-		t += "<BR>Total load: [lastused_light + lastused_equip + lastused_environ] W</PRE>"
-		t += "<HR>Cover lock: <B>[coverlocked ? "Engaged" : "Disengaged"]</B>"
-
-	else
-		if (!istype(user, /mob/living/silicon))
-			t += "<I>(Swipe ID card to lock interface.)</I><BR>"
-		t += "Main breaker: [operating ? "<B>On</B> <A href='?src=\ref[src];breaker=1'>Off</A>" : "<A href='?src=\ref[src];breaker=1'>On</A> <B>Off</B>" ]<BR>"
-		t += "External power : <B>[ main_status ? (main_status ==2 ? "<FONT COLOR=#004000>Good</FONT>" : "<FONT COLOR=#D09000>Low</FONT>") : "<FONT COLOR=#F00000>None</FONT>"]</B><BR>"
-		if(cell)
-			t += "Power cell: <B>[round(cell.percent())]%</B>"
-			t += " ([charging ? ( charging == 1 ? "Charging" : "Fully charged" ) : "Not charging"])"
-			t += " ([chargemode ? "<A href='?src=\ref[src];cmode=1'>Off</A> <B>Auto</B>" : "<B>Off</B> <A href='?src=\ref[src];cmode=1'>Auto</A>"])"
-
-		else
-			t += "Power cell: <B><FONT COLOR=red>Not connected.</FONT></B>"
-
-		t += "<BR><HR>Power channels<BR><PRE>"
-
-
-		t += "Equipment:    [add_lspace(lastused_equip, 6)] W : "
-		switch(equipment)
-			if(0)
-				t += "<B>Off</B> <A href='?src=\ref[src];eqp=2'>On</A> <A href='?src=\ref[src];eqp=3'>Auto</A>"
-			if(1)
-				t += "<A href='?src=\ref[src];eqp=1'>Off</A> <A href='?src=\ref[src];eqp=2'>On</A> <B>Auto (Off)</B>"
-			if(2)
-				t += "<A href='?src=\ref[src];eqp=1'>Off</A> <B>On</B> <A href='?src=\ref[src];eqp=3'>Auto</A>"
-			if(3)
-				t += "<A href='?src=\ref[src];eqp=1'>Off</A> <A href='?src=\ref[src];eqp=2'>On</A> <B>Auto (On)</B>"
-		t +="<BR>"
-
-		t += "Lighting:     [add_lspace(lastused_light, 6)] W : "
-
-		switch(lighting)
-			if(0)
-				t += "<B>Off</B> <A href='?src=\ref[src];lgt=2'>On</A> <A href='?src=\ref[src];lgt=3'>Auto</A>"
-			if(1)
-				t += "<A href='?src=\ref[src];lgt=1'>Off</A> <A href='?src=\ref[src];lgt=2'>On</A> <B>Auto (Off)</B>"
-			if(2)
-				t += "<A href='?src=\ref[src];lgt=1'>Off</A> <B>On</B> <A href='?src=\ref[src];lgt=3'>Auto</A>"
-			if(3)
-				t += "<A href='?src=\ref[src];lgt=1'>Off</A> <A href='?src=\ref[src];lgt=2'>On</A> <B>Auto (On)</B>"
-		t +="<BR>"
-
-
-		t += "Environmental:[add_lspace(lastused_environ, 6)] W : "
-		switch(environ)
-			if(0)
-				t += "<B>Off</B> <A href='?src=\ref[src];env=2'>On</A> <A href='?src=\ref[src];env=3'>Auto</A>"
-			if(1)
-				t += "<A href='?src=\ref[src];env=1'>Off</A> <A href='?src=\ref[src];env=2'>On</A> <B>Auto (Off)</B>"
-			if(2)
-				t += "<A href='?src=\ref[src];env=1'>Off</A> <B>On</B> <A href='?src=\ref[src];env=3'>Auto</A>"
-			if(3)
-				t += "<A href='?src=\ref[src];env=1'>Off</A> <A href='?src=\ref[src];env=2'>On</A> <B>Auto (On)</B>"
-
-
-
-		t += "<BR>Total load: [lastused_light + lastused_equip + lastused_environ] W</PRE>"
-		t += "<HR>Cover lock: [coverlocked ? "<B><A href='?src=\ref[src];lock=1'>Engaged</A></B>" : "<B><A href='?src=\ref[src];lock=1'>Disengaged</A></B>"]"
-
-
-		if (istype(user, /mob/living/silicon))
-			t += "<BR><HR><A href='?src=\ref[src];overload=1'><I>Overload lighting circuit</I></A><BR>"
-		if (ticker && ticker.mode)
-//		 world << "there's a ticker"
-			if(user.mind in ticker.mode.malf_ai)
-//				world << "ticker says its malf"
-				if (!src.malfai)
-					t += "<BR><HR><A href='?src=\ref[src];malfhack=1'><I>Override Programming</I></A><BR>"
-				else
-					t += "<BR><HR><I>APC Hacked</I><BR>"
-					if(!src.occupant)
-						t += "<A href='?src=\ref[src];occupyapc=1'><I>Shunt Core Processes</I></A><BR>"
-					else
-						t += "<I>Core Processes Uploaded</I><BR>"
-
-	t += "<BR><HR><A href='?src=\ref[src];close=1'>Close</A>"
-
-	t += "</TT></body></html>"
-	user << browse(t, "window=apc")
-	onclose(user, "apc")
-	return
-
-/obj/machinery/power/apc/proc/report()
-	return "[area.name] : [equipment]/[lighting]/[environ] ([lastused_equip+lastused_light+lastused_environ]) : [cell? cell.percent() : "N/C"] ([charging])"
-
-/obj/machinery/power/apc/proc/update()
-	if(operating && !shorted && !eventoff)
-		area.power_light = (lighting > 1)
-		area.power_equip = (equipment > 1)
-		area.power_environ = (environ > 1)
-//		if (area.name == "AI Chamber")
-//			spawn(10)
-//				world << " [area.name] [area.power_equip]"
-	else
-		area.power_light = 0
-		area.power_equip = 0
-		area.power_environ = 0
-//		if (area.name == "AI Chamber")
-//			world << "[area.power_equip]"
-	area.power_change()
-
-/obj/machinery/power/apc/proc/isWireColorCut(var/wireColor)
-	var/wireFlag = APCWireColorToFlag[wireColor]
-	return ((src.apcwires & wireFlag) == 0)
-
-/obj/machinery/power/apc/proc/isWireCut(var/wireIndex)
-	var/wireFlag = APCIndexToFlag[wireIndex]
-	return ((src.apcwires & wireFlag) == 0)
-
-/obj/machinery/power/apc/proc/cut(var/wireColor)
-	var/wireFlag = APCWireColorToFlag[wireColor]
-	var/wireIndex = APCWireColorToIndex[wireColor]
-	apcwires &= ~wireFlag
-	switch(wireIndex)
-		if(APC_WIRE_MAIN_POWER1)
-			src.shock(usr, 50)
-			src.shorted = 1
-			src.updateDialog()
-		if(APC_WIRE_MAIN_POWER2)
-			src.shock(usr, 50)
-			src.shorted = 1
-			src.updateDialog()
-		if (APC_WIRE_AI_CONTROL)
-			if (src.aidisabled == 0)
-				src.aidisabled = 1
-			src.updateDialog()
-//		if(APC_WIRE_IDSCAN)		nothing happens when you cut this wire, add in something if you want whatever
-
-/obj/machinery/power/apc/proc/mend(var/wireColor)
-	var/wireFlag = APCWireColorToFlag[wireColor]
-	var/wireIndex = APCWireColorToIndex[wireColor] //not used in this function
-	apcwires |= wireFlag
-	switch(wireIndex)
-		if(APC_WIRE_MAIN_POWER1)
-			if ((!src.isWireCut(APC_WIRE_MAIN_POWER1)) && (!src.isWireCut(APC_WIRE_MAIN_POWER2)))
-				src.shorted = 0
-				src.shock(usr, 50)
-				src.updateDialog()
-		if(APC_WIRE_MAIN_POWER2)
-			if ((!src.isWireCut(APC_WIRE_MAIN_POWER1)) && (!src.isWireCut(APC_WIRE_MAIN_POWER2)))
-				src.shorted = 0
-				src.shock(usr, 50)
-				src.updateDialog()
-		if (APC_WIRE_AI_CONTROL)
-			//one wire for AI control. Cutting this prevents the AI from controlling the door unless it has hacked the door through the power connection (which takes about a minute). If both main and backup power are cut, as well as this wire, then the AI cannot operate or hack the door at all.
-			//aidisabledDisabled: If 1, AI control is disabled until the AI hacks back in and disables the lock. If 2, the AI has bypassed the lock. If -1, the control is enabled but the AI had bypassed it earlier, so if it is disabled again the AI would have no trouble getting back in.
-			if (src.aidisabled == 1)
-				src.aidisabled = 0
-			src.updateDialog()
-//		if(APC_WIRE_IDSCAN)		nothing happens when you cut this wire, add in something if you want whatever
-
-/obj/machinery/power/apc/proc/pulse(var/wireColor)
-	//var/wireFlag = apcWireColorToFlag[wireColor] //not used in this function
-	var/wireIndex = APCWireColorToIndex[wireColor]
-	switch(wireIndex)
-		if(APC_WIRE_IDSCAN)			//unlocks the APC for 30 seconds, if you have a better way to hack an APC I'm all ears
-			src.locked = 0
-			spawn(300)
-				src.locked = 1
-				src.updateDialog()
-		if (APC_WIRE_MAIN_POWER1)
-			if(shorted == 0)
-				shorted = 1
-			spawn(1200)
-				if(shorted == 1)
-					shorted = 0
-				src.updateDialog()
-		if (APC_WIRE_MAIN_POWER2)
-			if(shorted == 0)
-				shorted = 1
-			spawn(1200)
-				if(shorted == 1)
-					shorted = 0
-				src.updateDialog()
-		if (APC_WIRE_AI_CONTROL)
-			if (src.aidisabled == 0)
-				src.aidisabled = 1
-			src.updateDialog()
-			spawn(10)
-				if (src.aidisabled == 1)
-					src.aidisabled = 0
-				src.updateDialog()
-
-/obj/machinery/power/apc/proc/can_use(mob/user as mob) //used by attack_hand() and Topic()
-	if (user.stat)
-		user << "\red You must be conscious to use this [src]!"
-		return 0
-	if ( ! (istype(user, /mob/living/carbon/human) || \
-			istype(user, /mob/living/silicon) || \
-			istype(user, /mob/living/carbon/monkey) /*&& ticker && ticker.mode.name == "monkey"*/) )
-		user << "\red You don't have the dexterity to use this [src]!"
-		user << browse(null, "window=apc")
-		user.machine = null
-		return 0
-	if(user.restrained())
-		user << "\red You must have free hands to use this [src]"
-		return 0
-	if(user.lying)
-		user << "\red You must stand to use this [src]!"
-		return 0
-	if (istype(user, /mob/living/silicon))
-		var/mob/living/silicon/ai/AI = user
-		var/mob/living/silicon/robot/robot = user
-		if (                                                             \
-			src.aidisabled ||                                            \
-			malfhack && istype(malfai) &&                                \
-			(                                                            \
-				(istype(AI) && (malfai!=AI && malfai != AI.parent)) ||   \
-				(istype(robot) && (robot in malfai.connected_robots))    \
-			)                                                            \
-		)
-			user << "\red \The [src] have AI control disabled!"
-			user << browse(null, "window=apc")
-			user.machine = null
-			return 0
-	else
-		if ((!in_range(src, user) || !istype(src.loc, /turf)))
-			user << browse(null, "window=apc")
-			user.machine = null
-			return 0
-	var/mob/living/carbon/human/H = user
-	if (istype(H))
-		if(H.brainloss >= 60)
-			for(var/mob/M in viewers(src, null))
-				M << "\red [H] stares cluelessly at [src] and drools."
-			return 0
-		else if(prob(H.brainloss))
-			user << "\red You momentarily forget how to use [src]."
-			return 0
-	return 1
-
-/obj/machinery/power/apc/Topic(href, href_list)
-	if (!can_use(usr))
-		return
-	src.add_fingerprint(usr)
-	usr.machine = src
-	if (href_list["apcwires"])
-		var/t1 = text2num(href_list["apcwires"])
-		if (!( istype(usr.equipped(), /obj/item/weapon/wirecutters) ))
-			usr << "You need wirecutters!"
-			return
-		if (src.isWireColorCut(t1))
-			src.mend(t1)
-		else
-			src.cut(t1)
-	else if (href_list["pulse"])
-		var/t1 = text2num(href_list["pulse"])
-		if (!istype(usr.equipped(), /obj/item/device/multitool))
-			usr << "You need a multitool!"
-			return
-		if (src.isWireColorCut(t1))
-			usr << "You can't pulse a cut wire."
-			return
-		else
-			src.pulse(t1)
-	else if (href_list["lock"])
-		coverlocked = !coverlocked
-
-	else if (href_list["breaker"])
-		operating = !operating
-		if(malfai)
-			if (ticker.mode.config_tag == "malfunction")
-				if (src.z == 1) //if (is_type_in_list(get_area(src), the_station_areas))
-					operating ? ticker.mode:apcs++ : ticker.mode:apcs--
-		src.update()
-		updateicon()
-
-	else if (href_list["cmode"])
-		chargemode = !chargemode
-		if(!chargemode)
-			charging = 0
-			updateicon()
-
-	else if (href_list["eqp"])
-		var/val = text2num(href_list["eqp"])
-
-		equipment = (val==1) ? 0 : val
-
-		updateicon()
-		update()
-
-	else if (href_list["lgt"])
-		var/val = text2num(href_list["lgt"])
-
-		lighting = (val==1) ? 0 : val
-
-		updateicon()
-		update()
-	else if (href_list["env"])
-		var/val = text2num(href_list["env"])
-
-		environ = (val==1) ? 0 :val
-
-		updateicon()
-		update()
-	else if( href_list["close"] )
-		usr << browse(null, "window=apc")
-		usr.machine = null
-		return
-	else if (href_list["close2"])
-		usr << browse(null, "window=apcwires")
-		usr.machine = null
-		return
-
-	else if (href_list["overload"])
-		if( istype(usr, /mob/living/silicon) && !src.aidisabled )
-			src.overload_lighting()
-
-	else if (href_list["malfhack"])
-		var/mob/living/silicon/ai/malfai = usr
-		if( istype(malfai, /mob/living/silicon/ai) && !src.aidisabled )
-			if (malfai.malfhacking)
-				malfai << "You are already hacking an APC."
-				return
-			malfai << "Beginning override of APC systems. This takes some time, and you cannot perform other actions during the process."
-			malfai.malfhack = src
-			malfai.malfhacking = 1
-			sleep(600)
-			if (!src.aidisabled)
-				malfai.malfhack = null
-				malfai.malfhacking = 0
-				if (ticker.mode.config_tag == "malfunction")
-					if (src.z == 1) //if (is_type_in_list(get_area(src), the_station_areas))
-						ticker.mode:apcs++
-				if(usr:parent)
-					src.malfai = usr:parent
-				else
-					src.malfai = usr
-				malfai << "Hack complete. The APC is now under your exclusive control."
-
-	else if (href_list["occupyapc"])
-		malfoccupy(usr)
-
-
-	else if (href_list["deoccupyapc"])
-		malfvacate()
-
-	src.updateDialog()
-	return
-
-/obj/machinery/power/apc/proc/malfoccupy(var/mob/living/silicon/ai/malf)
-	if(!istype(malf))
-		return
-	if(src.z != 1)
-		return
-<<<<<<< HEAD
-	
-=======
->>>>>>> d10b9789
-	src.occupant = new /mob/living/silicon/ai(src,malf.laws,null,1)
-	src.occupant.adjustOxyLoss(malf.getOxyLoss())
-	src.occupant.name = "[malf.name] APC Copy"
-	
-	if(malf.parent)
-		src.occupant.parent = malf.parent
-	else
-		src.occupant.parent = malf
-	
-	malf.mind.transfer_to(src.occupant)
-	
-	if(malf.parent)
-		del(malf)
-	
-	src.occupant.verbs += /mob/living/silicon/ai/proc/corereturn
-	src.occupant.cancel_camera()
-
-/obj/machinery/power/apc/proc/malfvacate(var/forced)
-	if(!src.occupant)
-		return
-	if(src.occupant.parent && src.occupant.parent.stat != 2)
-		src.occupant.mind.transfer_to(src.occupant.parent)
-		src.occupant.parent.adjustOxyLoss(src.occupant.getOxyLoss())
-		src.occupant.parent.cancel_camera()
-		del(src.occupant)
-
-	else
-		src.occupant << "\red Primary core damaged, unable to return core processes."
-		if(forced)
-			src.occupant.loc = src.loc
-			src.occupant.death()
-			src.occupant.gib()
-
-
-/obj/machinery/power/apc/proc/ion_act()
-	//intended to be exactly the same as an AI malf attack
-	if(!src.malfhack && src.z == 1)
-		if(prob(3))
-			src.locked = 1
-			if (src.cell.charge > 0)
-//				world << "\red blew APC in [src.loc.loc]"
-				src.cell.charge = 0
-				cell.corrupt()
-				src.malfhack = 1
-				updateicon()
-				var/datum/effect/effect/system/harmless_smoke_spread/smoke = new /datum/effect/effect/system/harmless_smoke_spread()
-				smoke.set_up(3, 0, src.loc)
-				smoke.attach(src)
-				smoke.start()
-				var/datum/effect/effect/system/spark_spread/s = new /datum/effect/effect/system/spark_spread
-				s.set_up(3, 1, src)
-				s.start()
-				for(var/mob/M in viewers(src))
-					M.show_message("\red The [src.name] suddenly lets out a blast of smoke and some sparks!", 3, "\red You hear sizzling electronics.", 2)
-
-
-/obj/machinery/power/apc/surplus()
-	if(terminal)
-		return terminal.surplus()
-	else
-		return 0
-
-/obj/machinery/power/apc/add_load(var/amount)
-	if(terminal && terminal.powernet)
-		terminal.powernet.newload += amount
-
-/obj/machinery/power/apc/avail()
-	if(terminal)
-		return terminal.avail()
-	else
-		return 0
-
-/obj/machinery/power/apc/process()
-
-	if(stat & (BROKEN|MAINT))
-		return
-	if(!area.requires_power)
-		return
-
-
-	/*
-	if (equipment > 1) // off=0, off auto=1, on=2, on auto=3
-		use_power(src.equip_consumption, EQUIP)
-	if (lighting > 1) // off=0, off auto=1, on=2, on auto=3
-		use_power(src.light_consumption, LIGHT)
-	if (environ > 1) // off=0, off auto=1, on=2, on auto=3
-		use_power(src.environ_consumption, ENVIRON)
-
-	area.calc_lighting() */
-
-	lastused_light = area.usage(LIGHT)
-	lastused_equip = area.usage(EQUIP)
-	lastused_environ = area.usage(ENVIRON)
-	area.clear_usage()
-
-	lastused_total = lastused_light + lastused_equip + lastused_environ
-
-	//store states to update icon if any change
-	var/last_lt = lighting
-	var/last_eq = equipment
-	var/last_en = environ
-	var/last_ch = charging
-
-	var/excess = surplus()
-
-	if(!src.avail())
-		main_status = 0
-	else if(excess < 0)
-		main_status = 1
-	else
-		main_status = 2
-
-	var/perapc = 0
-	if(terminal && terminal.powernet)
-		perapc = terminal.powernet.perapc
-
-	if(cell && !shorted)
-
-		// draw power from cell as before
-
-		var/cellused = min(cell.charge, CELLRATE * lastused_total)	// clamp deduction to a max, amount left in cell
-		cell.use(cellused)
-
-		if(excess > 0 || perapc > lastused_total)		// if power excess, or enough anyway, recharge the cell
-														// by the same amount just used
-
-			cell.give(cellused)
-			add_load(cellused/CELLRATE)		// add the load used to recharge the cell
-
-
-		else		// no excess, and not enough per-apc
-
-			if( (cell.charge/CELLRATE+perapc) >= lastused_total)		// can we draw enough from cell+grid to cover last usage?
-
-				cell.charge = min(cell.maxcharge, cell.charge + CELLRATE * perapc)	//recharge with what we can
-				add_load(perapc)		// so draw what we can from the grid
-				charging = 0
-
-			else	// not enough power available to run the last tick!
-				charging = 0
-				chargecount = 0
-				// This turns everything off in the case that there is still a charge left on the battery, just not enough to run the room.
-				equipment = autoset(equipment, 0)
-				lighting = autoset(lighting, 0)
-				environ = autoset(environ, 0)
-
-		// set channels depending on how much charge we have left
-
-		if(cell.charge <= 0)					// zero charge, turn all off
-			equipment = autoset(equipment, 0)
-			lighting = autoset(lighting, 0)
-			environ = autoset(environ, 0)
-			area.poweralert(0, src)
-		else if(cell.percent() < 15)			// <15%, turn off equipment
-			equipment = autoset(equipment, 2)
-			lighting = autoset(lighting, 1)
-			environ = autoset(environ, 1)
-			area.poweralert(0, src)
-		else if(cell.percent() < 30)			// <30%, turn off lighting & equipment
-			equipment = autoset(equipment, 2)
-			lighting = autoset(lighting, 2)
-			environ = autoset(environ, 1)
-			area.poweralert(0, src)
-		else									// otherwise all can be on
-			equipment = autoset(equipment, 1)
-			lighting = autoset(lighting, 1)
-			environ = autoset(environ, 1)
-			area.poweralert(1, src)
-			if(cell.percent() > 75)
-				area.poweralert(1, src)
-
-		// now trickle-charge the cell
-
-		if(chargemode && charging == 1 && operating)
-			if(excess > 0)		// check to make sure we have enough to charge
-				// Max charge is perapc share, capped to cell capacity, or % per second constant (Whichever is smallest)
-/*				var/ch = min(perapc, (cell.maxcharge - cell.charge), (cell.maxcharge*CHARGELEVEL))
-				add_load(ch) // Removes the power we're taking from the grid
-				cell.give(ch) // actually recharge the cell
-*/
-				var/ch = min(perapc*CELLRATE, (cell.maxcharge - cell.charge), (cell.maxcharge*CHARGELEVEL))
-				add_load(ch/CELLRATE) // Removes the power we're taking from the grid
-				cell.give(ch) // actually recharge the cell
-
-			else
-				charging = 0		// stop charging
-				chargecount = 0
-
-		// show cell as fully charged if so
-
-		if(cell.charge >= cell.maxcharge)
-			charging = 2
-
-		if(chargemode)
-			if(!charging)
-				if(excess > cell.maxcharge*CHARGELEVEL)
-					chargecount++
-				else
-					chargecount = 0
-
-				if(chargecount == 10)
-
-					chargecount = 0
-					charging = 1
-
-		else // chargemode off
-			charging = 0
-			chargecount = 0
-
-	else // no cell, switch everything off
-
-		charging = 0
-		chargecount = 0
-		equipment = autoset(equipment, 0)
-		lighting = autoset(lighting, 0)
-		environ = autoset(environ, 0)
-		area.poweralert(0, src)
-
-	// update icon & area power if anything changed
-
-	if(last_lt != lighting || last_eq != equipment || last_en != environ)
-		updateicon()
-		update()
-	else if (last_ch != charging)
-		updateicon()
-
-	//src.updateDialog()
-	src.updateDialog()
-
-// val 0=off, 1=off(auto) 2=on 3=on(auto)
-// on 0=off, 1=on, 2=autooff
-
-/proc/autoset(var/val, var/on)
-
-	if(on==0)
-		if(val==2)			// if on, return off
-			return 0
-		else if(val==3)		// if auto-on, return auto-off
-			return 1
-
-	else if(on==1)
-		if(val==1)			// if auto-off, return auto-on
-			return 3
-
-	else if(on==2)
-		if(val==3)			// if auto-on, return auto-off
-			return 1
-
-	return val
-
-// damage and destruction acts
-
-/obj/machinery/power/apc/meteorhit(var/obj/O as obj)
-
-	set_broken()
-	return
-
-/obj/machinery/power/apc/emp_act(severity)
-	if(cell)
-		cell.emp_act(severity)
-	if(occupant)
-		occupant.emp_act(severity)
-	lighting = 0
-	equipment = 0
-	environ = 0
-	spawn(600)
-		equipment = 3
-		environ = 3
-	..()
-
-/obj/machinery/power/apc/ex_act(severity)
-
-	switch(severity)
-		if(1.0)
-			//set_broken() //now Del() do what we need
-			if (cell)
-				cell.ex_act(1.0) // more lags woohoo
-			del(src)
-			return
-		if(2.0)
-			if (prob(50))
-				set_broken()
-				if (cell && prob(50))
-					cell.ex_act(2.0)
-		if(3.0)
-			if (prob(25))
-				set_broken()
-				if (cell && prob(25))
-					cell.ex_act(3.0)
-	return
-
-/obj/machinery/power/apc/blob_act()
-	if (prob(75))
-		set_broken()
-		if (cell && prob(5))
-			cell.blob_act()
-
-/obj/machinery/power/apc/proc/set_broken()
-	if(malfai && operating)
-		if (ticker.mode.config_tag == "malfunction")
-			if (src.z == 1) //if (is_type_in_list(get_area(src), the_station_areas))
-				ticker.mode:apcs--
-	stat |= BROKEN
-	operating = 0
-	if(occupant)
-		malfvacate(1)
-	updateicon()
-	update()
-
-// overload all the lights in this APC area
-
-/obj/machinery/power/apc/proc/overload_lighting()
-	if(/* !get_connection() || */ !operating || shorted)
-		return
-	if( cell && cell.charge>=20)
-		cell.use(20);
-		spawn(0)
-			for(var/area/A in area.related)
-				for(var/obj/machinery/light/L in A)
-					L.on = 1
-					L.broken()
-					sleep(1)
-
-/obj/machinery/power/apc/Del()
-	if(malfai && operating)
-		if (ticker.mode.config_tag == "malfunction")
-			if (src.z == 1) //if (is_type_in_list(get_area(src), the_station_areas))
-				ticker.mode:apcs--
-	area.power_light = 0
-	area.power_equip = 0
-	area.power_environ = 0
-	area.power_change()
-	if(occupant)
-		malfvacate(1)
-	..()
-
-/obj/machinery/power/apc/proc/shock(mob/user, prb)
-	if(!prob(prb))
-		return 0
-	var/datum/effect/effect/system/spark_spread/s = new /datum/effect/effect/system/spark_spread
-	s.set_up(5, 1, src)
-	s.start()
-	if (electrocute_mob(user, src, src))
-		return 1
-	else
-		return 0
+#define APC_WIRE_IDSCAN 1
+#define APC_WIRE_MAIN_POWER1 2
+#define APC_WIRE_MAIN_POWER2 3
+#define APC_WIRE_AI_CONTROL 4
+
+// the Area Power Controller (APC), formerly Power Distribution Unit (PDU)
+// one per area, needs wire conection to power network
+
+// controls power to devices in that area
+// may be opened to change power cell
+// three different channels (lighting/equipment/environ) - may each be set to on, off, or auto
+
+
+//NOTE: STUFF STOLEN FROM AIRLOCK.DM thx
+
+
+/obj/machinery/power/apc
+	name = "area power controller"
+
+	icon_state = "apc0"
+	anchored = 1
+	req_access = list(access_engine_equip)
+	var/area/area
+	var/areastring = null
+	var/obj/item/weapon/cell/cell
+	var/start_charge = 90				// initial cell charge %
+	var/cell_type = 2500				// 0=no cell, 1=regular, 2=high-cap (x5) <- old, now it's just 0=no cell, otherwise dictate cellcapacity by changing this value. 1 used to be 1000, 2 was 2500
+	var/opened = 0 //0=closed, 1=opened, 2=cover removed
+	var/shorted = 0
+	var/lighting = 3
+	var/equipment = 3
+	var/environ = 3
+	var/operating = 1
+	var/charging = 0
+	var/chargemode = 1
+	var/chargecount = 0
+	var/locked = 1
+	var/coverlocked = 1
+	var/aidisabled = 0
+	var/tdir = null
+	var/obj/machinery/power/terminal/terminal = null
+	var/lastused_light = 0
+	var/lastused_equip = 0
+	var/lastused_environ = 0
+	var/lastused_total = 0
+	var/main_status = 0
+	var/light_consumption = 0 //not used
+	var/equip_consumption = 0 //not used
+	var/environ_consumption = 0 //not used
+	var/emagged = 0
+	var/wiresexposed = 0
+	var/apcwires = 15
+	netnum = -1		// set so that APCs aren't found as powernet nodes
+	var/malfhack = 0 //New var for my changes to AI malf. --NeoFite
+	var/mob/living/silicon/ai/malfai = null //See above --NeoFite
+//	luminosity = 1
+	var/has_electronics = 0 // 0 - none, 1 - plugged in, 2 - secured by screwdriver
+	var/overload = 1 //used for the Blackout malf module
+	var/mob/living/silicon/ai/occupant = null
+	var/crit = 0
+	var/eventoff = 0
+
+/proc/RandomAPCWires()
+	//to make this not randomize the wires, just set index to 1 and increment it in the flag for loop (after doing everything else).
+	var/list/apcwires = list(0, 0, 0, 0)
+	APCIndexToFlag = list(0, 0, 0, 0)
+	APCIndexToWireColor = list(0, 0, 0, 0)
+	APCWireColorToIndex = list(0, 0, 0, 0)
+	var/flagIndex = 1
+	for (var/flag=1, flag<16, flag+=flag)
+		var/valid = 0
+		while (!valid)
+			var/colorIndex = rand(1, 4)
+			if (apcwires[colorIndex]==0)
+				valid = 1
+				apcwires[colorIndex] = flag
+				APCIndexToFlag[flagIndex] = flag
+				APCIndexToWireColor[flagIndex] = colorIndex
+				APCWireColorToIndex[colorIndex] = flagIndex
+		flagIndex+=1
+	return apcwires
+
+/obj/machinery/power/apc/updateDialog()
+	if (stat & (BROKEN|MAINT))
+		return
+	var/list/nearby = viewers(1, src)
+	for(var/mob/M in nearby)
+		if (M.client && M.machine == src)
+			src.interact(M)
+	AutoUpdateAI(src)
+
+/obj/machinery/power/apc/New(turf/loc, var/ndir, var/building=0)
+	..()
+
+	// offset 24 pixels in direction of dir
+	// this allows the APC to be embedded in a wall, yet still inside an area
+	if (building)
+		dir = ndir
+	src.tdir = dir		// to fix Vars bug
+	dir = SOUTH
+
+	pixel_x = (src.tdir & 3)? 0 : (src.tdir == 4 ? 24 : -24)
+	pixel_y = (src.tdir & 3)? (src.tdir ==1 ? 24 : -24) : 0
+	if (building==0)
+		init()
+	else
+		area = src.loc.loc:master
+		opened = 1
+		operating = 0
+		name = "[area.name] APC"
+		stat |= MAINT
+		src.updateicon()
+		spawn(5)
+			src.update()
+
+
+
+/obj/machinery/power/apc/proc/make_terminal()
+	// create a terminal object at the same position as original turf loc
+	// wires will attach to this
+	terminal = new/obj/machinery/power/terminal(src.loc)
+	terminal.dir = tdir
+	terminal.master = src
+
+/obj/machinery/power/apc/proc/init()
+	has_electronics = 2 //installed and secured
+	// is starting with a power cell installed, create it and set its charge level
+	if(cell_type)
+		src.cell = new/obj/item/weapon/cell(src)
+		cell.maxcharge = cell_type	// cell_type is maximum charge (old default was 1000 or 2500 (values one and two respectively)
+		cell.charge = start_charge * cell.maxcharge / 100.0 		// (convert percentage to actual value)
+
+	var/area/A = src.loc.loc
+
+	//if area isn't specified use current
+	if(isarea(A) && src.areastring == null)
+		src.area = A
+	else
+		src.area = get_area_name(areastring)
+	updateicon()
+
+	make_terminal()
+
+	spawn(5)
+		src.update()
+
+/obj/machinery/power/apc/examine()
+	set src in oview(1)
+
+	if(usr /*&& !usr.stat*/)
+		usr << "A control terminal for the area electrical systems."
+		if(stat & BROKEN)
+			usr << "Looks broken."
+			return
+		if(opened)
+			if(has_electronics && terminal)
+				usr << "The cover is [opened==2?"removed":"open"] and the power cell is [ cell ? "installed" : "missing"]."
+			else if (!has_electronics && terminal)
+				usr << "There are some wires but no any electronics."
+			else if (has_electronics && !terminal)
+				usr << "Electronics installed but not wired."
+			else /* if (!has_electronics && !terminal) */
+				usr << "There is no electronics nor connected wires."
+
+		else
+			if (stat & MAINT)
+				usr << "The cover is closed. Something wrong with it: it's doesn't work."
+			else if (malfhack)
+				usr << "The cover is broken. It's may be hard to force it open."
+			else
+				usr << "The cover is closed."
+
+
+// update the APC icon to show the three base states
+// also add overlays for indicator lights
+/obj/machinery/power/apc/proc/updateicon()
+	src.overlays = null
+	if(opened)
+		var/basestate = "apc[ cell ? "2" : "1" ]"	// if opened, show cell if it's inserted
+		if (opened==1)
+			if (stat & (MAINT|BROKEN))
+				icon_state = "apcmaint" //disassembled APC cannot hold cell
+			else
+				icon_state = basestate
+		else if (opened == 2)
+			if ((stat & BROKEN) || malfhack )
+				icon_state = "[basestate]-b-nocover"
+			else /* if (emagged)*/
+				icon_state = "[basestate]-nocover"
+	else if (stat & BROKEN)
+		icon_state = "apc-b"
+	else if(emagged || malfai)
+		icon_state = "apcemag"
+	else if(wiresexposed)
+		icon_state = "apcewires"
+	else
+		icon_state = "apc0"
+		// if closed, update overlays for channel status
+		if (!(stat & (BROKEN|MAINT)))
+			overlays += image('power.dmi', "apcox-[locked]")	// 0=blue 1=red
+			overlays += image('power.dmi', "apco3-[charging]") // 0=red, 1=yellow/black 2=green
+			if(operating)
+				overlays += image('power.dmi', "apco0-[equipment]")	// 0=red, 1=green, 2=blue
+				overlays += image('power.dmi', "apco1-[lighting]")
+				overlays += image('power.dmi', "apco2-[environ]")
+
+//attack with an item - open/close cover, insert cell, or (un)lock interface
+
+/obj/machinery/power/apc/attackby(obj/item/W, mob/user)
+
+	if (istype(user, /mob/living/silicon) && get_dist(src,user)>1)
+		return src.attack_hand(user)
+	if (istype(W, /obj/item/weapon/crowbar) && opened)
+		if (has_electronics==1)
+			if (terminal)
+				user << "\red Disconnect wires first."
+				return
+			playsound(src.loc, 'Crowbar.ogg', 50, 1)
+			user << "You trying to remove the power control board..."
+			if(do_after(user, 50))
+				has_electronics = 0
+				if ((stat & BROKEN) || malfhack)
+					user.visible_message(\
+						"\red [user.name] has broken the power control board inside [src.name]!",\
+						"You broke the charred power control board and remove the remains.",
+						"You hear a crack!")
+					//ticker.mode:apcs-- //XSI said no and I agreed. -rastaf0
+				else
+					user.visible_message(\
+						"\red [user.name] has removed the power control board from [src.name]!",\
+						"You remove the power control board.")
+					new /obj/item/weapon/module/power_control(loc)
+		else if (opened!=2) //cover isn't removed
+			opened = 0
+			updateicon()
+	else if (istype(W, /obj/item/weapon/crowbar) && !((stat & BROKEN) || malfhack) )
+		if(coverlocked && !(stat & MAINT))
+			user << "\red The cover is locked and cannot be opened."
+			return
+		else
+			opened = 1
+			updateicon()
+	else if	(istype(W, /obj/item/weapon/cell) && opened)	// trying to put a cell inside
+		if(cell)
+			user << "There is a power cell already installed."
+			return
+		else
+			if (stat & MAINT)
+				user << "\red There is no any connector for your power cell."
+				return
+			user.drop_item()
+			W.loc = src
+			cell = W
+			user.visible_message(\
+				"\red [user.name] has inserted the power cell to [src.name]!",\
+				"You insert the power cell.")
+			chargecount = 0
+			updateicon()
+	else if	(istype(W, /obj/item/weapon/screwdriver))	// haxing
+		if(opened)
+			if (cell)
+				user << "\red Close the APC first." //Less hints more mystery!
+				return
+			else
+				if (has_electronics==1 && terminal)
+					has_electronics = 2
+					stat &= ~MAINT
+					playsound(src.loc, 'Screwdriver.ogg', 50, 1)
+					user << "You screw the circuit electronics into place."
+				else if (has_electronics==2)
+					has_electronics = 1
+					stat |= MAINT
+					playsound(src.loc, 'Screwdriver.ogg', 50, 1)
+					user << "You unfasten the electronics."
+				else /* has_electronics==0 */
+					user << "\red There is nothing to secure."
+					return
+				updateicon()
+		else if(emagged)
+			user << "The interface is broken."
+		else
+			wiresexposed = !wiresexposed
+			user << "The wires have been [wiresexposed ? "exposed" : "unexposed"]"
+			updateicon()
+
+	else if (istype(W, /obj/item/weapon/card/id)||istype(W, /obj/item/device/pda))			// trying to unlock the interface with an ID card
+		if(emagged)
+			user << "The interface is broken."
+		else if(opened)
+			user << "You must close the cover to swipe an ID card."
+		else if(wiresexposed)
+			user << "You must close the panel"
+		else if(stat & (BROKEN|MAINT))
+			user << "Nothing happens."
+		else
+			if(src.allowed(usr))
+				locked = !locked
+				user << "You [ locked ? "lock" : "unlock"] the APC interface."
+				updateicon()
+			else
+				user << "\red Access denied."
+	else if (istype(W, /obj/item/weapon/card/emag) && !(emagged || malfhack))		// trying to unlock with an emag card
+		if(opened)
+			user << "You must close the cover to swipe an ID card."
+		else if(wiresexposed)
+			user << "You must close the panel first"
+		else if(stat & (BROKEN|MAINT))
+			user << "Nothing happens."
+		else
+			flick("apc-spark", src)
+			if (do_after(user,6))
+				if(prob(50))
+					emagged = 1
+					locked = 0
+					user << "You emag the APC interface."
+					updateicon()
+				else
+					user << "You fail to [ locked ? "unlock" : "lock"] the APC interface."
+	else if (istype(W, /obj/item/weapon/cable_coil) && !terminal && opened && has_electronics!=2)
+		if (src.loc:intact)
+			user << "\red You must remove the floor plating in front of the APC first."
+			return
+		var/obj/item/weapon/cable_coil/C = W
+		if(C.amount < 10)
+			user << "\red You need more wires."
+			return
+		user << "You start adding cables to the APC frame..."
+		playsound(src.loc, 'Deconstruct.ogg', 50, 1)
+		if(do_after(user, 20) && C.amount >= 10)
+			var/turf/T = get_turf_loc(src)
+			var/obj/structure/cable/N = T.get_cable_node()
+			if (prob(50) && electrocute_mob(usr, N, N))
+				var/datum/effect/effect/system/spark_spread/s = new /datum/effect/effect/system/spark_spread
+				s.set_up(5, 1, src)
+				s.start()
+				return
+			C.use(10)
+			user.visible_message(\
+				"\red [user.name] has added cables to the APC frame!",\
+				"You add cables to the APC frame.")
+			make_terminal()
+			terminal.connect_to_network()
+	else if (istype(W, /obj/item/weapon/wirecutters) && terminal && opened && has_electronics!=2)
+		if (src.loc:intact)
+			user << "\red You must remove the floor plating in front of the APC first."
+			return
+		user << "You begin to cut cables..."
+		playsound(src.loc, 'Deconstruct.ogg', 50, 1)
+		if(do_after(user, 50))
+			if (prob(50) && electrocute_mob(usr, terminal.powernet, terminal))
+				var/datum/effect/effect/system/spark_spread/s = new /datum/effect/effect/system/spark_spread
+				s.set_up(5, 1, src)
+				s.start()
+				return
+			new /obj/item/weapon/cable_coil(loc,10)
+			user.visible_message(\
+				"\red [user.name] cut cables and dismantled the power terminal.",\
+				"You cut cables and dismantle the power terminal.")
+			del(terminal)
+	else if (istype(W, /obj/item/weapon/module/power_control) && opened && has_electronics==0 && !((stat & BROKEN) || malfhack))
+		user << "You trying to insert the power control board into the frame..."
+		playsound(src.loc, 'Deconstruct.ogg', 50, 1)
+		if(do_after(user, 10))
+			has_electronics = 1
+			user << "You place the power control board inside the frame."
+			del(W)
+	else if (istype(W, /obj/item/weapon/module/power_control) && opened && has_electronics==0 && ((stat & BROKEN) || malfhack))
+		user << "\red You cannot put the board inside, the frame is damaged."
+		return
+	else if (istype(W, /obj/item/weapon/weldingtool) && W:welding && opened && has_electronics==0 && !terminal)
+		if (W:get_fuel() < 3)
+			user << "\blue You need more welding fuel to complete this task."
+			return
+		user << "You start welding APC frame..."
+		if(W:remove_fuel(0,user))
+			W:welding = 2
+			playsound(src.loc, 'Welder.ogg', 50, 1)
+			if(do_after(user, 50))
+
+				if (emagged || malfhack || (stat & BROKEN) || opened==2)
+					new /obj/item/stack/sheet/metal(loc)
+					user.visible_message(\
+						"\red [src] has been cut apart by [user.name] with the weldingtool.",\
+						"You disassembled the broken APC frame.",\
+						"\red You hear welding.")
+				else
+					new /obj/item/apc_frame(loc)
+					user.visible_message(\
+						"\red [src] has been cut from the wall by [user.name] with the weldingtool.",\
+						"You cut APC frame from the wall.",\
+						"\red You hear welding.")
+			W:welding = 1
+			del(src)
+			return
+	else if (istype(W, /obj/item/apc_frame) && opened && emagged)
+		emagged = 0
+		if (opened==2)
+			opened = 1
+		user.visible_message(\
+			"\red [user.name] has replaced the damaged APC frontal panel with a new one.",\
+			"You replace the damaged APC frontal panel with a new one.")
+		del(W)
+		updateicon()
+	else if (istype(W, /obj/item/apc_frame) && opened && ((stat & BROKEN) || malfhack))
+		if (has_electronics)
+			user << "You cannot repair this APC until you remove the electronics still inside."
+			return
+		user << "You begin to replace the damaged APC frame..."
+		if(do_after(user, 50))
+			user.visible_message(\
+				"\red [user.name] has replaced the damaged APC frame with new one.",\
+				"You replace the damaged APC frame with new one.")
+			del(W)
+			stat &= ~BROKEN
+			malfai = null
+			malfhack = 0
+			if (opened==2)
+				opened = 1
+			updateicon()
+	else
+		if (	((stat & BROKEN) || malfhack) \
+				&& !opened \
+				&& W.force >= 5 \
+				&& W.w_class >= 3.0 \
+				&& prob(20) )
+			opened = 2
+			user.visible_message("\red The APC cover was knocked down with the [W.name] by [user.name]!", \
+				"\red You knock down the APC cover with your [W.name]!", \
+				"You hear bang")
+			updateicon()
+		else
+			if (istype(user, /mob/living/silicon))
+				return src.attack_hand(user)
+			if (!opened && wiresexposed && \
+				(istype(W, /obj/item/device/multitool) || \
+				istype(W, /obj/item/weapon/wirecutters)))
+				return src.attack_hand(user)
+			user.visible_message("\red The [src.name] has been hit with the [W.name] by [user.name]!", \
+				"\red You hit the [src.name] with your [W.name]!", \
+				"You hear bang")
+
+// attack with hand - remove cell (if cover open) or interact with the APC
+
+/obj/machinery/power/apc/attack_hand(mob/user)
+	if (!can_use(user))
+		return
+	src.add_fingerprint(user)
+	if(opened && (!istype(user, /mob/living/silicon)))
+		if(cell)
+			usr.put_in_hand(cell)
+			cell.add_fingerprint(user)
+			cell.updateicon()
+
+			src.cell = null
+			user.visible_message("\red [user.name] removes the power cell from [src.name]!", "You remove the power cell.")
+			//user << "You remove the power cell."
+			charging = 0
+			src.updateicon()
+			return
+	if(stat & (BROKEN|MAINT))
+		return
+
+	if(ishuman(user))
+		if(istype(user:gloves, /obj/item/clothing/gloves/space_ninja)&&user:gloves:candrain&&!user:gloves:draining)
+			call(/obj/item/clothing/gloves/space_ninja/proc/drain)("APC",src,user:wear_suit)
+			return
+	// do APC interaction
+	user.machine = src
+	src.interact(user)
+
+/obj/machinery/power/apc/proc/interact(mob/user)
+	if(!user)
+		return
+
+	if ( (get_dist(src, user) > 1 ))
+		if (!istype(user, /mob/living/silicon))
+			user.machine = null
+			user << browse(null, "window=apc")
+			return
+		else if (istype(user, /mob/living/silicon) && src.aidisabled && !src.malfhack)
+			user << "AI control for this APC interface has been disabled."
+			user << browse(null, "window=apc")
+			return
+		else if (src.malfai)
+			if ((src.malfai != user && src.malfai != user:parent) && !islinked(user, malfai))
+				user << "AI control for this APC interface has been disabled."
+				user << browse(null, "window=apc")
+				return
+	if(wiresexposed && (!istype(user, /mob/living/silicon)))
+		var/t1 = text("<html><head><title>[area.name] APC wires</title></head><body><B>Access Panel</B><br>\n")
+		var/list/apcwires = list(
+			"Orange" = 1,
+			"Dark red" = 2,
+			"White" = 3,
+			"Yellow" = 4,
+		)
+		for(var/wiredesc in apcwires)
+			var/is_uncut = src.apcwires & APCWireColorToFlag[apcwires[wiredesc]]
+			t1 += "[wiredesc] wire: "
+			if(!is_uncut)
+				t1 += "<a href='?src=\ref[src];apcwires=[apcwires[wiredesc]]'>Mend</a>"
+			else
+				t1 += "<a href='?src=\ref[src];apcwires=[apcwires[wiredesc]]'>Cut</a> "
+				t1 += "<a href='?src=\ref[src];pulse=[apcwires[wiredesc]]'>Pulse</a> "
+			t1 += "<br>"
+		t1 += text("<br>\n[(src.locked ? "The APC is locked." : "The APC is unlocked.")]<br>\n[(src.shorted ? "The APCs power has been shorted." : "The APC is working properly!")]<br>\n[(src.aidisabled ? "The 'AI control allowed' light is off." : "The 'AI control allowed' light is on.")]")
+		t1 += text("<p><a href='?src=\ref[src];close2=1'>Close</a></p></body></html>")
+		user << browse(t1, "window=apcwires")
+		onclose(user, "apcwires")
+
+	user.machine = src
+	var/t = "<html><head><title>[area.name] APC</title></head><body><TT><B>Area Power Controller</B> ([area.name])<HR>"
+
+	if(locked && (!istype(user, /mob/living/silicon)))
+		t += "<I>(Swipe ID card to unlock inteface.)</I><BR>"
+		t += "Main breaker : <B>[operating ? "On" : "Off"]</B><BR>"
+		t += "External power : <B>[ main_status ? (main_status ==2 ? "<FONT COLOR=#004000>Good</FONT>" : "<FONT COLOR=#D09000>Low</FONT>") : "<FONT COLOR=#F00000>None</FONT>"]</B><BR>"
+		t += "Power cell: <B>[cell ? "[round(cell.percent())]%" : "<FONT COLOR=red>Not connected.</FONT>"]</B>"
+		if(cell)
+			t += " ([charging ? ( charging == 1 ? "Charging" : "Fully charged" ) : "Not charging"])"
+			t += " ([chargemode ? "Auto" : "Off"])"
+
+		t += "<BR><HR>Power channels<BR><PRE>"
+
+		var/list/L = list ("Off","Off (Auto)", "On", "On (Auto)")
+
+		t += "Equipment:    [add_lspace(lastused_equip, 6)] W : <B>[L[equipment+1]]</B><BR>"
+		t += "Lighting:     [add_lspace(lastused_light, 6)] W : <B>[L[lighting+1]]</B><BR>"
+		t += "Environmental:[add_lspace(lastused_environ, 6)] W : <B>[L[environ+1]]</B><BR>"
+
+		t += "<BR>Total load: [lastused_light + lastused_equip + lastused_environ] W</PRE>"
+		t += "<HR>Cover lock: <B>[coverlocked ? "Engaged" : "Disengaged"]</B>"
+
+	else
+		if (!istype(user, /mob/living/silicon))
+			t += "<I>(Swipe ID card to lock interface.)</I><BR>"
+		t += "Main breaker: [operating ? "<B>On</B> <A href='?src=\ref[src];breaker=1'>Off</A>" : "<A href='?src=\ref[src];breaker=1'>On</A> <B>Off</B>" ]<BR>"
+		t += "External power : <B>[ main_status ? (main_status ==2 ? "<FONT COLOR=#004000>Good</FONT>" : "<FONT COLOR=#D09000>Low</FONT>") : "<FONT COLOR=#F00000>None</FONT>"]</B><BR>"
+		if(cell)
+			t += "Power cell: <B>[round(cell.percent())]%</B>"
+			t += " ([charging ? ( charging == 1 ? "Charging" : "Fully charged" ) : "Not charging"])"
+			t += " ([chargemode ? "<A href='?src=\ref[src];cmode=1'>Off</A> <B>Auto</B>" : "<B>Off</B> <A href='?src=\ref[src];cmode=1'>Auto</A>"])"
+
+		else
+			t += "Power cell: <B><FONT COLOR=red>Not connected.</FONT></B>"
+
+		t += "<BR><HR>Power channels<BR><PRE>"
+
+
+		t += "Equipment:    [add_lspace(lastused_equip, 6)] W : "
+		switch(equipment)
+			if(0)
+				t += "<B>Off</B> <A href='?src=\ref[src];eqp=2'>On</A> <A href='?src=\ref[src];eqp=3'>Auto</A>"
+			if(1)
+				t += "<A href='?src=\ref[src];eqp=1'>Off</A> <A href='?src=\ref[src];eqp=2'>On</A> <B>Auto (Off)</B>"
+			if(2)
+				t += "<A href='?src=\ref[src];eqp=1'>Off</A> <B>On</B> <A href='?src=\ref[src];eqp=3'>Auto</A>"
+			if(3)
+				t += "<A href='?src=\ref[src];eqp=1'>Off</A> <A href='?src=\ref[src];eqp=2'>On</A> <B>Auto (On)</B>"
+		t +="<BR>"
+
+		t += "Lighting:     [add_lspace(lastused_light, 6)] W : "
+
+		switch(lighting)
+			if(0)
+				t += "<B>Off</B> <A href='?src=\ref[src];lgt=2'>On</A> <A href='?src=\ref[src];lgt=3'>Auto</A>"
+			if(1)
+				t += "<A href='?src=\ref[src];lgt=1'>Off</A> <A href='?src=\ref[src];lgt=2'>On</A> <B>Auto (Off)</B>"
+			if(2)
+				t += "<A href='?src=\ref[src];lgt=1'>Off</A> <B>On</B> <A href='?src=\ref[src];lgt=3'>Auto</A>"
+			if(3)
+				t += "<A href='?src=\ref[src];lgt=1'>Off</A> <A href='?src=\ref[src];lgt=2'>On</A> <B>Auto (On)</B>"
+		t +="<BR>"
+
+
+		t += "Environmental:[add_lspace(lastused_environ, 6)] W : "
+		switch(environ)
+			if(0)
+				t += "<B>Off</B> <A href='?src=\ref[src];env=2'>On</A> <A href='?src=\ref[src];env=3'>Auto</A>"
+			if(1)
+				t += "<A href='?src=\ref[src];env=1'>Off</A> <A href='?src=\ref[src];env=2'>On</A> <B>Auto (Off)</B>"
+			if(2)
+				t += "<A href='?src=\ref[src];env=1'>Off</A> <B>On</B> <A href='?src=\ref[src];env=3'>Auto</A>"
+			if(3)
+				t += "<A href='?src=\ref[src];env=1'>Off</A> <A href='?src=\ref[src];env=2'>On</A> <B>Auto (On)</B>"
+
+
+
+		t += "<BR>Total load: [lastused_light + lastused_equip + lastused_environ] W</PRE>"
+		t += "<HR>Cover lock: [coverlocked ? "<B><A href='?src=\ref[src];lock=1'>Engaged</A></B>" : "<B><A href='?src=\ref[src];lock=1'>Disengaged</A></B>"]"
+
+
+		if (istype(user, /mob/living/silicon))
+			t += "<BR><HR><A href='?src=\ref[src];overload=1'><I>Overload lighting circuit</I></A><BR>"
+		if (ticker && ticker.mode)
+//		 world << "there's a ticker"
+			if(user.mind in ticker.mode.malf_ai)
+//				world << "ticker says its malf"
+				if (!src.malfai)
+					t += "<BR><HR><A href='?src=\ref[src];malfhack=1'><I>Override Programming</I></A><BR>"
+				else
+					t += "<BR><HR><I>APC Hacked</I><BR>"
+					if(!src.occupant)
+						t += "<A href='?src=\ref[src];occupyapc=1'><I>Shunt Core Processes</I></A><BR>"
+					else
+						t += "<I>Core Processes Uploaded</I><BR>"
+
+	t += "<BR><HR><A href='?src=\ref[src];close=1'>Close</A>"
+
+	t += "</TT></body></html>"
+	user << browse(t, "window=apc")
+	onclose(user, "apc")
+	return
+
+/obj/machinery/power/apc/proc/report()
+	return "[area.name] : [equipment]/[lighting]/[environ] ([lastused_equip+lastused_light+lastused_environ]) : [cell? cell.percent() : "N/C"] ([charging])"
+
+/obj/machinery/power/apc/proc/update()
+	if(operating && !shorted && !eventoff)
+		area.power_light = (lighting > 1)
+		area.power_equip = (equipment > 1)
+		area.power_environ = (environ > 1)
+//		if (area.name == "AI Chamber")
+//			spawn(10)
+//				world << " [area.name] [area.power_equip]"
+	else
+		area.power_light = 0
+		area.power_equip = 0
+		area.power_environ = 0
+//		if (area.name == "AI Chamber")
+//			world << "[area.power_equip]"
+	area.power_change()
+
+/obj/machinery/power/apc/proc/isWireColorCut(var/wireColor)
+	var/wireFlag = APCWireColorToFlag[wireColor]
+	return ((src.apcwires & wireFlag) == 0)
+
+/obj/machinery/power/apc/proc/isWireCut(var/wireIndex)
+	var/wireFlag = APCIndexToFlag[wireIndex]
+	return ((src.apcwires & wireFlag) == 0)
+
+/obj/machinery/power/apc/proc/cut(var/wireColor)
+	var/wireFlag = APCWireColorToFlag[wireColor]
+	var/wireIndex = APCWireColorToIndex[wireColor]
+	apcwires &= ~wireFlag
+	switch(wireIndex)
+		if(APC_WIRE_MAIN_POWER1)
+			src.shock(usr, 50)
+			src.shorted = 1
+			src.updateDialog()
+		if(APC_WIRE_MAIN_POWER2)
+			src.shock(usr, 50)
+			src.shorted = 1
+			src.updateDialog()
+		if (APC_WIRE_AI_CONTROL)
+			if (src.aidisabled == 0)
+				src.aidisabled = 1
+			src.updateDialog()
+//		if(APC_WIRE_IDSCAN)		nothing happens when you cut this wire, add in something if you want whatever
+
+/obj/machinery/power/apc/proc/mend(var/wireColor)
+	var/wireFlag = APCWireColorToFlag[wireColor]
+	var/wireIndex = APCWireColorToIndex[wireColor] //not used in this function
+	apcwires |= wireFlag
+	switch(wireIndex)
+		if(APC_WIRE_MAIN_POWER1)
+			if ((!src.isWireCut(APC_WIRE_MAIN_POWER1)) && (!src.isWireCut(APC_WIRE_MAIN_POWER2)))
+				src.shorted = 0
+				src.shock(usr, 50)
+				src.updateDialog()
+		if(APC_WIRE_MAIN_POWER2)
+			if ((!src.isWireCut(APC_WIRE_MAIN_POWER1)) && (!src.isWireCut(APC_WIRE_MAIN_POWER2)))
+				src.shorted = 0
+				src.shock(usr, 50)
+				src.updateDialog()
+		if (APC_WIRE_AI_CONTROL)
+			//one wire for AI control. Cutting this prevents the AI from controlling the door unless it has hacked the door through the power connection (which takes about a minute). If both main and backup power are cut, as well as this wire, then the AI cannot operate or hack the door at all.
+			//aidisabledDisabled: If 1, AI control is disabled until the AI hacks back in and disables the lock. If 2, the AI has bypassed the lock. If -1, the control is enabled but the AI had bypassed it earlier, so if it is disabled again the AI would have no trouble getting back in.
+			if (src.aidisabled == 1)
+				src.aidisabled = 0
+			src.updateDialog()
+//		if(APC_WIRE_IDSCAN)		nothing happens when you cut this wire, add in something if you want whatever
+
+/obj/machinery/power/apc/proc/pulse(var/wireColor)
+	//var/wireFlag = apcWireColorToFlag[wireColor] //not used in this function
+	var/wireIndex = APCWireColorToIndex[wireColor]
+	switch(wireIndex)
+		if(APC_WIRE_IDSCAN)			//unlocks the APC for 30 seconds, if you have a better way to hack an APC I'm all ears
+			src.locked = 0
+			spawn(300)
+				src.locked = 1
+				src.updateDialog()
+		if (APC_WIRE_MAIN_POWER1)
+			if(shorted == 0)
+				shorted = 1
+			spawn(1200)
+				if(shorted == 1)
+					shorted = 0
+				src.updateDialog()
+		if (APC_WIRE_MAIN_POWER2)
+			if(shorted == 0)
+				shorted = 1
+			spawn(1200)
+				if(shorted == 1)
+					shorted = 0
+				src.updateDialog()
+		if (APC_WIRE_AI_CONTROL)
+			if (src.aidisabled == 0)
+				src.aidisabled = 1
+			src.updateDialog()
+			spawn(10)
+				if (src.aidisabled == 1)
+					src.aidisabled = 0
+				src.updateDialog()
+
+/obj/machinery/power/apc/proc/can_use(mob/user as mob) //used by attack_hand() and Topic()
+	if (user.stat)
+		user << "\red You must be conscious to use this [src]!"
+		return 0
+	if ( ! (istype(user, /mob/living/carbon/human) || \
+			istype(user, /mob/living/silicon) || \
+			istype(user, /mob/living/carbon/monkey) /*&& ticker && ticker.mode.name == "monkey"*/) )
+		user << "\red You don't have the dexterity to use this [src]!"
+		user << browse(null, "window=apc")
+		user.machine = null
+		return 0
+	if(user.restrained())
+		user << "\red You must have free hands to use this [src]"
+		return 0
+	if(user.lying)
+		user << "\red You must stand to use this [src]!"
+		return 0
+	if (istype(user, /mob/living/silicon))
+		var/mob/living/silicon/ai/AI = user
+		var/mob/living/silicon/robot/robot = user
+		if (                                                             \
+			src.aidisabled ||                                            \
+			malfhack && istype(malfai) &&                                \
+			(                                                            \
+				(istype(AI) && (malfai!=AI && malfai != AI.parent)) ||   \
+				(istype(robot) && (robot in malfai.connected_robots))    \
+			)                                                            \
+		)
+			user << "\red \The [src] have AI control disabled!"
+			user << browse(null, "window=apc")
+			user.machine = null
+			return 0
+	else
+		if ((!in_range(src, user) || !istype(src.loc, /turf)))
+			user << browse(null, "window=apc")
+			user.machine = null
+			return 0
+	var/mob/living/carbon/human/H = user
+	if (istype(H))
+		if(H.brainloss >= 60)
+			for(var/mob/M in viewers(src, null))
+				M << "\red [H] stares cluelessly at [src] and drools."
+			return 0
+		else if(prob(H.brainloss))
+			user << "\red You momentarily forget how to use [src]."
+			return 0
+	return 1
+
+/obj/machinery/power/apc/Topic(href, href_list)
+	if (!can_use(usr))
+		return
+	src.add_fingerprint(usr)
+	usr.machine = src
+	if (href_list["apcwires"])
+		var/t1 = text2num(href_list["apcwires"])
+		if (!( istype(usr.equipped(), /obj/item/weapon/wirecutters) ))
+			usr << "You need wirecutters!"
+			return
+		if (src.isWireColorCut(t1))
+			src.mend(t1)
+		else
+			src.cut(t1)
+	else if (href_list["pulse"])
+		var/t1 = text2num(href_list["pulse"])
+		if (!istype(usr.equipped(), /obj/item/device/multitool))
+			usr << "You need a multitool!"
+			return
+		if (src.isWireColorCut(t1))
+			usr << "You can't pulse a cut wire."
+			return
+		else
+			src.pulse(t1)
+	else if (href_list["lock"])
+		coverlocked = !coverlocked
+
+	else if (href_list["breaker"])
+		operating = !operating
+		if(malfai)
+			if (ticker.mode.config_tag == "malfunction")
+				if (src.z == 1) //if (is_type_in_list(get_area(src), the_station_areas))
+					operating ? ticker.mode:apcs++ : ticker.mode:apcs--
+		src.update()
+		updateicon()
+
+	else if (href_list["cmode"])
+		chargemode = !chargemode
+		if(!chargemode)
+			charging = 0
+			updateicon()
+
+	else if (href_list["eqp"])
+		var/val = text2num(href_list["eqp"])
+
+		equipment = (val==1) ? 0 : val
+
+		updateicon()
+		update()
+
+	else if (href_list["lgt"])
+		var/val = text2num(href_list["lgt"])
+
+		lighting = (val==1) ? 0 : val
+
+		updateicon()
+		update()
+	else if (href_list["env"])
+		var/val = text2num(href_list["env"])
+
+		environ = (val==1) ? 0 :val
+
+		updateicon()
+		update()
+	else if( href_list["close"] )
+		usr << browse(null, "window=apc")
+		usr.machine = null
+		return
+	else if (href_list["close2"])
+		usr << browse(null, "window=apcwires")
+		usr.machine = null
+		return
+
+	else if (href_list["overload"])
+		if( istype(usr, /mob/living/silicon) && !src.aidisabled )
+			src.overload_lighting()
+
+	else if (href_list["malfhack"])
+		var/mob/living/silicon/ai/malfai = usr
+		if( istype(malfai, /mob/living/silicon/ai) && !src.aidisabled )
+			if (malfai.malfhacking)
+				malfai << "You are already hacking an APC."
+				return
+			malfai << "Beginning override of APC systems. This takes some time, and you cannot perform other actions during the process."
+			malfai.malfhack = src
+			malfai.malfhacking = 1
+			sleep(600)
+			if (!src.aidisabled)
+				malfai.malfhack = null
+				malfai.malfhacking = 0
+				if (ticker.mode.config_tag == "malfunction")
+					if (src.z == 1) //if (is_type_in_list(get_area(src), the_station_areas))
+						ticker.mode:apcs++
+				if(usr:parent)
+					src.malfai = usr:parent
+				else
+					src.malfai = usr
+				malfai << "Hack complete. The APC is now under your exclusive control."
+
+	else if (href_list["occupyapc"])
+		malfoccupy(usr)
+
+
+	else if (href_list["deoccupyapc"])
+		malfvacate()
+
+	src.updateDialog()
+	return
+
+/obj/machinery/power/apc/proc/malfoccupy(var/mob/living/silicon/ai/malf)
+	if(!istype(malf))
+		return
+	if(src.z != 1)
+		return
+	
+	src.occupant = new /mob/living/silicon/ai(src,malf.laws,null,1)
+	src.occupant.adjustOxyLoss(malf.getOxyLoss())
+	src.occupant.name = "[malf.name] APC Copy"
+	
+	if(malf.parent)
+		src.occupant.parent = malf.parent
+	else
+		src.occupant.parent = malf
+	
+	malf.mind.transfer_to(src.occupant)
+	
+	if(malf.parent)
+		del(malf)
+	
+	src.occupant.verbs += /mob/living/silicon/ai/proc/corereturn
+	src.occupant.cancel_camera()
+
+/obj/machinery/power/apc/proc/malfvacate(var/forced)
+	if(!src.occupant)
+		return
+	if(src.occupant.parent && src.occupant.parent.stat != 2)
+		src.occupant.mind.transfer_to(src.occupant.parent)
+		src.occupant.parent.adjustOxyLoss(src.occupant.getOxyLoss())
+		src.occupant.parent.cancel_camera()
+		del(src.occupant)
+
+	else
+		src.occupant << "\red Primary core damaged, unable to return core processes."
+		if(forced)
+			src.occupant.loc = src.loc
+			src.occupant.death()
+			src.occupant.gib()
+
+
+/obj/machinery/power/apc/proc/ion_act()
+	//intended to be exactly the same as an AI malf attack
+	if(!src.malfhack && src.z == 1)
+		if(prob(3))
+			src.locked = 1
+			if (src.cell.charge > 0)
+//				world << "\red blew APC in [src.loc.loc]"
+				src.cell.charge = 0
+				cell.corrupt()
+				src.malfhack = 1
+				updateicon()
+				var/datum/effect/effect/system/harmless_smoke_spread/smoke = new /datum/effect/effect/system/harmless_smoke_spread()
+				smoke.set_up(3, 0, src.loc)
+				smoke.attach(src)
+				smoke.start()
+				var/datum/effect/effect/system/spark_spread/s = new /datum/effect/effect/system/spark_spread
+				s.set_up(3, 1, src)
+				s.start()
+				for(var/mob/M in viewers(src))
+					M.show_message("\red The [src.name] suddenly lets out a blast of smoke and some sparks!", 3, "\red You hear sizzling electronics.", 2)
+
+
+/obj/machinery/power/apc/surplus()
+	if(terminal)
+		return terminal.surplus()
+	else
+		return 0
+
+/obj/machinery/power/apc/add_load(var/amount)
+	if(terminal && terminal.powernet)
+		terminal.powernet.newload += amount
+
+/obj/machinery/power/apc/avail()
+	if(terminal)
+		return terminal.avail()
+	else
+		return 0
+
+/obj/machinery/power/apc/process()
+
+	if(stat & (BROKEN|MAINT))
+		return
+	if(!area.requires_power)
+		return
+
+
+	/*
+	if (equipment > 1) // off=0, off auto=1, on=2, on auto=3
+		use_power(src.equip_consumption, EQUIP)
+	if (lighting > 1) // off=0, off auto=1, on=2, on auto=3
+		use_power(src.light_consumption, LIGHT)
+	if (environ > 1) // off=0, off auto=1, on=2, on auto=3
+		use_power(src.environ_consumption, ENVIRON)
+
+	area.calc_lighting() */
+
+	lastused_light = area.usage(LIGHT)
+	lastused_equip = area.usage(EQUIP)
+	lastused_environ = area.usage(ENVIRON)
+	area.clear_usage()
+
+	lastused_total = lastused_light + lastused_equip + lastused_environ
+
+	//store states to update icon if any change
+	var/last_lt = lighting
+	var/last_eq = equipment
+	var/last_en = environ
+	var/last_ch = charging
+
+	var/excess = surplus()
+
+	if(!src.avail())
+		main_status = 0
+	else if(excess < 0)
+		main_status = 1
+	else
+		main_status = 2
+
+	var/perapc = 0
+	if(terminal && terminal.powernet)
+		perapc = terminal.powernet.perapc
+
+	if(cell && !shorted)
+
+		// draw power from cell as before
+
+		var/cellused = min(cell.charge, CELLRATE * lastused_total)	// clamp deduction to a max, amount left in cell
+		cell.use(cellused)
+
+		if(excess > 0 || perapc > lastused_total)		// if power excess, or enough anyway, recharge the cell
+														// by the same amount just used
+
+			cell.give(cellused)
+			add_load(cellused/CELLRATE)		// add the load used to recharge the cell
+
+
+		else		// no excess, and not enough per-apc
+
+			if( (cell.charge/CELLRATE+perapc) >= lastused_total)		// can we draw enough from cell+grid to cover last usage?
+
+				cell.charge = min(cell.maxcharge, cell.charge + CELLRATE * perapc)	//recharge with what we can
+				add_load(perapc)		// so draw what we can from the grid
+				charging = 0
+
+			else	// not enough power available to run the last tick!
+				charging = 0
+				chargecount = 0
+				// This turns everything off in the case that there is still a charge left on the battery, just not enough to run the room.
+				equipment = autoset(equipment, 0)
+				lighting = autoset(lighting, 0)
+				environ = autoset(environ, 0)
+
+		// set channels depending on how much charge we have left
+
+		if(cell.charge <= 0)					// zero charge, turn all off
+			equipment = autoset(equipment, 0)
+			lighting = autoset(lighting, 0)
+			environ = autoset(environ, 0)
+			area.poweralert(0, src)
+		else if(cell.percent() < 15)			// <15%, turn off equipment
+			equipment = autoset(equipment, 2)
+			lighting = autoset(lighting, 1)
+			environ = autoset(environ, 1)
+			area.poweralert(0, src)
+		else if(cell.percent() < 30)			// <30%, turn off lighting & equipment
+			equipment = autoset(equipment, 2)
+			lighting = autoset(lighting, 2)
+			environ = autoset(environ, 1)
+			area.poweralert(0, src)
+		else									// otherwise all can be on
+			equipment = autoset(equipment, 1)
+			lighting = autoset(lighting, 1)
+			environ = autoset(environ, 1)
+			area.poweralert(1, src)
+			if(cell.percent() > 75)
+				area.poweralert(1, src)
+
+		// now trickle-charge the cell
+
+		if(chargemode && charging == 1 && operating)
+			if(excess > 0)		// check to make sure we have enough to charge
+				// Max charge is perapc share, capped to cell capacity, or % per second constant (Whichever is smallest)
+/*				var/ch = min(perapc, (cell.maxcharge - cell.charge), (cell.maxcharge*CHARGELEVEL))
+				add_load(ch) // Removes the power we're taking from the grid
+				cell.give(ch) // actually recharge the cell
+*/
+				var/ch = min(perapc*CELLRATE, (cell.maxcharge - cell.charge), (cell.maxcharge*CHARGELEVEL))
+				add_load(ch/CELLRATE) // Removes the power we're taking from the grid
+				cell.give(ch) // actually recharge the cell
+
+			else
+				charging = 0		// stop charging
+				chargecount = 0
+
+		// show cell as fully charged if so
+
+		if(cell.charge >= cell.maxcharge)
+			charging = 2
+
+		if(chargemode)
+			if(!charging)
+				if(excess > cell.maxcharge*CHARGELEVEL)
+					chargecount++
+				else
+					chargecount = 0
+
+				if(chargecount == 10)
+
+					chargecount = 0
+					charging = 1
+
+		else // chargemode off
+			charging = 0
+			chargecount = 0
+
+	else // no cell, switch everything off
+
+		charging = 0
+		chargecount = 0
+		equipment = autoset(equipment, 0)
+		lighting = autoset(lighting, 0)
+		environ = autoset(environ, 0)
+		area.poweralert(0, src)
+
+	// update icon & area power if anything changed
+
+	if(last_lt != lighting || last_eq != equipment || last_en != environ)
+		updateicon()
+		update()
+	else if (last_ch != charging)
+		updateicon()
+
+	//src.updateDialog()
+	src.updateDialog()
+
+// val 0=off, 1=off(auto) 2=on 3=on(auto)
+// on 0=off, 1=on, 2=autooff
+
+/proc/autoset(var/val, var/on)
+
+	if(on==0)
+		if(val==2)			// if on, return off
+			return 0
+		else if(val==3)		// if auto-on, return auto-off
+			return 1
+
+	else if(on==1)
+		if(val==1)			// if auto-off, return auto-on
+			return 3
+
+	else if(on==2)
+		if(val==3)			// if auto-on, return auto-off
+			return 1
+
+	return val
+
+// damage and destruction acts
+
+/obj/machinery/power/apc/meteorhit(var/obj/O as obj)
+
+	set_broken()
+	return
+
+/obj/machinery/power/apc/emp_act(severity)
+	if(cell)
+		cell.emp_act(severity)
+	if(occupant)
+		occupant.emp_act(severity)
+	lighting = 0
+	equipment = 0
+	environ = 0
+	spawn(600)
+		equipment = 3
+		environ = 3
+	..()
+
+/obj/machinery/power/apc/ex_act(severity)
+
+	switch(severity)
+		if(1.0)
+			//set_broken() //now Del() do what we need
+			if (cell)
+				cell.ex_act(1.0) // more lags woohoo
+			del(src)
+			return
+		if(2.0)
+			if (prob(50))
+				set_broken()
+				if (cell && prob(50))
+					cell.ex_act(2.0)
+		if(3.0)
+			if (prob(25))
+				set_broken()
+				if (cell && prob(25))
+					cell.ex_act(3.0)
+	return
+
+/obj/machinery/power/apc/blob_act()
+	if (prob(75))
+		set_broken()
+		if (cell && prob(5))
+			cell.blob_act()
+
+/obj/machinery/power/apc/proc/set_broken()
+	if(malfai && operating)
+		if (ticker.mode.config_tag == "malfunction")
+			if (src.z == 1) //if (is_type_in_list(get_area(src), the_station_areas))
+				ticker.mode:apcs--
+	stat |= BROKEN
+	operating = 0
+	if(occupant)
+		malfvacate(1)
+	updateicon()
+	update()
+
+// overload all the lights in this APC area
+
+/obj/machinery/power/apc/proc/overload_lighting()
+	if(/* !get_connection() || */ !operating || shorted)
+		return
+	if( cell && cell.charge>=20)
+		cell.use(20);
+		spawn(0)
+			for(var/area/A in area.related)
+				for(var/obj/machinery/light/L in A)
+					L.on = 1
+					L.broken()
+					sleep(1)
+
+/obj/machinery/power/apc/Del()
+	if(malfai && operating)
+		if (ticker.mode.config_tag == "malfunction")
+			if (src.z == 1) //if (is_type_in_list(get_area(src), the_station_areas))
+				ticker.mode:apcs--
+	area.power_light = 0
+	area.power_equip = 0
+	area.power_environ = 0
+	area.power_change()
+	if(occupant)
+		malfvacate(1)
+	..()
+
+/obj/machinery/power/apc/proc/shock(mob/user, prb)
+	if(!prob(prb))
+		return 0
+	var/datum/effect/effect/system/spark_spread/s = new /datum/effect/effect/system/spark_spread
+	s.set_up(5, 1, src)
+	s.start()
+	if (electrocute_mob(user, src, src))
+		return 1
+	else
+		return 0