--- conflicted
+++ resolved
@@ -184,14 +184,10 @@
 
 				//Handle possessive brain borers.
 				if(istype(obj,/mob/living/simple_animal/borer))
-<<<<<<< HEAD
-					target.release_control()
-=======
 					var/mob/living/simple_animal/borer/worm = obj
 					if(worm.controlling)
 						target.release_control()
 					worm.detatch()
->>>>>>> 8c27cd49
 
 				obj.loc = get_turf(target)
 				if(istype(obj,/obj/item/weapon/implant))
