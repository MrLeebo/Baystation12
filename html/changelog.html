--- conflicted
+++ resolved
@@ -1,474 +1,472 @@
-﻿<!DOCTYPE HTML PUBLIC "-//W3C//DTD HTML 4.01 Transitional//EN" "http://www.w3.org/TR/html4/loose.dtd">
-<html>
-<head>
-  <title>Baystation 12 Changelog</title>
-  <link rel="stylesheet" type="text/css" href="changelog.css">
-  <script type='text/javascript'>
-  
-	function changeText(tagID, newText, linkTagID){
-		var tag = document.getElementById(tagID);
-		tag.innerHTML = newText;
-		var linkTag = document.getElementById(linkTagID);
-		linkTag.removeAttribute("href");
-		linkTag.removeAttribute("onclick");
-	}
-	
-  </script>  
-<meta http-equiv="Content-Type" content="text/html; charset=utf-8">
-</head>
-
-<body>
-<!-- 
-Header Section 
--->
-<table align='center' width='650'><tr><td>
-<table align='center' class="top">
-	<tr>
-		<td valign='top'>
-			<div align='center'><font size='3'><b>Baystation 12 - A Space Station 13 Server</b></font></div>
-			
-			<p><div align='center'><font size='3'><a href="http://baystation12.net/forums/">Forum</a> | <a href="http://baystation12.net/wiki/">Wiki</a> | <a href="https://github.com/Baystation12/Baystation12/">Source</a></font></div></p>
-			<div align='center'><font size='2'><b>Visit our IRC channel:</b> #bs12 on irc.sorcery.net</font><br>
-			<font size='2'>Code licensed under <a href="http://www.gnu.org/licenses/gpl.html">GPLv3</a>. Content licensed under <a href="http://creativecommons.org/licenses/by-sa/3.0/">CC BY-SA 3.0</a>.<br><br>
-
-<b><a href="http://baystation12.net/wiki/index.php/Rules">By playing to agreed to read and abide by the rules!</a></b></font></div>
-
-			</td>
-	</tr>
-</table>
-<b>Baystation 12 Credit List</b>
-<table align='center' class="top">
-	<tr>
-		<td valign='top'>
-			<font size='2'><b>Code:</b> Abi79, Aryn, Cael_Aislinn, Chinsky, cib, CompactNinja, DopeGhoti, Erthilo, Hawk_v3, Head, Ispil, Lexusjjss, Melonstorm, Miniature, Mloc, SkyMarshal, Spectre, Strumpetplaya, Sunfall, Tastyfish, Uristqwerty<br></font>
-			<font size='2'><b>Sprites:</b> Apple_Master, Arcalane, Chinsky, CompactNinja, Deus Dactyl, Erthilo, Flashkirby, Miniature, Xenone<br></font>
-			<font size='2'><b>Thanks To:</b> /tg/ station devs, Goonstation devs, and the original Spacestation 13 devs.</font>
-		</td>
-	</tr>
-</table>
-<!-- 
-Changelog Section 
--->
-
-<!-- NOTE TO UPDATERS!! Please only list things which are important to players. 
-Stuff which is in development and not yet visible to players or just code related 
-(ie. code improvements for expandability, etc.) should not be listed here. They 
-should be listed in the changelog upon commit though. Thanks. -->
-
-<!-- To take advantage of the pretty new format (well it was new when I wrote this anyway), open the "add-to-changelog.html" file in any browser and add the stuff and then generate the html code and paste it here -->
-<div class="commit sansserif">
-	<h2 class="date">23 May 2012</h2>
-<<<<<<< HEAD
-	<h3 class="author">TG & Erthilo updated:</h3>
-	<ul class="changes bgimages16">
-		<li class="rscadd">New HUD Updates, see here: http://baystation12.net/forums/index.php/topic,4495.msg85026.html#msg85026 You can also pick from different styles of HUD again. Including new 'Midnight' blue.</li>
-		<li class="rscadd">RIG helmets can now be used as flashlights, just like hardhats</li>
-		<li class="rscadd">Medical borg overhaul. Instead of a dozen random one-use pills and syringes, they get an advanced hypospray that can switch between auto-replenishing tricordrazine, inprovaline, and spaceacillin.</li>
-		<li class="rscadd"> Janitorborgs get a mop again, because without it they had no way of hitting anything.</li>
-		<li class="bugfix">Fixes robolimbs surgery.</li>
-=======
-	<h3 class="author">CIB updated:</h3>
-	<ul class="changes bgimages16">
-		<li class="bugfix">Bleeding used to be caused by having lost blood, rather than open wounds. This recursive way of losing blood has been removed.</li>
-		<li class="rscadd">Added Apple_Master's entertaining messages, which will pop up from time to time on low nutrition.</li>
->>>>>>> 21de2400
-	</ul>
-</div>
-
-<div class="commit sansserif">
+﻿<!DOCTYPE HTML PUBLIC "-//W3C//DTD HTML 4.01 Transitional//EN" "http://www.w3.org/TR/html4/loose.dtd">
+<html>
+<head>
+  <title>Baystation 12 Changelog</title>
+  <link rel="stylesheet" type="text/css" href="changelog.css">
+  <script type='text/javascript'>
+  
+	function changeText(tagID, newText, linkTagID){
+		var tag = document.getElementById(tagID);
+		tag.innerHTML = newText;
+		var linkTag = document.getElementById(linkTagID);
+		linkTag.removeAttribute("href");
+		linkTag.removeAttribute("onclick");
+	}
+	
+  </script>  
+<meta http-equiv="Content-Type" content="text/html; charset=utf-8">
+</head>
+
+<body>
+<!-- 
+Header Section 
+-->
+<table align='center' width='650'><tr><td>
+<table align='center' class="top">
+	<tr>
+		<td valign='top'>
+			<div align='center'><font size='3'><b>Baystation 12 - A Space Station 13 Server</b></font></div>
+			
+			<p><div align='center'><font size='3'><a href="http://baystation12.net/forums/">Forum</a> | <a href="http://baystation12.net/wiki/">Wiki</a> | <a href="https://github.com/Baystation12/Baystation12/">Source</a></font></div></p>
+			<div align='center'><font size='2'><b>Visit our IRC channel:</b> #bs12 on irc.sorcery.net</font><br>
+			<font size='2'>Code licensed under <a href="http://www.gnu.org/licenses/gpl.html">GPLv3</a>. Content licensed under <a href="http://creativecommons.org/licenses/by-sa/3.0/">CC BY-SA 3.0</a>.<br><br>
+
+<b><a href="http://baystation12.net/wiki/index.php/Rules">By playing to agreed to read and abide by the rules!</a></b></font></div>
+
+			</td>
+	</tr>
+</table>
+<b>Baystation 12 Credit List</b>
+<table align='center' class="top">
+	<tr>
+		<td valign='top'>
+			<font size='2'><b>Code:</b> Abi79, Aryn, Cael_Aislinn, Chinsky, cib, CompactNinja, DopeGhoti, Erthilo, Hawk_v3, Head, Ispil, Lexusjjss, Melonstorm, Miniature, Mloc, SkyMarshal, Spectre, Strumpetplaya, Sunfall, Tastyfish, Uristqwerty<br></font>
+			<font size='2'><b>Sprites:</b> Apple_Master, Arcalane, Chinsky, CompactNinja, Deus Dactyl, Erthilo, Flashkirby, Miniature, Xenone<br></font>
+			<font size='2'><b>Thanks To:</b> /tg/ station devs, Goonstation devs, and the original Spacestation 13 devs.</font>
+		</td>
+	</tr>
+</table>
+<!-- 
+Changelog Section 
+-->
+
+<!-- NOTE TO UPDATERS!! Please only list things which are important to players. 
+Stuff which is in development and not yet visible to players or just code related 
+(ie. code improvements for expandability, etc.) should not be listed here. They 
+should be listed in the changelog upon commit though. Thanks. -->
+
+<!-- To take advantage of the pretty new format (well it was new when I wrote this anyway), open the "add-to-changelog.html" file in any browser and add the stuff and then generate the html code and paste it here -->
+<div class="commit sansserif">
+	<h2 class="date">23 May 2012</h2>
+	<h3 class="author">CIB updated:</h3>
+	<ul class="changes bgimages16">
+		<li class="bugfix">Bleeding used to be caused by having lost blood, rather than open wounds. This recursive way of losing blood has been removed.</li>
+		<li class="rscadd">Added Apple_Master's entertaining messages, which will pop up from time to time on low nutrition.</li>
+	</ul>
+	<h3 class="author">TG & Erthilo updated:</h3>
+	<ul class="changes bgimages16">
+		<li class="rscadd">New HUD Updates, see here: http://baystation12.net/forums/index.php/topic,4495.msg85026.html#msg85026 You can also pick from different styles of HUD again. Including new 'Midnight' blue.</li>
+		<li class="rscadd">RIG helmets can now be used as flashlights, just like hardhats</li>
+		<li class="rscadd">Medical borg overhaul. Instead of a dozen random one-use pills and syringes, they get an advanced hypospray that can switch between auto-replenishing tricordrazine, inprovaline, and spaceacillin.</li>
+		<li class="rscadd"> Janitorborgs get a mop again, because without it they had no way of hitting anything.</li>
+		<li class="bugfix">Fixes robolimbs surgery.</li>
+	</ul>
+</div>
+
+<div class="commit sansserif">
 	<h2 class="date">22 May 2012</h2>
-	<h3 class="author">cib updated:</h3>
-	<ul class="changes bgimages16">
-		<li class="rscadd">Worked out a few problems with meme. They now can see, even if their mob is sleeping. Their actions are properly tracked in admin logs. Their points recharge slightly faster, and can now be seen in the Status tab.</li>
+	<h3 class="author">cib updated:</h3>
+	<ul class="changes bgimages16">
+		<li class="rscadd">Worked out a few problems with meme. They now can see, even if their mob is sleeping. Their actions are properly tracked in admin logs. Their points recharge slightly faster, and can now be seen in the Status tab.</li>
     </ul>
-	<h3 class="author">Erthilo updated:</h3>
-	<ul class="changes bgimages16">
-		<li class="bugfix">Some sleeping and resting fixes. Please report any more bugs with it!</li>
-		<li class="rscdel">Blood regeneration removed until errors can be fixed.</li>
-		<li class="imageadd">New in-hand sprites for shotgun! Credit to Flashkirby.</li>
-		<li class="rscadd">Money can now be split and stacked properly. Carry some with you! Still not used for anything!</li>
-		<li class="bugfix">Fixed an ATM exploit, thanks to BlackTea!</li>
-	</ul>
-</div>
-
-<div class="commit sansserif">
-	<h2 class="date">21 May 2012</h2>
-	<h3 class="author">TG updated:</h3>
-	<ul class="changes bgimages16">
-		<li class="rscadd">The new 'sleek' user interface is going live. This is currently undergoing changes at TG, so this is mostly a test run. Resist, Sleep, and Rest have all been moved to the IC tab.</li>
-		<li class="rscadd">When you receive a PDA message, the content is displayed to you if the PDA is located somewhere on your person (so not in your backpack). You will also get a reply button there. This will hopefully make PDA communication easier.</li>
-		<li class="rscadd">New hotkeys: Delete is the 'stop dragging' button and insert cycles through intents.</li>
-	</ul>
-	<h3 class="author">SkyMarshal updated:</h3>
-	<ul class="changes bgimages16">
-		<li class="rscadd">Blood now regenerates if you're not bleeding.</li>
-		<li class="bugfix">Transformed changelings should no longer die from massive blood conflicts.</li>
-	</ul>
-	<h3 class="author">Uristqwerty updated:</h3>
-	<ul class="changes bgimages16">
-		<li class="rscadd">Added a minimap for AI's. Click on a location to jump to that area. Minimap image updates every 2 minutes. </li>
-	</ul>
-	<h3 class="author">Erthilo updated:</h3>
-	<ul class="changes bgimages16">
-		<li class="rscadd">Added implant removal. Steps are: Scalpel, Hemostat, Retractor, Hemostat (Might take a few goes!). Implants can then be loaded back into an implanter.</li>
-		<li class="rscadd">Made the damp rag stop causing attack messages. Also allows you to load it up with 5 units of something and smother people with it. Don't be sily now!</li>
-		<li class="rscadd">Added a Tajaran/Soghun whitelist. PM an admin on the forum for more details!</li>
-		<li class="bugfix">Fixed door accesses.</li>
-	</ul>
-</div>
-
-<div class="commit sansserif">
-	<h2 class="date">20 May 2012</h2>
-	<h3 class="author">Erthilo updated:</h3>
-	<ul class="changes bgimages16">
-		<li class="rscadd">You can now right-click pick up items and open/close closets items. This means cyborgs can now open/close closets with a bit of fiddling!</li>
+	<h3 class="author">Erthilo updated:</h3>
+	<ul class="changes bgimages16">
+		<li class="bugfix">Some sleeping and resting fixes. Please report any more bugs with it!</li>
+		<li class="rscdel">Blood regeneration removed until errors can be fixed.</li>
+		<li class="imageadd">New in-hand sprites for shotgun! Credit to Flashkirby.</li>
+		<li class="rscadd">Money can now be split and stacked properly. Carry some with you! Still not used for anything!</li>
+		<li class="bugfix">Fixed an ATM exploit, thanks to BlackTea!</li>
+	</ul>
+</div>
+
+<div class="commit sansserif">
+	<h2 class="date">21 May 2012</h2>
+	<h3 class="author">TG updated:</h3>
+	<ul class="changes bgimages16">
+		<li class="rscadd">The new 'sleek' user interface is going live. This is currently undergoing changes at TG, so this is mostly a test run. Resist, Sleep, and Rest have all been moved to the IC tab.</li>
+		<li class="rscadd">When you receive a PDA message, the content is displayed to you if the PDA is located somewhere on your person (so not in your backpack). You will also get a reply button there. This will hopefully make PDA communication easier.</li>
+		<li class="rscadd">New hotkeys: Delete is the 'stop dragging' button and insert cycles through intents.</li>
+	</ul>
+	<h3 class="author">SkyMarshal updated:</h3>
+	<ul class="changes bgimages16">
+		<li class="rscadd">Blood now regenerates if you're not bleeding.</li>
+		<li class="bugfix">Transformed changelings should no longer die from massive blood conflicts.</li>
+	</ul>
+	<h3 class="author">Uristqwerty updated:</h3>
+	<ul class="changes bgimages16">
+		<li class="rscadd">Added a minimap for AI's. Click on a location to jump to that area. Minimap image updates every 2 minutes. </li>
+	</ul>
+	<h3 class="author">Erthilo updated:</h3>
+	<ul class="changes bgimages16">
+		<li class="rscadd">Added implant removal. Steps are: Scalpel, Hemostat, Retractor, Hemostat (Might take a few goes!). Implants can then be loaded back into an implanter.</li>
+		<li class="rscadd">Made the damp rag stop causing attack messages. Also allows you to load it up with 5 units of something and smother people with it. Don't be sily now!</li>
+		<li class="rscadd">Added a Tajaran/Soghun whitelist. PM an admin on the forum for more details!</li>
+		<li class="bugfix">Fixed door accesses.</li>
+	</ul>
+</div>
+
+<div class="commit sansserif">
+	<h2 class="date">20 May 2012</h2>
+	<h3 class="author">Erthilo updated:</h3>
+	<ul class="changes bgimages16">
+		<li class="rscadd">You can now right-click pick up items and open/close closets items. This means cyborgs can now open/close closets with a bit of fiddling!</li>
 		<li class="rscadd">Added confirmation pop-up for character slot deletion.</li>
-	</ul>
-</div>
-
-<div class="commit sansserif">
+	</ul>
+</div>
+
+<div class="commit sansserif">
 	<h2 class="date">19 May 2012</h2>
-	<h3 class="author">cib updated:</h3>
-	<ul class="changes bgimages16">
-		<li class="rscadd">Implemented Memetic Anomaly game mode. A meme is a kind of parasite that can live in a human host and jump from player to player. They have traitor-like objectives, but must achieve them by controlling hosts, rather than doing it themselves. </li>
-		<li class="rscadd">Credits for the idea goes to: SCP-1312-1 . Playtesters: Erthilo, Cael_Aislin, AfterShave and critica.</li>
+	<h3 class="author">cib updated:</h3>
+	<ul class="changes bgimages16">
+		<li class="rscadd">Implemented Memetic Anomaly game mode. A meme is a kind of parasite that can live in a human host and jump from player to player. They have traitor-like objectives, but must achieve them by controlling hosts, rather than doing it themselves. </li>
+		<li class="rscadd">Credits for the idea goes to: SCP-1312-1 . Playtesters: Erthilo, Cael_Aislin, AfterShave and critica.</li>
     </ul>
-	<h3 class="author">TG updated:</h3>
-	<ul class="changes bgimages16">
-		<li class="rscadd">You can now swap hands by clicking with your middle mouse button (you have to click on a visible object though, that's the catch).</li>
-		<li class="tweak">Tweaked the DNA modifier consoles a little bit so that it's much easier to see individual blocks instead of one jumbled mess of hexadecimal.</li>
-		<li class="tweak">You can now properly emag AI turret controls and commsat turret controls.</li>
-		<li class="imageadd">Brand new ending animations!</li>
-		<li class="rscadd">Buckling into an office chair and using a fire extinguisher will lead to interesting results.</li>
-		<li class="tweak">Recipe updates for some booze in an attempt to resolve recipe conflicts.</li>
-		<li class="tweak">Wallets now fit in pockets.</li>
-		<li class="tweak">If you are clicking on a storage item in your pocket with an empty hand it will return that item to your hand.</li>
-		<li class="tweak">Extinguishers now say when they are empty.</li>
-		<li class="imageadd">New sprites for Cargo, HoP, and Captain's lockers.</li>
-		<li class="rscdel">Removed hat storage as it was never used and it cluttered the UI.</li>
-	</ul>
-</div>
-
-<div class="commit sansserif">
-	<h2 class="date">17 May 2012</h2>
-	<h3 class="author">TG updated:</h3>
-	<ul class="changes bgimages16">
-		<li class="rscadd">Added WJohnston's scrubs to Medical Doctor lockers.</li>
-		<li class="rscadd">Added two new syndicate bundles</li>
-		<li class="rscadd">Added WJohnston's CMO bio hood</li>
-		<li class="tweak">Reduced cost of thermals to 3 telecrystals (formerly 4)</li>
-		<li class="tweak">Singularity Beacons are now spawned from a smaller, portable device.</li>
-		<li class="tweak">Large beaker cost reduced to 5000 glass</li>
-		<li class="imageadd">CMO and QM jumpsuits made more unique.</li>
-		<li class="imageadd">Updated Cargo Tech jumpsuit and sprite</li>
-		<li class="imageadd">Edited Warden's jumpsuit striping to match his jacket</li>
-		<li class="bugfix">Fixed misaligned downed sprites for HoS's coat</li>
-	</ul>
-	<h3 class="author">Erthilo updated:</h3>
-	<ul class="changes bgimages16">
-		<li class="rscadd">Roller beds are now collapsible, just like body bags! They don't fit in anything though.</li>
-		<li class="soundadd">New sounds for cable cuffs and table smashing.</li>
-		<li class="imageadd">Cable cuffs now have a proper sprite!</li>
-		<li class="rscadd">Adds camera film which can be used to refill cameras. Added to detectives wardrobe and arts and crafts crate. Credit to Flashkirby99</li>
-		<li class="tweak">ATM's now require a pin which is generated on round start and stored in notes. Space cash renamed to stack of credits, and same value credits can be stacked together. Initial round credits are generated randomly between 500 to 2000 credits. Credits or coins can be inserted into ATMs and converted to credits. Still not used for anything! Credit to EditorRUS at Animus Station.</li>
-		<li class="bugfix">Fixes police tape not appearing on doors.</li>
-	</ul>
-	<h3 class="author">Abi79 updated:</h3>
-	<ul class="changes bgimages16">
-		<li class="bugfix">Fixed ID access requirements for the QM's office and the prison wing.</li>
-	</ul>
-	<h3 class="author">SkyMarshal updated:</h3>
-	<ul class="changes bgimages16">
-		<li class="tweak">Metal foam now blocks air.</li>
-	</ul>
-</div>
-
-<div class="commit sansserif">
-	<h2 class="date">16 May 2012</h2>
-	<h3 class="author">Erthilo updated:</h3>
-	<ul class="changes bgimages16">
-		<li class="tweak">Hunger rate has been halved, and drinks no longer fill you up super fast. Most drinks will now keep your hunger stable. Eat food if you want to fill up!</li>
-		<li class="rscdel">Removed mining secret rooms due to them having some very silly things.</li>
-		<li class="rscadd">You can cut cable cuffs with wirecutters for quick removal.</li>
-		<li class="bugfix">Stops pod windows leaking air everywhere.</li>
-	</ul>
-</div>
-
-<div class="commit sansserif">
-	<h2 class="date">15 May 2012</h2>
-	<h3 class="author">TG updated:</h3>
-	<ul class="changes bgimages16">
-		<li class="rscadd">Beakers, small and large can now be made/recycled in autolathes.</li>
-		<li class="rscadd">New PDA's for roboticists and shaft miners.</li>
-		<li class="rscadd">Nettles now do damage based on their potency.</li>
-		<li class="rscadd">Reinforced tables are now made with table parts + four rods, rather than plasteel.</li>
-		<li class="imageadd">New sprites for bomb suit, in-hands for pulse rifles, advances energyguns, and laser guns. </li>
-		<li class="bugfix">Fix for contraband crates being empty.</li>
-	</ul>
-	<h3 class="author">Erthilo updated:</h3>
-	<ul class="changes bgimages16">
-		<li class="rscadd">More customs!</li>
-		<li class="imageadd">New sprites for bomb suit, in-hands for pulse rifles, advanced energy guns, and laser guns. Credit to Flashkirby!</li>
-		<li class="rscadd">Allows AI to toggle saferty on and off, unless emagged.</li>
-		<li class="rscadd">Add ADVANCED INTERROGATION TECHNIQUES (smashing peoples faces with tables). Grab someone once and then click on a table. Don't abuse this!</li>
-		<li class="bugfix">Fixes sleep button not waking you up.</li>
-		<li class="bugfix">Fixes mech weapons not firing.</li>
-		<li class="rscadd">Added cable restraints, made from 15 lengths of cable coil by right-click a cable coil in-hand and choosing 'Make Cable Restraints'. These works just like handcuffs, but only take 30 seconds to break!</li>
-		<li class="tweak">The Head of Personnel can now change alert levels.</li>
+	<h3 class="author">TG updated:</h3>
+	<ul class="changes bgimages16">
+		<li class="rscadd">You can now swap hands by clicking with your middle mouse button (you have to click on a visible object though, that's the catch).</li>
+		<li class="tweak">Tweaked the DNA modifier consoles a little bit so that it's much easier to see individual blocks instead of one jumbled mess of hexadecimal.</li>
+		<li class="tweak">You can now properly emag AI turret controls and commsat turret controls.</li>
+		<li class="imageadd">Brand new ending animations!</li>
+		<li class="rscadd">Buckling into an office chair and using a fire extinguisher will lead to interesting results.</li>
+		<li class="tweak">Recipe updates for some booze in an attempt to resolve recipe conflicts.</li>
+		<li class="tweak">Wallets now fit in pockets.</li>
+		<li class="tweak">If you are clicking on a storage item in your pocket with an empty hand it will return that item to your hand.</li>
+		<li class="tweak">Extinguishers now say when they are empty.</li>
+		<li class="imageadd">New sprites for Cargo, HoP, and Captain's lockers.</li>
+		<li class="rscdel">Removed hat storage as it was never used and it cluttered the UI.</li>
+	</ul>
+</div>
+
+<div class="commit sansserif">
+	<h2 class="date">17 May 2012</h2>
+	<h3 class="author">TG updated:</h3>
+	<ul class="changes bgimages16">
+		<li class="rscadd">Added WJohnston's scrubs to Medical Doctor lockers.</li>
+		<li class="rscadd">Added two new syndicate bundles</li>
+		<li class="rscadd">Added WJohnston's CMO bio hood</li>
+		<li class="tweak">Reduced cost of thermals to 3 telecrystals (formerly 4)</li>
+		<li class="tweak">Singularity Beacons are now spawned from a smaller, portable device.</li>
+		<li class="tweak">Large beaker cost reduced to 5000 glass</li>
+		<li class="imageadd">CMO and QM jumpsuits made more unique.</li>
+		<li class="imageadd">Updated Cargo Tech jumpsuit and sprite</li>
+		<li class="imageadd">Edited Warden's jumpsuit striping to match his jacket</li>
+		<li class="bugfix">Fixed misaligned downed sprites for HoS's coat</li>
+	</ul>
+	<h3 class="author">Erthilo updated:</h3>
+	<ul class="changes bgimages16">
+		<li class="rscadd">Roller beds are now collapsible, just like body bags! They don't fit in anything though.</li>
+		<li class="soundadd">New sounds for cable cuffs and table smashing.</li>
+		<li class="imageadd">Cable cuffs now have a proper sprite!</li>
+		<li class="rscadd">Adds camera film which can be used to refill cameras. Added to detectives wardrobe and arts and crafts crate. Credit to Flashkirby99</li>
+		<li class="tweak">ATM's now require a pin which is generated on round start and stored in notes. Space cash renamed to stack of credits, and same value credits can be stacked together. Initial round credits are generated randomly between 500 to 2000 credits. Credits or coins can be inserted into ATMs and converted to credits. Still not used for anything! Credit to EditorRUS at Animus Station.</li>
+		<li class="bugfix">Fixes police tape not appearing on doors.</li>
+	</ul>
+	<h3 class="author">Abi79 updated:</h3>
+	<ul class="changes bgimages16">
+		<li class="bugfix">Fixed ID access requirements for the QM's office and the prison wing.</li>
+	</ul>
+	<h3 class="author">SkyMarshal updated:</h3>
+	<ul class="changes bgimages16">
+		<li class="tweak">Metal foam now blocks air.</li>
+	</ul>
+</div>
+
+<div class="commit sansserif">
+	<h2 class="date">16 May 2012</h2>
+	<h3 class="author">Erthilo updated:</h3>
+	<ul class="changes bgimages16">
+		<li class="tweak">Hunger rate has been halved, and drinks no longer fill you up super fast. Most drinks will now keep your hunger stable. Eat food if you want to fill up!</li>
+		<li class="rscdel">Removed mining secret rooms due to them having some very silly things.</li>
+		<li class="rscadd">You can cut cable cuffs with wirecutters for quick removal.</li>
+		<li class="bugfix">Stops pod windows leaking air everywhere.</li>
+	</ul>
+</div>
+
+<div class="commit sansserif">
+	<h2 class="date">15 May 2012</h2>
+	<h3 class="author">TG updated:</h3>
+	<ul class="changes bgimages16">
+		<li class="rscadd">Beakers, small and large can now be made/recycled in autolathes.</li>
+		<li class="rscadd">New PDA's for roboticists and shaft miners.</li>
+		<li class="rscadd">Nettles now do damage based on their potency.</li>
+		<li class="rscadd">Reinforced tables are now made with table parts + four rods, rather than plasteel.</li>
+		<li class="imageadd">New sprites for bomb suit, in-hands for pulse rifles, advances energyguns, and laser guns. </li>
+		<li class="bugfix">Fix for contraband crates being empty.</li>
+	</ul>
+	<h3 class="author">Erthilo updated:</h3>
+	<ul class="changes bgimages16">
+		<li class="rscadd">More customs!</li>
+		<li class="imageadd">New sprites for bomb suit, in-hands for pulse rifles, advanced energy guns, and laser guns. Credit to Flashkirby!</li>
+		<li class="rscadd">Allows AI to toggle saferty on and off, unless emagged.</li>
+		<li class="rscadd">Add ADVANCED INTERROGATION TECHNIQUES (smashing peoples faces with tables). Grab someone once and then click on a table. Don't abuse this!</li>
+		<li class="bugfix">Fixes sleep button not waking you up.</li>
+		<li class="bugfix">Fixes mech weapons not firing.</li>
+		<li class="rscadd">Added cable restraints, made from 15 lengths of cable coil by right-click a cable coil in-hand and choosing 'Make Cable Restraints'. These works just like handcuffs, but only take 30 seconds to break!</li>
+		<li class="tweak">The Head of Personnel can now change alert levels.</li>
 		<li class="bugfix">Fixes lockdown computers being blank.</li>
-	</ul>
-</div>
-
-<div class="commit sansserif">
-	<h2 class="date">13 May 2012</h2>
-	<h3 class="author">TG updated:</h3>
-	<ul class="changes bgimages16">
-		<li class="rscadd">Harebells can now be harvested.</li>
-		<li class="imageadd">New sprites for mass-spectrometers and advanced mass-spectrometers.</li>
-		<li class="imageadd">New sprites for the SMES. Credit to Flashkirby99!</li>
-		<li class="soundadd">New sound effects for circular saws and surgical drills.</li>
-	</ul>
-</div>
-
-<div class="commit sansserif">
-	<h2 class="date">10 May 2012</h2>
-	<h3 class="author">Erthilo updated:</h3>
-	<ul class="changes bgimages16">
-		<li class="rscadd">Custom item updates!</li>
-		<li class="bugfix">Respawn should now work properly.</li>
-		<li class="rscadd">Even more customs!</li>
-		<li class="tweak">Chemistry and Genetics is now strictly under the Chief Medical Officer. The Research Director no longer has access to chemistry.</li>
-		<li class="rscadd">You can now adjust breath masks to hang around your neck. Credit to Spamcat!</li>
-	</ul>
-	<h3 class="author">TG updated:</h3>
-	<ul class="changes bgimages16">
-		<li class="rscadd">New drinks recipes!</li>
-		<li class="rscadd">Different types of cigarettes added to contraband ordering.</li>
-		<li class="rscadd">Emergency Toolboxes now contain smaller, lighter fire extinguishers that actually fit inside them!</li>
-		<li class="tweak">AIs and Cyborgs can now understand PAIs and MMIs.</li>
-		<li class="tweak">Adminwho now shows admin ranks.</li>
-		<li class="tweak">You can't pull things with missing hands anymore.</li>
-		<li class="tweak">Nuke ops now spawn with an extended oxygen tanks.</li>
-		<li class="tweak">Botany leather gloves can now remove lights without burning yourself.</li>
-		<li class="imageadd">New xeno sprites when running.</li>
-		<li class="imageadd">Piano is now a Minimoog!</li>
-		<li class="imageadd">Switched back to oldbody bag sprites.</li>
-		<li class="imageadd">New Oddyseus destroyed sprites.</li>
-	</ul>
-</div>
-
-<div class="commit sansserif">
-	<h2 class="date">07 May 2012</h2>
-	<h3 class="author">TG updated:</h3>
-	<ul class="changes bgimages16">
-		<li class="rscadd">Added holodeck, can be used for a few interesting things, and possibly emagged for more nefarious purposes..</li>
-		<li class="rscadd">Added a brig prison wing. Accessible through the previous permacell, use this for permanent prisoners!</li>
-		<li class="rscadd">Added escape pods. These do not count towards escape alone, but otherwise work as escape shuttles. Two in arrivals, one in engineering, and on in security.</li>
-		<li class="rscadd">Added a new chemical: lipozine, a weight loss drug. Made with sodium chloride, ethanol, and radium.</li>
-		<li class="rscadd">You can build various upgrades for cyborgs, such as improved speed, from the fabricators.</li>
-		<li class="rscadd">AI can now ctrl-click APCs to turn them off.</li>
-		<li class="rscadd">AI can now track its cyborgs who speak on robotic talk.</li>
-		<li class="rscadd">Added a 'remove ID' verb to PDAs which attempts to remove the ID from a PDA. If your active hand is empty it puts it there, otherwise it puts it on the floor under you.</li>
-		<li class="rscadd">Tajaran can see in the dark.</li>
-		<li class="rscdel">Blind rune can no longer be made into a talisman.</li>
-		<li class="tweak">Cyborgs now lose power much less quickly with no active modules. Active modules will drain charge more quickly though.</li>
-		<li class="tweak">Mining cyborgs are now slightly more useful, having a much larger satchel, and an improved drill.</li>
-		<li class="tweak">Constructs can now see who cultists are in cult mode.</li>
-		<li class="tweak">Coffins are now sideways to better fit dead bodies.</li>
-		<li class="tweak">People around you will no longer get a message when putting small items into storage items. Large items are unaffected. </li>
-		<li class="imageadd">New sprites for blob, PA, mech construction, field generators and power cells.</li>
-	</ul>
-</div>
-
-<div class="commit sansserif">
-	<h2 class="date">06 May 2012</h2>
-	<h3 class="author">TG updated:</h3>
-	<ul class="changes bgimages16">
-		<li class="rscadd">Artificers can now create cult floors.</li>
-		<li class="rscadd">Added soil to plant seeds in. Make it by crushing up sandstone. Soil does not have indicators like trays do! Watch your plants carefully! </li>
-		<li class="rscadd">Added money trees. When life gives you lemons, mutate them into cash. </li>
-		<li class="rscadd">RnD can create a new tool for botanists: The floral somatoray. Has two modes. Use it on your plants to induce mutations or boost yield. </li>
-		<li class="rscadd">Added chawanmushi recipe and beet soup recipes. </li>
-		<li class="rscadd">Added 1% chance for a species mutation whenever a plant's stats mutate.</li>
-		<li class="rscadd">New PDAs for the botanists and librarian. Sprites for cartridges for both too. </li>
-		<li class="tweak">You can now only have ONE decal of blood per tile. This is to fix the millions of blood effect items that spawned to lag anyone who right clicked them. The most recently created blood item will be the one that remains. This does not effect gibs. </li>
-		<li class="tweak">Hand tools now fit on your belt slot. </li>
-		<li class="tweak">Changelings faking death can no longer have their brains cut out. </li>
-		<li class="tweak">Updated the barman's shotgun, it acts like a double-barrel now, and he can saw it off. </li>
-		<li class="imageadd">New sprites for lots of medical computers! </li>
-		<li class="imageadd">New carrot in-tray sprites. </li>
-		<li class="bugfix">Soulstones can no longer capture the manifested ghosts. No more infinite constructs. </li>
-		<li class="bugfix">Changes rev objectives to use the proper objective so heads being off station actually works. </li>
-	</ul>
-</div>
-
-<div class="commit sansserif">
-	<h2 class="date">05 May 2012</h2>
-	<h3 class="author">Erthilo updated:</h3>
-	<ul class="changes bgimages16">
-		<li class="experiment">Increases maximum brig timers to 60 minutes. This coincides with a new test version of Space Law. See here: http://baystation12.net/wiki/index.php/Space_Law or in-game Space Law books.</li>
-	</ul>
-</div>
-
-<div class="commit sansserif">
-	<h2 class="date">04 May 2012</h2>
-	<h3 class="author">dopeghoti updated:</h3>
-	<ul class="changes bgimages16">
-		<li class="bugfix">Fixes AI-less Cyborgs having Asimov laws.</li>
-	</ul>
-</div>
-
-<div class="commit sansserif">
-	<h2 class="date">03 May 2012</h2>
-	<h3 class="author">TG updated:</h3>
-	<ul class="changes bgimages16">
-		<li class="wip">CONTRABAND-CON UPDATE: Added posters.</li>
-                <li class="rscadd">POSTERS! Posters come in rolled packages that can adhere to any wall or r_wall, if it's uncluttered enough.
-                <BR><BR>?How they get on-board: The quartermaster can now set the receiver frequency of his supplycomp circuit board. A bit simplistic as of now, will work on it later. Building a supplycomp with a properly set up circuitboard will give access to the Contraband crate.
-                <BR><BR>?How they're used: Unfold the rolled poster on any wall or r_wall to create the poster. There are currently 17 designs, with the possibility of me adding more.
-                <BR><BR>?How to get rid of them: You can rip them using your hand... To cleanly extract them and not ruin them for future use, however, you can use a pair of wirecutters.
-                <BR><BR>?How they're classified: They're contraband, so it's perfectly okay for security officers to confiscate them. Punishment for contraband-providers (or end-users, if you want to go full nazi) is up to the situational commanding officers.
-		<li class="tweak">Merged 'Game' and 'Lobby' tabs during pre-game into one tab</li>
-		<li class="rscadd">Added the little red x to the late-join job list</li>
-		<li class="rscadd">Late-joiners are warned if the shuttle is past the point of recall, and if the shuttle has already left the station</li>
-		<li class="rscadd">Late-joiners now see how long the round has been going on.</li>
-		<li class="tweak">Droppers are now used at the eyes, and thus, access to the eyes is required to have an effect.</li>
-		<li class="bugfix">Mining shuttle computer no longer spits out both 'Shuttle has been sent' and 'The shuttle is already moving' every time.</li>
-		<li class="rscadd">Adds a borg upgrade that increases their speed.  Requires gold.</li>
-		<li class="bugfix">Fixes autolathes not doing anything.</li>
-		<li class="tweak">Changed Chief Engineers Office door name. Stop breaking in!</li>
-		<li class="tweak">Added new airlocks to mining dock, research, and atmospherics.</li>
-		<li class="tweak">RCDs are disabled if they are used on the escape shuttle or hyperspace around it.</li>
-		<li class="tweak">EMPs will now cause flashes to flash their holder.</li>
-		<li class="rscadd">Heads now get a silver ID!</li>
-		<li class="tweak">Blenders can now be filled directly from plant bags. Chefs rejoice.</li>
-		<li class="rscadd">The biogenerator is now more robust. It can dispense fertilizer in batches, and make simple leather items at a high cost. Added more wood items for tower cap wood construction: Wooden doors and sandals. Added plump helmet biscuits and mushroom soup to kitchen recipes.</li>
-		<li class="tweak">Watermelon and pumpkin biomass lowered a bit so biomass isn't totally trivial to acquire. </li>
-	</ul>
-</div>
-
-<div class="commit sansserif">
-	<h2 class="date">2nd May 2012</h2>
-	<h3 class="author">TG updated:</h3>
-	<ul class="changes bgimages16">
-		<li class="rscadd">Added carved pumpkins/jackolanterns. Carve them with any of the usual things you use to carve things. They work similarly to hardhats. </li>
-		<li class="rscadd">Added pumpkin pie and slices. Made with 5 milk, 5 sugar, 1 pumpkin, 1 flour, 1 egg. </li>
-		<li class="rscadd">Eating corn now makes corn cobs. Carve them with a saw, a knife, or a hatchet to make a corncob pipe. </li>
-		<li class="rscadd">Added the bit of transparency to biohelmets that they were always supposed to have. </li>
-		<li class="rscadd">Adds randomlly spawning rooms to the mining asteroid that contain various goodies.  </li>
-		<li class="rscadd">Adds a borg upgrade system. Can be used to reset modules or 'restart' dead cyborgs. </li>
-		<li class="rscadd">Officers can now use huds to modify humans' criminal statuses on the go. To do this, simply examine a human and at the end should be a clickable link to change the status. </li>
-		<li class="rscadd">Cell charger and Recharger are now wrenchable to make them moveable </li>
-		<li class="tweak">Cats and Dogs can see in the dark.  </li>
-		<li class="tweak">Changed around a few access levels; only jobs who need to do maintenance have access to maintenance tunnels. Also the heads and detective. </li>
-		<li class="tweak">Shuttle call/recall announcements are now more noticeable. </li>
-		<li class="tweak">Changes changling unstun time to 45 from 25 </li>
-		<li class="tweak">Can now repair the first stage of deconstruction of rwalls with metal rods. </li>
-		<li class="tweak">Library machine now has a delay when printing bibles to prevent spam. </li>
-		<li class="bugfix">Bugfix to the 'resist' button, unless I don't understand how it works.  I don't see how it could have ever worked before. </li>
-		<li class="bugfix">You can no longer toggle the welding helmet when stunned or restrained. </li>
-		<li class="bugfix">Fix for not being able to use pills as pill-satchels properly. </li>
-	</ul>
-	<h3 class="author">Erthilo updated:</h3>
-	<ul class="changes bgimages16">
-		<li class="experiment">Increases time between random events happening in low population round to a maximum of double. Random events are more likely to happen up to a limit of around 30 active players. Events now fire at the same rate as previously with around 20~ active players. Please report unusually high or low amounts of events on the bug tracker!</li>
-	</ul>
-</div>
-
-<div class="commit sansserif">
-	<h2 class="date">1st May 2012</h2>
-	<h3 class="author">Mloc updated:</h3>
-	<ul class="changes bgimages16">
-		<li class="rscadd">Added extra data to ID cards. Fingerprint, blood type, and DNA. Can all be changed in ID computer.</li>
-	</ul>
-	<h3 class="author">Erthilo updated:</h3>
-	<ul class="changes bgimages16">
-		<li class="rscadd">You can now respawn after 30 minutes in any mode where the win/loss condition is not all crew dead.</li>
-		<li class="imageadd">New in-hand sprites for energy and taser guns courtesy of Flashkirby99.</li>
-		<li class="bugfix">Fixes emagging doors.</li>
-		<li class="bugfix">NT has recently upgraded their anti-telepathy double glazing. As such, you can no longer remote view people on any level except the station or the mining asteroid!</li>
-		<li class="tweak">As a side effect of the above, remote viewing and telekinesis cannot be used at the same time.</li>
-	</ul>
-</div>
-
-<div class="commit sansserif">
-	<h2 class="date">30th April 2012</h2>
-	<h3 class="author">Mloc updated:</h3>
-	<ul class="changes bgimages16">
-		<li class="rscadd">Due to new NT hiring protocols, characters can now only be between the ages of 20-65 instead of 15-45.</li>
-	</ul>
-	<h3 class="author">Erthilo updated:</h3>
-	<ul class="changes bgimages16">
-		<li class="rscadd">Switched to /tg/'s changelog format! Previous updates can be found here: http://baystation12.net/wiki/index.php/Changelog</li>
-		<li class="rscadd">New green alt satchel for Botanists.</li>
-		<li class="rscadd">Cyborgs can now view crew manifest and also state laws.</li>
-		<li class="imageadd">New ATM sprites.</li>
-		<li class="tweak">Changes year to 2556 on medical/security records.</li>
-	</ul>
-	<h3 class="author">TG updated:</h3>
-	<ul class="changes bgimages16">
-		<li class="rscadd">The escape shuttle will now spend two minutes travelling to CentCom, woo! Objectives are only complete when the shuttle reaches CentCom, and anyone leaving the shuttle during transit time will be lost in deep space! Also, anyone standing in the way of the shuttle when it arrives will be gibbed.</li>
-		<li class="rscadd">Added Antimov module. Very dangerous.</li>
-		<li class="rscadd">Pill bottles now work like ore satchels, click a tile full of pills to pick them all up.</li>
-		<li class="rscadd">Tower caps can now grow randomly as weeds</li>
-		<li class="tweak">Using a minihoe on a Hydroponics tray removes all the weeds in the tray at once. Using a bucket on a sink now fills it entirely with water, instead of 10 units at a time.</li>
-		<li class="tweak">You can no longer take photos of photos.</li>
-		<li class="tweak">Malf AI's hopping between APCs no longer become longer and longer.</li>
-		<li class="tweak">Secborgs now have modified tasers, it holds 6 shots and recharges one shot every 10 seconds automatically.</li>
-		<li class="tweak">Turning off PANIC SYPHON now sets scrubbers to scrubbing (default) instead of off. Vents will not appear in the list instead of a timeout message. They also have a link with sets them back to one atmosphere kPa.</li>
-		<li class="tweak">You now click on AI modules in-hand to set them, instead of just picking them up.</li>
-		<li class="bugfix">Fixes the way the safeguard module is written.</li>
-	</ul>
-</div>
-
-<div class="commit sansserif">
-	<h2 class="date">TG</h2>
-	<h3 class="author">29th April 2012 updated:</h3>
-	<ul class="changes bgimages16">
-		<li class="imageadd">Added new sprites for Killer Tomatoes.</li>
-		<li class="rscadd">Added lasertag vests, guns, projectiles. Sprites for the vests and guns from Muncher. Not actually mapped in. Lasertag guns are only usable if you're wearing the appropriate team vest. Lasertag projectiles will only stun people who are wearing vests belonging to the opposing team.</li>
-		<li class="rscadd">Adds Holodeck, also not mapped in.</li>
-		<li class="rscadd">Janitor borgs have been massively upgraded. They now clean as they move around.</li>
-		<li class="rscadd">Mining shuttle now shunts people where it wants to be. Shuttles now crush people if they fail to move out of where they want to be with the initial shunt. </li>
-		<li class="rscadd">Adds Halloss (Hallucination Damage) as a damage type weapons can do. Halloss can be healed by sleeping. </li>
-		<li class="tweak">Windows can only be damaged by weapons that do brute or burn. </li>
-		<li class="tweak">HUD damage indicator now updates with halloss. Inspecting yourself for organ damage now randomly shows damaged organs if you have halloss. </li>
-		<li class="tweak">Nuke disk now respawns in all rounds. </li>
-		<li class="rscadd">Pinpointers now show the remaining time until a nuke goes off if it's been armed when examined. </li>
-		<li class="tweak">Instead of z-level transition happening when you reach the edge of the map, it will now happen 7 tiles away from the edge. This means that you will no longer see the black edge, transition will likely happen without you even noticing. </li>
-		<li class="tweak">Slight changes to examine messages. You cannot examine when blind/unconscious. </li>
-		<li class="imageadd">More new locker sprites! </li>
-		<li class="bugfix">Fixes glass knock sound having a pop at the end of it. </li>
-		<li class="bugfix">Telecomm traffic control now has its own circuitboard and doesn't transform into a server when the monitor is disconnected/reconnected. </li>
-		<li class="bugfix">Using an igniter on a flamethrower that already has one attached no longer uses up the igniter. </li>
-		<li class="bugfix">NTSL bugfixes.</li>
-	</ul>
-</div>
-
-
-<!-- 
-Credits Section 
--->
-
-<b>/tg/ station 13 Development Team</b>
-<table align='center' class="top">
-	<tr>
-		<td valign='top'>
-			<font size='2'><b>Coders:</b> TLE, NEO, Errorage, muskets, veryinky, Skie, Noise, Numbers, Agouri, Noka, Urist McDorf, Uhangi, Darem, Mport, rastaf0, Doohl, Superxpdude, Rockdtben, ConstantA, Petethegoat, Kor, Polymorph, Carn, Nodrak, Donkie<br></font>
-			<font size='2'><b>Spriters:</b> Agouri, Cheridan, Cruazy Guest, Deeaych, Deuryn, Matty406, Microwave, ShiftyEyesShady, Skie, Uhangi, Veyveyr, Petethegoat, Kor, Ricotez, Ausops, TankNut<br></font>
-			<font size='2'><b>Sounds:</b> Skie, Lasty/Vinyl<br></font>
-			<font size='2'><b>Thanks to:</b> CDK Station devs, GoonStation devs, the original SpaceStation developers and Invisty for the title image</font>
-		</td>
-	</tr>
-</table>
-
-<b>GoonStation 13 Development Team</b>
-	<div class = "top">
-	<font size='2'><b>Coders:</b> Stuntwaffle, Showtime, Pantaloons, Nannek, Keelin, Exadv1, hobnob, Justicefries, 0staf, sniperchance, AngriestIBM, BrianOBlivion<br></font>
-	<font size='2'><b>Spriters:</b> Supernorn, Haruhi, Stuntwaffle, Pantaloons, Rho, SynthOrange, I Said No<br></font>
-	</div>
-<p class="lic"><div align='center'><a rel="license" href="http://creativecommons.org/licenses/by-sa/3.0/"><img alt="Creative Commons License" style="border-width:0" src="http://i.creativecommons.org/l/by-sa/3.0/88x31.png" /></a><br /><i>This work is licensed under a <a rel="license" href="http://creativecommons.org/licenses/by-sa/3.0/">Creative Commons Attribution-ShareAlike 3.0 Unported License</a>.<br>Rights are currently extended to <a href="http://forums.somethingawful.com/">SomethingAwful Goons</a> only.</i></p>
-<p class="lic">Some icons by <a href="http://p.yusukekamiyamane.com/">Yusuke Kamiyamane</a>. All rights reserved. Licensed under a <a href="http://creativecommons.org/licenses/by/3.0/">Creative Commons Attribution 3.0 License</a>.</p>
-</td></tr></table></div>
-</body>
-</html>
+	</ul>
+</div>
+
+<div class="commit sansserif">
+	<h2 class="date">13 May 2012</h2>
+	<h3 class="author">TG updated:</h3>
+	<ul class="changes bgimages16">
+		<li class="rscadd">Harebells can now be harvested.</li>
+		<li class="imageadd">New sprites for mass-spectrometers and advanced mass-spectrometers.</li>
+		<li class="imageadd">New sprites for the SMES. Credit to Flashkirby99!</li>
+		<li class="soundadd">New sound effects for circular saws and surgical drills.</li>
+	</ul>
+</div>
+
+<div class="commit sansserif">
+	<h2 class="date">10 May 2012</h2>
+	<h3 class="author">Erthilo updated:</h3>
+	<ul class="changes bgimages16">
+		<li class="rscadd">Custom item updates!</li>
+		<li class="bugfix">Respawn should now work properly.</li>
+		<li class="rscadd">Even more customs!</li>
+		<li class="tweak">Chemistry and Genetics is now strictly under the Chief Medical Officer. The Research Director no longer has access to chemistry.</li>
+		<li class="rscadd">You can now adjust breath masks to hang around your neck. Credit to Spamcat!</li>
+	</ul>
+	<h3 class="author">TG updated:</h3>
+	<ul class="changes bgimages16">
+		<li class="rscadd">New drinks recipes!</li>
+		<li class="rscadd">Different types of cigarettes added to contraband ordering.</li>
+		<li class="rscadd">Emergency Toolboxes now contain smaller, lighter fire extinguishers that actually fit inside them!</li>
+		<li class="tweak">AIs and Cyborgs can now understand PAIs and MMIs.</li>
+		<li class="tweak">Adminwho now shows admin ranks.</li>
+		<li class="tweak">You can't pull things with missing hands anymore.</li>
+		<li class="tweak">Nuke ops now spawn with an extended oxygen tanks.</li>
+		<li class="tweak">Botany leather gloves can now remove lights without burning yourself.</li>
+		<li class="imageadd">New xeno sprites when running.</li>
+		<li class="imageadd">Piano is now a Minimoog!</li>
+		<li class="imageadd">Switched back to oldbody bag sprites.</li>
+		<li class="imageadd">New Oddyseus destroyed sprites.</li>
+	</ul>
+</div>
+
+<div class="commit sansserif">
+	<h2 class="date">07 May 2012</h2>
+	<h3 class="author">TG updated:</h3>
+	<ul class="changes bgimages16">
+		<li class="rscadd">Added holodeck, can be used for a few interesting things, and possibly emagged for more nefarious purposes..</li>
+		<li class="rscadd">Added a brig prison wing. Accessible through the previous permacell, use this for permanent prisoners!</li>
+		<li class="rscadd">Added escape pods. These do not count towards escape alone, but otherwise work as escape shuttles. Two in arrivals, one in engineering, and on in security.</li>
+		<li class="rscadd">Added a new chemical: lipozine, a weight loss drug. Made with sodium chloride, ethanol, and radium.</li>
+		<li class="rscadd">You can build various upgrades for cyborgs, such as improved speed, from the fabricators.</li>
+		<li class="rscadd">AI can now ctrl-click APCs to turn them off.</li>
+		<li class="rscadd">AI can now track its cyborgs who speak on robotic talk.</li>
+		<li class="rscadd">Added a 'remove ID' verb to PDAs which attempts to remove the ID from a PDA. If your active hand is empty it puts it there, otherwise it puts it on the floor under you.</li>
+		<li class="rscadd">Tajaran can see in the dark.</li>
+		<li class="rscdel">Blind rune can no longer be made into a talisman.</li>
+		<li class="tweak">Cyborgs now lose power much less quickly with no active modules. Active modules will drain charge more quickly though.</li>
+		<li class="tweak">Mining cyborgs are now slightly more useful, having a much larger satchel, and an improved drill.</li>
+		<li class="tweak">Constructs can now see who cultists are in cult mode.</li>
+		<li class="tweak">Coffins are now sideways to better fit dead bodies.</li>
+		<li class="tweak">People around you will no longer get a message when putting small items into storage items. Large items are unaffected. </li>
+		<li class="imageadd">New sprites for blob, PA, mech construction, field generators and power cells.</li>
+	</ul>
+</div>
+
+<div class="commit sansserif">
+	<h2 class="date">06 May 2012</h2>
+	<h3 class="author">TG updated:</h3>
+	<ul class="changes bgimages16">
+		<li class="rscadd">Artificers can now create cult floors.</li>
+		<li class="rscadd">Added soil to plant seeds in. Make it by crushing up sandstone. Soil does not have indicators like trays do! Watch your plants carefully! </li>
+		<li class="rscadd">Added money trees. When life gives you lemons, mutate them into cash. </li>
+		<li class="rscadd">RnD can create a new tool for botanists: The floral somatoray. Has two modes. Use it on your plants to induce mutations or boost yield. </li>
+		<li class="rscadd">Added chawanmushi recipe and beet soup recipes. </li>
+		<li class="rscadd">Added 1% chance for a species mutation whenever a plant's stats mutate.</li>
+		<li class="rscadd">New PDAs for the botanists and librarian. Sprites for cartridges for both too. </li>
+		<li class="tweak">You can now only have ONE decal of blood per tile. This is to fix the millions of blood effect items that spawned to lag anyone who right clicked them. The most recently created blood item will be the one that remains. This does not effect gibs. </li>
+		<li class="tweak">Hand tools now fit on your belt slot. </li>
+		<li class="tweak">Changelings faking death can no longer have their brains cut out. </li>
+		<li class="tweak">Updated the barman's shotgun, it acts like a double-barrel now, and he can saw it off. </li>
+		<li class="imageadd">New sprites for lots of medical computers! </li>
+		<li class="imageadd">New carrot in-tray sprites. </li>
+		<li class="bugfix">Soulstones can no longer capture the manifested ghosts. No more infinite constructs. </li>
+		<li class="bugfix">Changes rev objectives to use the proper objective so heads being off station actually works. </li>
+	</ul>
+</div>
+
+<div class="commit sansserif">
+	<h2 class="date">05 May 2012</h2>
+	<h3 class="author">Erthilo updated:</h3>
+	<ul class="changes bgimages16">
+		<li class="experiment">Increases maximum brig timers to 60 minutes. This coincides with a new test version of Space Law. See here: http://baystation12.net/wiki/index.php/Space_Law or in-game Space Law books.</li>
+	</ul>
+</div>
+
+<div class="commit sansserif">
+	<h2 class="date">04 May 2012</h2>
+	<h3 class="author">dopeghoti updated:</h3>
+	<ul class="changes bgimages16">
+		<li class="bugfix">Fixes AI-less Cyborgs having Asimov laws.</li>
+	</ul>
+</div>
+
+<div class="commit sansserif">
+	<h2 class="date">03 May 2012</h2>
+	<h3 class="author">TG updated:</h3>
+	<ul class="changes bgimages16">
+		<li class="wip">CONTRABAND-CON UPDATE: Added posters.</li>
+                <li class="rscadd">POSTERS! Posters come in rolled packages that can adhere to any wall or r_wall, if it's uncluttered enough.
+                <BR><BR>?How they get on-board: The quartermaster can now set the receiver frequency of his supplycomp circuit board. A bit simplistic as of now, will work on it later. Building a supplycomp with a properly set up circuitboard will give access to the Contraband crate.
+                <BR><BR>?How they're used: Unfold the rolled poster on any wall or r_wall to create the poster. There are currently 17 designs, with the possibility of me adding more.
+                <BR><BR>?How to get rid of them: You can rip them using your hand... To cleanly extract them and not ruin them for future use, however, you can use a pair of wirecutters.
+                <BR><BR>?How they're classified: They're contraband, so it's perfectly okay for security officers to confiscate them. Punishment for contraband-providers (or end-users, if you want to go full nazi) is up to the situational commanding officers.
+		<li class="tweak">Merged 'Game' and 'Lobby' tabs during pre-game into one tab</li>
+		<li class="rscadd">Added the little red x to the late-join job list</li>
+		<li class="rscadd">Late-joiners are warned if the shuttle is past the point of recall, and if the shuttle has already left the station</li>
+		<li class="rscadd">Late-joiners now see how long the round has been going on.</li>
+		<li class="tweak">Droppers are now used at the eyes, and thus, access to the eyes is required to have an effect.</li>
+		<li class="bugfix">Mining shuttle computer no longer spits out both 'Shuttle has been sent' and 'The shuttle is already moving' every time.</li>
+		<li class="rscadd">Adds a borg upgrade that increases their speed.  Requires gold.</li>
+		<li class="bugfix">Fixes autolathes not doing anything.</li>
+		<li class="tweak">Changed Chief Engineers Office door name. Stop breaking in!</li>
+		<li class="tweak">Added new airlocks to mining dock, research, and atmospherics.</li>
+		<li class="tweak">RCDs are disabled if they are used on the escape shuttle or hyperspace around it.</li>
+		<li class="tweak">EMPs will now cause flashes to flash their holder.</li>
+		<li class="rscadd">Heads now get a silver ID!</li>
+		<li class="tweak">Blenders can now be filled directly from plant bags. Chefs rejoice.</li>
+		<li class="rscadd">The biogenerator is now more robust. It can dispense fertilizer in batches, and make simple leather items at a high cost. Added more wood items for tower cap wood construction: Wooden doors and sandals. Added plump helmet biscuits and mushroom soup to kitchen recipes.</li>
+		<li class="tweak">Watermelon and pumpkin biomass lowered a bit so biomass isn't totally trivial to acquire. </li>
+	</ul>
+</div>
+
+<div class="commit sansserif">
+	<h2 class="date">2nd May 2012</h2>
+	<h3 class="author">TG updated:</h3>
+	<ul class="changes bgimages16">
+		<li class="rscadd">Added carved pumpkins/jackolanterns. Carve them with any of the usual things you use to carve things. They work similarly to hardhats. </li>
+		<li class="rscadd">Added pumpkin pie and slices. Made with 5 milk, 5 sugar, 1 pumpkin, 1 flour, 1 egg. </li>
+		<li class="rscadd">Eating corn now makes corn cobs. Carve them with a saw, a knife, or a hatchet to make a corncob pipe. </li>
+		<li class="rscadd">Added the bit of transparency to biohelmets that they were always supposed to have. </li>
+		<li class="rscadd">Adds randomlly spawning rooms to the mining asteroid that contain various goodies.  </li>
+		<li class="rscadd">Adds a borg upgrade system. Can be used to reset modules or 'restart' dead cyborgs. </li>
+		<li class="rscadd">Officers can now use huds to modify humans' criminal statuses on the go. To do this, simply examine a human and at the end should be a clickable link to change the status. </li>
+		<li class="rscadd">Cell charger and Recharger are now wrenchable to make them moveable </li>
+		<li class="tweak">Cats and Dogs can see in the dark.  </li>
+		<li class="tweak">Changed around a few access levels; only jobs who need to do maintenance have access to maintenance tunnels. Also the heads and detective. </li>
+		<li class="tweak">Shuttle call/recall announcements are now more noticeable. </li>
+		<li class="tweak">Changes changling unstun time to 45 from 25 </li>
+		<li class="tweak">Can now repair the first stage of deconstruction of rwalls with metal rods. </li>
+		<li class="tweak">Library machine now has a delay when printing bibles to prevent spam. </li>
+		<li class="bugfix">Bugfix to the 'resist' button, unless I don't understand how it works.  I don't see how it could have ever worked before. </li>
+		<li class="bugfix">You can no longer toggle the welding helmet when stunned or restrained. </li>
+		<li class="bugfix">Fix for not being able to use pills as pill-satchels properly. </li>
+	</ul>
+	<h3 class="author">Erthilo updated:</h3>
+	<ul class="changes bgimages16">
+		<li class="experiment">Increases time between random events happening in low population round to a maximum of double. Random events are more likely to happen up to a limit of around 30 active players. Events now fire at the same rate as previously with around 20~ active players. Please report unusually high or low amounts of events on the bug tracker!</li>
+	</ul>
+</div>
+
+<div class="commit sansserif">
+	<h2 class="date">1st May 2012</h2>
+	<h3 class="author">Mloc updated:</h3>
+	<ul class="changes bgimages16">
+		<li class="rscadd">Added extra data to ID cards. Fingerprint, blood type, and DNA. Can all be changed in ID computer.</li>
+	</ul>
+	<h3 class="author">Erthilo updated:</h3>
+	<ul class="changes bgimages16">
+		<li class="rscadd">You can now respawn after 30 minutes in any mode where the win/loss condition is not all crew dead.</li>
+		<li class="imageadd">New in-hand sprites for energy and taser guns courtesy of Flashkirby99.</li>
+		<li class="bugfix">Fixes emagging doors.</li>
+		<li class="bugfix">NT has recently upgraded their anti-telepathy double glazing. As such, you can no longer remote view people on any level except the station or the mining asteroid!</li>
+		<li class="tweak">As a side effect of the above, remote viewing and telekinesis cannot be used at the same time.</li>
+	</ul>
+</div>
+
+<div class="commit sansserif">
+	<h2 class="date">30th April 2012</h2>
+	<h3 class="author">Mloc updated:</h3>
+	<ul class="changes bgimages16">
+		<li class="rscadd">Due to new NT hiring protocols, characters can now only be between the ages of 20-65 instead of 15-45.</li>
+	</ul>
+	<h3 class="author">Erthilo updated:</h3>
+	<ul class="changes bgimages16">
+		<li class="rscadd">Switched to /tg/'s changelog format! Previous updates can be found here: http://baystation12.net/wiki/index.php/Changelog</li>
+		<li class="rscadd">New green alt satchel for Botanists.</li>
+		<li class="rscadd">Cyborgs can now view crew manifest and also state laws.</li>
+		<li class="imageadd">New ATM sprites.</li>
+		<li class="tweak">Changes year to 2556 on medical/security records.</li>
+	</ul>
+	<h3 class="author">TG updated:</h3>
+	<ul class="changes bgimages16">
+		<li class="rscadd">The escape shuttle will now spend two minutes travelling to CentCom, woo! Objectives are only complete when the shuttle reaches CentCom, and anyone leaving the shuttle during transit time will be lost in deep space! Also, anyone standing in the way of the shuttle when it arrives will be gibbed.</li>
+		<li class="rscadd">Added Antimov module. Very dangerous.</li>
+		<li class="rscadd">Pill bottles now work like ore satchels, click a tile full of pills to pick them all up.</li>
+		<li class="rscadd">Tower caps can now grow randomly as weeds</li>
+		<li class="tweak">Using a minihoe on a Hydroponics tray removes all the weeds in the tray at once. Using a bucket on a sink now fills it entirely with water, instead of 10 units at a time.</li>
+		<li class="tweak">You can no longer take photos of photos.</li>
+		<li class="tweak">Malf AI's hopping between APCs no longer become longer and longer.</li>
+		<li class="tweak">Secborgs now have modified tasers, it holds 6 shots and recharges one shot every 10 seconds automatically.</li>
+		<li class="tweak">Turning off PANIC SYPHON now sets scrubbers to scrubbing (default) instead of off. Vents will not appear in the list instead of a timeout message. They also have a link with sets them back to one atmosphere kPa.</li>
+		<li class="tweak">You now click on AI modules in-hand to set them, instead of just picking them up.</li>
+		<li class="bugfix">Fixes the way the safeguard module is written.</li>
+	</ul>
+</div>
+
+<div class="commit sansserif">
+	<h2 class="date">TG</h2>
+	<h3 class="author">29th April 2012 updated:</h3>
+	<ul class="changes bgimages16">
+		<li class="imageadd">Added new sprites for Killer Tomatoes.</li>
+		<li class="rscadd">Added lasertag vests, guns, projectiles. Sprites for the vests and guns from Muncher. Not actually mapped in. Lasertag guns are only usable if you're wearing the appropriate team vest. Lasertag projectiles will only stun people who are wearing vests belonging to the opposing team.</li>
+		<li class="rscadd">Adds Holodeck, also not mapped in.</li>
+		<li class="rscadd">Janitor borgs have been massively upgraded. They now clean as they move around.</li>
+		<li class="rscadd">Mining shuttle now shunts people where it wants to be. Shuttles now crush people if they fail to move out of where they want to be with the initial shunt. </li>
+		<li class="rscadd">Adds Halloss (Hallucination Damage) as a damage type weapons can do. Halloss can be healed by sleeping. </li>
+		<li class="tweak">Windows can only be damaged by weapons that do brute or burn. </li>
+		<li class="tweak">HUD damage indicator now updates with halloss. Inspecting yourself for organ damage now randomly shows damaged organs if you have halloss. </li>
+		<li class="tweak">Nuke disk now respawns in all rounds. </li>
+		<li class="rscadd">Pinpointers now show the remaining time until a nuke goes off if it's been armed when examined. </li>
+		<li class="tweak">Instead of z-level transition happening when you reach the edge of the map, it will now happen 7 tiles away from the edge. This means that you will no longer see the black edge, transition will likely happen without you even noticing. </li>
+		<li class="tweak">Slight changes to examine messages. You cannot examine when blind/unconscious. </li>
+		<li class="imageadd">More new locker sprites! </li>
+		<li class="bugfix">Fixes glass knock sound having a pop at the end of it. </li>
+		<li class="bugfix">Telecomm traffic control now has its own circuitboard and doesn't transform into a server when the monitor is disconnected/reconnected. </li>
+		<li class="bugfix">Using an igniter on a flamethrower that already has one attached no longer uses up the igniter. </li>
+		<li class="bugfix">NTSL bugfixes.</li>
+	</ul>
+</div>
+
+
+<!-- 
+Credits Section 
+-->
+
+<b>/tg/ station 13 Development Team</b>
+<table align='center' class="top">
+	<tr>
+		<td valign='top'>
+			<font size='2'><b>Coders:</b> TLE, NEO, Errorage, muskets, veryinky, Skie, Noise, Numbers, Agouri, Noka, Urist McDorf, Uhangi, Darem, Mport, rastaf0, Doohl, Superxpdude, Rockdtben, ConstantA, Petethegoat, Kor, Polymorph, Carn, Nodrak, Donkie<br></font>
+			<font size='2'><b>Spriters:</b> Agouri, Cheridan, Cruazy Guest, Deeaych, Deuryn, Matty406, Microwave, ShiftyEyesShady, Skie, Uhangi, Veyveyr, Petethegoat, Kor, Ricotez, Ausops, TankNut<br></font>
+			<font size='2'><b>Sounds:</b> Skie, Lasty/Vinyl<br></font>
+			<font size='2'><b>Thanks to:</b> CDK Station devs, GoonStation devs, the original SpaceStation developers and Invisty for the title image</font>
+		</td>
+	</tr>
+</table>
+
+<b>GoonStation 13 Development Team</b>
+	<div class = "top">
+	<font size='2'><b>Coders:</b> Stuntwaffle, Showtime, Pantaloons, Nannek, Keelin, Exadv1, hobnob, Justicefries, 0staf, sniperchance, AngriestIBM, BrianOBlivion<br></font>
+	<font size='2'><b>Spriters:</b> Supernorn, Haruhi, Stuntwaffle, Pantaloons, Rho, SynthOrange, I Said No<br></font>
+	</div>
+<p class="lic"><div align='center'><a rel="license" href="http://creativecommons.org/licenses/by-sa/3.0/"><img alt="Creative Commons License" style="border-width:0" src="http://i.creativecommons.org/l/by-sa/3.0/88x31.png" /></a><br /><i>This work is licensed under a <a rel="license" href="http://creativecommons.org/licenses/by-sa/3.0/">Creative Commons Attribution-ShareAlike 3.0 Unported License</a>.<br>Rights are currently extended to <a href="http://forums.somethingawful.com/">SomethingAwful Goons</a> only.</i></p>
+<p class="lic">Some icons by <a href="http://p.yusukekamiyamane.com/">Yusuke Kamiyamane</a>. All rights reserved. Licensed under a <a href="http://creativecommons.org/licenses/by/3.0/">Creative Commons Attribution 3.0 License</a>.</p>
+</td></tr></table></div>
+</body>
+</html>