--- conflicted
+++ resolved
@@ -57,7 +57,13 @@
 (ie. code improvements for expandability, etc.) should not be listed here. They 
 should be listed in the changelog upon commit though. Thanks. -->
 <div class="commit sansserif">
-<<<<<<< HEAD
+	<h2 class="date">2013-11-07</h2>
+	<h3 class="author">Chinsky updated:</h3>
+	<ul class="changes bgimages16">
+		<li class="rscadd">Gun delays. All guns now have delays between shots. Most have less than second, lasercannons and pulse rifles have around 2 seconds delay. Automatics have zero, click-speed.</li>
+	</ul>
+</div>
+<div class="commit sansserif">
 	<h2 class="date">2013/07/06</h2>
 	<h3 class="author">Chinsky updated:</h3>
 	<ul class="changes bgimages16">
@@ -72,15 +78,6 @@
 		<li class="tweak">Engineered viruses are now ariborne too.</li>
 	</ul>
 </div>
-
-=======
-	<h2 class="date">2013-11-07</h2>
-	<h3 class="author">Chinsky updated:</h3>
-	<ul class="changes bgimages16">
-		<li class="rscadd">Gun delays. All guns now have delays between shots. Most have less than second, lasercannons and pulse rifles have around 2 seconds delay. Automatics have zero, click-speed.</li>
-	</ul>
-</div>
->>>>>>> aaa1228e
 <div class="commit sansserif">
 	<h2 class="date">05.07.2013</h2>
 	<h3 class="author">Spamcat updated:</h3>
