--- conflicted
+++ resolved
@@ -57,7 +57,6 @@
 (ie. code improvements for expandability, etc.) should not be listed here. They 
 should be listed in the changelog upon commit though. Thanks. -->
 
-<<<<<<< HEAD
 <!-- To take advantage of the pretty new format (well it was new when I wrote this anyway), open the "add-to-changelog.html" file in any browser and add the stuff and then generate the html code and paste it here --><div class="commit sansserif">
 	<h2 class="date">April 24, 2013</h2>
 	<h3 class="author">Jediluke69 updated:</h3>
@@ -68,29 +67,30 @@
 		<li class="bugfix">Iced tea no longer makes a glass of .what?</li>
 	</ul>
 </div>
-<div class="commit sansserif">
-	<h2 class="date">April 24, 2013</h2>
-	<h3 class="author">faux updated:</h3>
-	<ul class="changes bgimages16">
-		<li class="imageadd">Mixed Wardrobe Closet now has colored shoes and plaid skirts.</li>
-		<li class="imageadd">Dress uniforms added to the Captain, RD, and HoP wardrobe closets. A uniform jacket has also been added to the Captain's closet. HoS' hat has been re-added to their closet. I do not love the CMO and CE enough to give them anything.</li>
-		<li class="imageadd">Atheletic closet now has five different swimsuits *for the ladies* in them. If you are a guy, be prepared to be yelled at if you run around like a moron in one of these. Same goes for ladies who run around in shorts with their titties swaying in the space winds.</li>
-		<li class="imageadd">A set of dispatcher uniforms will spawn in the security closet. These are for playtesting the dispatcher role.</li>
-		<li class="imageadd">New suit spawns in the laundry room. It's for geezer's only. You're welcome, Book.</li>
-		<li class="imageadd">Nurse outfit variant, orderly uniform, and first responder jacket will now spawn in the medical wardrobe closet.</li>
-		<li class="imageadd">A white wedding dress will spawn in the chaplain's closet. There are also several dresses currently only adminspawnable. Admins: Look either under "bride" or "dress." The bride one leads to the colored wedding dresses, and there are some other kinds of dresses under dress.</li>
-		<li class="tweak">No more luchador masks or boxing gloves or boxing ring. You guys have a swimming pool now, dip in and enjoy it.</li>
-		<li class="tweak">he meeting hall has been replaced with an awkwardly placed security office meant for prisoner processing.</li>
-		<li class="tweak">Added a couple more welding goggles to engineering since you guys liked those a lot.</li>
-		<li class="imageadd">Flasks spawn behind the bar. Only three. Don't fight over them. I don't know how to add them to the bar vending machine otherwise I would have done that instead. Detective, you have your own flask in your office, it's underneath the cigarettes on your desk.</li>
-		<li class="tweak">Added two canes to the medical storage, for people who have leg injuries and can't walk good and stuff. I do not want to see doctors pretending to be House. These are for patients. Do not make me delete this addition and declare you guys not being able to have nice things.</li>
-		<li class="tweak">Secondary entance to EVA now directly leads into the medbay hardsuit section. Sorry for any inconviences this will cause. The CMO can now fetch the hardsuits whenever they want.</li>
-		<li class="tweak">Secondary security hardsuit has been added to the armory. Security members please stop stealing engineer's hardsuits when you guys want to pair up for space travel.</li>
-		<li class="tweak">Firelocks have been moved around in the main hallways to form really ghetto versions of airlocks.</li>
-		<li class="tweak">Violin spawns in theatre storage now. I didn't put the piano there though, that was someone else.</li>
-		<li class="tweak">Psych office in medbay has been made better looking.</li>
-	</ul>
-</div>
+<div class="commit sansserif">
+	<h2 class="date">April 24, 2013</h2>
+	<h3 class="author">faux updated:</h3>
+	<ul class="changes bgimages16">
+		<li class="imageadd">Mixed Wardrobe Closet now has colored shoes and plaid skirts.</li>
+		<li class="imageadd">Dress uniforms added to the Captain, RD, and HoP wardrobe closets. A uniform jacket has also been added to the Captain's closet. HoS' hat has been re-added to their closet. I do not love the CMO and CE enough to give them anything.</li>
+		<li class="imageadd">Atheletic closet now has five different swimsuits *for the ladies* in them. If you are a guy, be prepared to be yelled at if you run around like a moron in one of these. Same goes for ladies who run around in shorts with their titties swaying in the space winds.</li>
+		<li class="imageadd">A set of dispatcher uniforms will spawn in the security closet. These are for playtesting the dispatcher role.</li>
+		<li class="imageadd">New suit spawns in the laundry room. It's for geezer's only. You're welcome, Book.</li>
+		<li class="imageadd">Nurse outfit variant, orderly uniform, and first responder jacket will now spawn in the medical wardrobe closet.</li>
+		<li class="imageadd">A white wedding dress will spawn in the chaplain's closet. There are also several dresses currently only adminspawnable. Admins: Look either under "bride" or "dress." The bride one leads to the colored wedding dresses, and there are some other kinds of dresses under dress.</li>
+		<li class="tweak">No more luchador masks or boxing gloves or boxing ring. You guys have a swimming pool now, dip in and enjoy it.</li>
+		<li class="tweak">he meeting hall has been replaced with an awkwardly placed security office meant for prisoner processing.</li>
+		<li class="tweak">Added a couple more welding goggles to engineering since you guys liked those a lot.</li>
+		<li class="imageadd">Flasks spawn behind the bar. Only three. Don't fight over them. I don't know how to add them to the bar vending machine otherwise I would have done that instead. Detective, you have your own flask in your office, it's underneath the cigarettes on your desk.</li>
+		<li class="tweak">Added two canes to the medical storage, for people who have leg injuries and can't walk good and stuff. I do not want to see doctors pretending to be House. These are for patients. Do not make me delete this addition and declare you guys not being able to have nice things.</li>
+		<li class="tweak">Secondary entance to EVA now directly leads into the medbay hardsuit section. Sorry for any inconviences this will cause. The CMO can now fetch the hardsuits whenever they want.</li>
+		<li class="tweak">Secondary security hardsuit has been added to the armory. Security members please stop stealing engineer's hardsuits when you guys want to pair up for space travel.</li>
+		<li class="tweak">Firelocks have been moved around in the main hallways to form really ghetto versions of airlocks.</li>
+		<li class="tweak">Violin spawns in theatre storage now. I didn't put the piano there though, that was someone else.</li>
+		<li class="tweak">Psych office in medbay has been made better looking.</li>
+	</ul>
+</div>
+
 <div class="commit sansserif">
 	<h2 class="date">24th April 2013</h2>
 	<h3 class="author">NerdyBoy1104 updated:</h3>
@@ -98,47 +98,14 @@
 		<li class="rscadd">New Botany additions: Rice and Plastellium. New sheet material: Plastic.</li>
 		<li class="rscadd">Plastellium is refined into plastic by first grinding the produce to get plasticide. 20 plasticide + 10 polytrinic acid makes 10 sheets of plastic which can be used to make crates, forks, spoons, knives, ashtrays or plastic bags from.</li>
 		<li class="rscadd">Rice seeds grows into rice stalks that you grind to get rice. 10 Rice + 5 Water makes boiled rice, 10 rice + 5 milk makes rice pudding, 10 rice + 5 universal enzyme (in beaker) makes Sake.</li>
-=======
-<!-- To take advantage of the pretty new format (well it was new when I wrote this anyway), open the "add-to-changelog.html" file in any browser and add the stuff and then generate the html code and paste it here -->
-
-<div class="commit sansserif">
-	<h2 class="date">May 14th 2013</h2>
-	<h3 class="author">Cael_Aislinn updated:</h3>
-	<ul class="changes bgimages16">
-		<li class="experiment">Depth scanners can now be used to determine what material archaeological deposits are made of, meaning lab analysis is no longer required.</li>
-		<li class="tweak">Some useability issues with xenoarchaeology tools have been resolved, and the transit pods cycle automatically now.</li>
->>>>>>> db292f44
-	</ul>
-</div>
-
-<div class="commit sansserif">
-<<<<<<< HEAD
-	<h2 class="date">24th April 2013</h2>
-	<h3 class="author">faux updated:</h3>
-	<ul class="changes bgimages16">
-		<li class="imageadd">Mixed Wardrobe Closet now has colored shoes and plaid skirts.</li>
-		<li class="imageadd">Dress uniforms added to the Captain, RD, and HoP wardrobe closets. A uniform jacket has also been added to the Captain's closet. HoS' hat has been re-added to their closet. I do not love the CMO and CE enough to give them anything.</li>
-		<li class="imageadd">Atheletic closet now has five different swimsuits *for the ladies* in them. If you are a guy, be prepared to be yelled at if you run around like a moron in one of these. Same goes for ladies who run around in shorts with their titties swaying in the space winds.</li>
-		<li class="imageadd">A set of dispatcher uniforms will spawn in the security closet. These are for playtesting the dispatcher role.</li>
-		<li class="imageadd">New suit spawns in the laundry room. It's for geezer's only. You're welcome, Book.</li>
-		<li class="imageadd">Nurse outfit variant, orderly uniform, and first responder jacket will now spawn in the medical wardrobe closet.</li>
-		<li class="imageadd">A white wedding dress will spawn in the chaplain's closet. There are also several dresses currently only adminspawnable. Admins: Look either under "bride" or "dress." The bride one leads to the colored wedding dresses, and there are some other kinds of dresses under dress.</li>
-		<li class="tweak">No more luchador masks or boxing gloves or boxing ring. You guys have a swimming pool now, dip in and enjoy it.</li>
-		<li class="tweak">The meeting hall has been replaced with an awkwardly placed security office meant for prisoner processing.</li>
-		<li class="tweak">Added a couple more welding goggles to engineering since you guys liked those a lot.</li>
-		<li class="imageadd">Flasks spawn behind the bar. Only three. Don't fight over them. I don't know how to add them to the bar vending machine otherwise I would have done that instead. Detective, you have your own flask in your office, it's underneath the cigarettes on your desk.</li>
-		<li class="tweak">Added two canes to the medical storage, for people who have leg injuries and can't walk good and stuff. I do not want to see doctors pretending to be House. These are for patients. Do not make me delete this addition and declare you guys not being able to have nice things.</li>
-		<li class="tweak">Secondary entance to EVA now directly leads into the medbay hardsuit section. Sorry for any inconviences this will cause. The CMO can now fetch the hardsuits whenever they want.</li>
-		<li class="tweak">Secondary security hardsuit has been added to the armory. Security members please stop stealing engineer's hardsuits when you guys want to pair up for space travel.</li>
-		<li class="tweak">Firelocks have been moved around in the main hallways to form really ghetto versions of airlocks.</li>
-		<li class="tweak">Violin spawns in theatre storage now. I didn't put the piano there though, that was someone else.</li>
-		 <li class="tweak">Psych office in medbay has been made better looking.</li>
-=======
+	</ul>
+</div>
+
+<div class="commit sansserif">
 	<h2 class="date">Spamcat</h2>
 	<h3 class="author">04.05.2013 updated:</h3>
 	<ul class="changes bgimages16">
 		<li class="bugfix">Blood type is now saved in character creation menu, no need to edit it manually every round.</li>
->>>>>>> db292f44
 	</ul>
 </div>
 
@@ -186,6 +153,15 @@
 	<h3 class="author">Spamcat updated:</h3>
 	<ul class="changes bgimages16">
 		<li class="rscadd">Added <a href=http://www.safecity.com.au/aspchrlar.jpg>telescopic batons</a> to HoS's and captain's lockers. These are quite robust and easily concealable.</li>
+	</ul>
+</div>
+
+<div class="commit sansserif">
+	<h2 class="date">May 14th 2013</h2>
+	<h3 class="author">Cael_Aislinn updated:</h3>
+	<ul class="changes bgimages16">
+		<li class="experiment">Depth scanners can now be used to determine what material archaeological deposits are made of, meaning lab analysis is no longer required.</li>
+		<li class="tweak">Some useability issues with xenoarchaeology tools have been resolved, and the transit pods cycle automatically now.</li>
 	</ul>
 </div>
 
