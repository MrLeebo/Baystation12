<div class="item" style="padding-top: 10px">
	<div class="item">
		<div class="itemLabel">
			Escape Pod Status:
		</div>
		<div class="itemContent">
<<<<<<< HEAD
			{{if data.docking_status == "docked"}}
				{{if data.armed}}
=======
			{{if docking_status == "docked"}}
				{{if is_armed}}
>>>>>>> 64d2a69a
					<span class="average">ARMED</span>
				{{else}}
					<span class="good">SYSTEMS OK</span>
				{{/if}}
<<<<<<< HEAD
			{{else data.docking_status == "undocking"}}
				<span class="average">EJECTING-STAND CLEAR!</span>
			{{else data.docking_status == "undocked"}}
				<span class="idle">POD EJECTED</span>
			{{else data.docking_status == "docking"}}
				<span class="average">INITIALIZING...</span>
=======
			{{else docking_status == "undocking"}}
				<span class="average">EJECTING</span>
			{{else docking_status == "undocked"}}
				<span class="idle">POD EJECTED</span>
			{{else docking_status == "docking"}}
				<span class="average">DOCKING</span>
>>>>>>> 64d2a69a
			{{else}}
				<span class="bad">ERROR</span>
			{{/if}}
		</div>
	</div>
</div>
<div class="item" style="padding-top: 10px">
	<div class="item">
<<<<<<< HEAD
		<div class="itemContent" style="padding-top: 2px; width: 100%">
		{{if data.armed}}
			{{if data.docking_status == "docked"}}
				{{:helper.link('Force exterior door', 'alert', {'command' : 'force_door'}, override_enabled ? null : 'disabled', null)}}
				{{:helper.link('Override', 'alert', {'command' : 'toggle_override'}, null, override_enabled ? 'redBackground' : null)}}
			{{else}}
				{{:helper.link('Force exterior door', 'alert', {'command' : 'force_door'}, override_enabled ? null : 'disabled', override_enabled? 'redBackground' : null)}}
				{{:helper.link('Override', 'alert', {'command' : 'toggle_override'}, null, override_enabled ? 'redBackground' : 'yellowBackground')}}
=======
		<div class="itemLabel">
			Docking Hatch:
		</div>
		<div class="itemContent">
			{{if docking_status == "docked"}}
				{{if door_state == "open"}}
					<span class="good">OPEN</span>
				{{else door_state == "closed"}}
					<span class="good">CLOSED</span>
				{{else}}
					<span class="bad">ERROR</span>
				{{/if}}
			{{else docking_status == "docking"}}
				{{if door_state == "open"}}
					<span class="good">OPEN</span>
				{{else door_state == "closed" && door_lock == "locked"}}
					<span class="good">SECURED</span>
				{{else door_state == "closed" && door_lock == "unlocked"}}
					<span class="good">UNSECURED</span>
				{{else}}
					<span class="bad">ERROR</span>
				{{/if}}
			{{else docking_status == "undocking"}}
				{{if door_state == "open"}}
					<span class="average">OPEN</span>
				{{else door_state == "closed" && door_lock == "locked"}}
					<span class="good">SECURED</span>
				{{else door_state == "closed" && door_lock == "unlocked"}}
					<span class="average">UNSECURED</span>
				{{else}}
					<span class="bad">ERROR</span>
				{{/if}}
			{{else docking_status == "undocked"}}
				{{if door_state == "open"}}
					<span class="bad">OPEN</span>
				{{else door_state == "closed" && door_lock == "locked"}}
					<span class="good">SECURED</span>
				{{else door_state == "closed" && door_lock == "unlocked"}}
					<span class="bad">UNSECURED</span>
				{{else}}
					<span class="bad">ERROR</span>
				{{/if}}
			{{else}}
				<span class="bad">ERROR</span>
>>>>>>> 64d2a69a
			{{/if}}
		</div>
	</div>
</div>
<div class="item" style="padding-top: 10px">
	<div class="item">
		<div class="itemContent" style="padding-top: 2px; width: 100%">
		{{if docking_status == "docked"}}
			{{:~link('Force exterior door', 'alert', {'command' : 'force_door'}, override_enabled ? null : 'disabled', null)}}
			{{:~link('Override', 'alert', {'command' : 'toggle_override'}, null, override_enabled ? 'redBackground' : null)}}
		{{else}}
<<<<<<< HEAD
			{{:helper.link('Force exterior door', 'alert', {'command' : 'force_door'}, 'disabled', null)}}
			{{:helper.link('Override', 'alert', {'command' : 'toggle_override'}, 'disabled', null)}}
=======
			{{:~link('Force exterior door', 'alert', {'command' : 'force_door'}, override_enabled ? null : 'disabled', override_enabled? 'redBackground' : null)}}
			{{:~link('Override', 'alert', {'command' : 'toggle_override'}, null, override_enabled ? 'redBackground' : 'yellowBackground')}}
>>>>>>> 64d2a69a
		{{/if}}
		</div>
	</div>
</div>
<div class="item" style="padding-top: 10px">
	<div class="item">
		<div class="itemContent" style="padding-top: 2px; width: 100%">
		{{:~link('ARM', 'alert', {'command' : 'manual_arm'}, is_armed ? 'disabled' : null, is_armed ? 'redBackground' : 'yellowBackground')}}
		{{:~link('MANUAL EJECT', 'alert', {'command' : 'force_launch'}, can_force ? null : 'disabled', can_force ? 'yellowBackground' : null)}}
		</div>
	</div>
</div><|MERGE_RESOLUTION|>--- conflicted
+++ resolved
@@ -4,32 +4,18 @@
 			Escape Pod Status:
 		</div>
 		<div class="itemContent">
-<<<<<<< HEAD
-			{{if data.docking_status == "docked"}}
-				{{if data.armed}}
-=======
 			{{if docking_status == "docked"}}
 				{{if is_armed}}
->>>>>>> 64d2a69a
 					<span class="average">ARMED</span>
 				{{else}}
 					<span class="good">SYSTEMS OK</span>
 				{{/if}}
-<<<<<<< HEAD
-			{{else data.docking_status == "undocking"}}
-				<span class="average">EJECTING-STAND CLEAR!</span>
-			{{else data.docking_status == "undocked"}}
-				<span class="idle">POD EJECTED</span>
-			{{else data.docking_status == "docking"}}
-				<span class="average">INITIALIZING...</span>
-=======
 			{{else docking_status == "undocking"}}
 				<span class="average">EJECTING</span>
 			{{else docking_status == "undocked"}}
 				<span class="idle">POD EJECTED</span>
 			{{else docking_status == "docking"}}
 				<span class="average">DOCKING</span>
->>>>>>> 64d2a69a
 			{{else}}
 				<span class="bad">ERROR</span>
 			{{/if}}
@@ -38,16 +24,6 @@
 </div>
 <div class="item" style="padding-top: 10px">
 	<div class="item">
-<<<<<<< HEAD
-		<div class="itemContent" style="padding-top: 2px; width: 100%">
-		{{if data.armed}}
-			{{if data.docking_status == "docked"}}
-				{{:helper.link('Force exterior door', 'alert', {'command' : 'force_door'}, override_enabled ? null : 'disabled', null)}}
-				{{:helper.link('Override', 'alert', {'command' : 'toggle_override'}, null, override_enabled ? 'redBackground' : null)}}
-			{{else}}
-				{{:helper.link('Force exterior door', 'alert', {'command' : 'force_door'}, override_enabled ? null : 'disabled', override_enabled? 'redBackground' : null)}}
-				{{:helper.link('Override', 'alert', {'command' : 'toggle_override'}, null, override_enabled ? 'redBackground' : 'yellowBackground')}}
-=======
 		<div class="itemLabel">
 			Docking Hatch:
 		</div>
@@ -92,7 +68,6 @@
 				{{/if}}
 			{{else}}
 				<span class="bad">ERROR</span>
->>>>>>> 64d2a69a
 			{{/if}}
 		</div>
 	</div>
@@ -104,13 +79,8 @@
 			{{:~link('Force exterior door', 'alert', {'command' : 'force_door'}, override_enabled ? null : 'disabled', null)}}
 			{{:~link('Override', 'alert', {'command' : 'toggle_override'}, null, override_enabled ? 'redBackground' : null)}}
 		{{else}}
-<<<<<<< HEAD
-			{{:helper.link('Force exterior door', 'alert', {'command' : 'force_door'}, 'disabled', null)}}
-			{{:helper.link('Override', 'alert', {'command' : 'toggle_override'}, 'disabled', null)}}
-=======
 			{{:~link('Force exterior door', 'alert', {'command' : 'force_door'}, override_enabled ? null : 'disabled', override_enabled? 'redBackground' : null)}}
 			{{:~link('Override', 'alert', {'command' : 'toggle_override'}, null, override_enabled ? 'redBackground' : 'yellowBackground')}}
->>>>>>> 64d2a69a
 		{{/if}}
 		</div>
 	</div>
